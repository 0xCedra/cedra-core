// Copyright © Aptos Foundation
// Parts of the project are originally copyright © Meta Platforms, Inc.
// SPDX-License-Identifier: Apache-2.0

use super::new_test_context;
use crate::tests::new_test_context_with_config;
use aptos_api_test_context::{assert_json, current_function_name, pretty, TestContext};
use aptos_config::config::{GasEstimationStaticOverride, NodeConfig};
use aptos_crypto::{
    ed25519::Ed25519PrivateKey,
    multi_ed25519::{MultiEd25519PrivateKey, MultiEd25519PublicKey},
    PrivateKey, SigningKey, Uniform,
};
use aptos_sdk::types::LocalAccount;
use aptos_types::{
    account_address::AccountAddress,
    transaction::{
        authenticator::{AuthenticationKey, TransactionAuthenticator},
        EntryFunction, Script, SignedTransaction,
    },
    utility_coin::APTOS_COIN_TYPE,
};
use move_core_types::{
    identifier::Identifier,
    language_storage::{ModuleId, TypeTag},
};
use poem_openapi::types::ParseFromJSON;
use rand::{distributions::Alphanumeric, thread_rng, Rng};
use serde_json::json;
use std::{path::PathBuf, time::Duration};
use tokio::time::sleep;

#[tokio::test(flavor = "multi_thread", worker_threads = 2)]
async fn test_deserialize_genesis_transaction() {
    let context = new_test_context(current_function_name!());
    let resp = context.get("/transactions/by_version/0").await;
    // TODO: serde_json::from_value doesn't work here, either make it work
    // or remove the ability to do that.
    aptos_api_types::Transaction::parse_from_json(Some(resp)).unwrap();
}

// Unstable due to framework changes
#[ignore]
#[tokio::test(flavor = "multi_thread", worker_threads = 2)]
async fn test_get_transactions_output_genesis_transaction() {
    let mut context = new_test_context(current_function_name!());
    let resp = context.get("/transactions").await;
    context.check_golden_output(resp);
}

#[tokio::test(flavor = "multi_thread", worker_threads = 2)]
async fn test_get_transactions_returns_last_page_when_start_version_is_not_specified() {
    let mut context = new_test_context(current_function_name!());

    let mut root_account = context.root_account().await;
    for _i in 0..20 {
        let account = context.gen_account();
        let txn = context.create_user_account_by(&mut root_account, &account);
        context.commit_block(&vec![txn.clone()]).await;
    }

    let resp = context.get("/transactions").await;
    context.check_golden_output(resp);
}

#[tokio::test(flavor = "multi_thread", worker_threads = 2)]
async fn test_get_transactions_with_start_version_is_too_large() {
    let mut context = new_test_context(current_function_name!());
    let resp = context
        .expect_status_code(400)
        .get("/transactions?start=1000000&limit=10")
        .await;
    context.check_golden_output(resp);
}

#[tokio::test(flavor = "multi_thread", worker_threads = 2)]
async fn test_get_transactions_with_invalid_start_version_param() {
    let mut context = new_test_context(current_function_name!());
    let resp = context
        .expect_status_code(400)
        .get("/transactions?start=hello")
        .await;
    context.check_golden_output(resp);
}

#[tokio::test(flavor = "multi_thread", worker_threads = 2)]
async fn test_get_transactions_with_invalid_limit_param() {
    let mut context = new_test_context(current_function_name!());
    let resp = context
        .expect_status_code(400)
        .get("/transactions?limit=hello")
        .await;
    context.check_golden_output(resp);
}

#[tokio::test(flavor = "multi_thread", worker_threads = 2)]
async fn test_get_transactions_with_zero_limit() {
    let mut context = new_test_context(current_function_name!());
    let resp = context
        .expect_status_code(400)
        .get("/transactions?limit=0")
        .await;
    context.check_golden_output(resp);
}

#[tokio::test(flavor = "multi_thread", worker_threads = 2)]
#[ignore]
async fn test_get_transactions_param_limit_exceeds_limit() {
    // Exceeding the limit, will return only the amount expected
    let mut context = new_test_context(current_function_name!());
    let resp = context.get("/transactions?limit=2000").await;
    context.check_golden_output(resp);
}

#[tokio::test(flavor = "multi_thread", worker_threads = 2)]
async fn test_get_transactions_output_user_transaction_with_entry_function_payload() {
    let mut context = new_test_context(current_function_name!());
    let account = context.gen_account();
    let txn = context.create_user_account(&account).await;
    context.commit_block(&vec![txn.clone()]).await;

    let txns = context.get("/transactions?start=1").await;
    assert_eq!(3, txns.as_array().unwrap().len());
    context.check_golden_output(txns);
}

#[tokio::test(flavor = "multi_thread", worker_threads = 2)]
async fn test_post_bcs_format_transaction() {
    let mut context = new_test_context(current_function_name!());
    let account = context.gen_account();
    let txn = context.create_user_account(&account).await;
    let body = bcs::to_bytes(&txn).unwrap();
    let resp = context
        .expect_status_code(202)
        .post_bcs_txn("/transactions", body)
        .await;
    context.check_golden_output(resp.clone());

    // ensure ed25519 sig txn can be submitted into mempool by JSON format
    context
        .expect_status_code(202)
        .post("/transactions", resp)
        .await;
}

#[tokio::test(flavor = "multi_thread", worker_threads = 2)]
async fn test_post_invalid_bcs_format_transaction() {
    let mut context = new_test_context(current_function_name!());

    let resp = context
        .expect_status_code(400)
        .post_bcs_txn("/transactions", bcs::to_bytes("invalid data").unwrap())
        .await;
    context.check_golden_output(resp);
}

#[tokio::test(flavor = "multi_thread", worker_threads = 2)]
async fn test_post_invalid_signature_transaction() {
    let mut context = new_test_context(current_function_name!());
    let txn = context.create_invalid_signature_transaction().await;
    let body = bcs::to_bytes(&txn).unwrap();
    let resp = context
        .expect_status_code(400)
        .post_bcs_txn("/transactions", &body)
        .await;
    context.check_golden_output(resp);
}

#[tokio::test(flavor = "multi_thread", worker_threads = 2)]
async fn test_post_transaction_rejected_by_mempool() {
    let mut context = new_test_context(current_function_name!());
    let account1 = context.gen_account();
    let account2 = context.gen_account();
    let txn1 = context.create_user_account(&account1).await;
    let txn2 = context.create_user_account(&account2).await;

    context
        .expect_status_code(202)
        .post_bcs_txn("/transactions", &bcs::to_bytes(&txn1).unwrap())
        .await;

    let resp = context
        .expect_status_code(400)
        .post_bcs_txn("/transactions", &bcs::to_bytes(&txn2).unwrap())
        .await;
    context.check_golden_output(resp);
}

#[tokio::test(flavor = "multi_thread", worker_threads = 2)]
async fn test_multi_agent_signed_transaction() {
    let mut context = new_test_context(current_function_name!());
    let account = context.gen_account();
    let secondary = context.gen_account();
    let factory = context.transaction_factory();
    let mut root_account = context.root_account().await;

    // Create secondary signer account
    context
        .commit_block(&[context.create_user_account_by(&mut root_account, &secondary)])
        .await;

    // Create a new account with a multi-agent signer
    let txn = root_account.sign_multi_agent_with_transaction_builder(
        vec![&secondary],
        factory.create_user_account(account.public_key()),
    );

    let body = bcs::to_bytes(&txn).unwrap();
    let resp = context
        .expect_status_code(202)
        .post_bcs_txn("/transactions", body)
        .await;

    let (sender, secondary_signers) = match txn.authenticator() {
        TransactionAuthenticator::MultiAgent {
            sender,
            secondary_signer_addresses: _,
            secondary_signers,
        } => (sender, secondary_signers),
        _ => panic!(
            "expecting TransactionAuthenticator::MultiAgent, but got: {:?}",
            txn.authenticator()
        ),
    };
    assert_json(
        resp["signature"].clone(),
        json!({
            "type": "multi_agent_signature",
            "sender": {
                "type": "ed25519_signature",
                "public_key": format!("0x{}", hex::encode(sender.public_key_bytes())),
                "signature": format!("0x{}", hex::encode(sender.signature_bytes())),
            },
            "secondary_signer_addresses": [
                secondary.address().to_hex_literal(),
            ],
            "secondary_signers": [
                {
                    "type": "ed25519_signature",
                    "public_key": format!("0x{}",hex::encode(secondary_signers[0].public_key_bytes())),
                    "signature": format!("0x{}", hex::encode(secondary_signers[0].signature_bytes())),
                }
            ]
        }),
    );

    // ensure multi agent txns can be submitted into mempool by JSON format
    context
        .expect_status_code(202)
        .post("/transactions", resp)
        .await;
}

#[tokio::test(flavor = "multi_thread", worker_threads = 2)]
async fn test_fee_payer_signed_transaction() {
    let mut context = new_test_context(current_function_name!());
    let account = context.gen_account();
    let fee_payer = context.gen_account();
    let factory = context.transaction_factory();
    let mut root_account = context.root_account().await;

    context
        .commit_block(&[context.create_user_account_by(&mut root_account, &fee_payer)])
        .await;

    // Create a new account with a multi-agent signer
    let txn = root_account.sign_fee_payer_with_transaction_builder(
        vec![],
        &fee_payer,
        factory.create_user_account(account.public_key()),
    );

    let body = bcs::to_bytes(&txn).unwrap();
    let resp = context
        .expect_status_code(202)
        .post_bcs_txn("/transactions", body)
        .await;

    let (sender, _, fee_payer_signer) = match txn.authenticator() {
        TransactionAuthenticator::FeePayer {
            sender,
            secondary_signer_addresses: _,
            secondary_signers,
            fee_payer_address: _,
            fee_payer_signer,
        } => (sender, secondary_signers, fee_payer_signer),
        _ => panic!(
            "expecting TransactionAuthenticator::FeePayer, but got: {:?}",
            txn.authenticator()
        ),
    };
    assert_json(
        resp["signature"].clone(),
        json!({
            "type": "fee_payer_signature",
            "sender": {
                "type": "ed25519_signature",
                "public_key": format!("0x{}", hex::encode(sender.public_key_bytes())),
                "signature": format!("0x{}", hex::encode(sender.signature_bytes())),
            },
            "secondary_signer_addresses": [
            ],
            "secondary_signers": [
            ],
            "fee_payer_address": fee_payer.address().to_hex_literal(),
            "fee_payer_signer": {
                "type": "ed25519_signature",
                "public_key": format!("0x{}",hex::encode(fee_payer_signer.public_key_bytes())),
                "signature": format!("0x{}", hex::encode(fee_payer_signer.signature_bytes())),
            },
        }),
    );

    // ensure fee payer txns can be submitted into mempool by JSON format
    context
        .expect_status_code(202)
        .post("/transactions", resp)
        .await;

    // Now test for the new format where the fee payer is unset... this also tests account creation
    let another_account = context.gen_account();
    let yet_another_account = context.gen_account();
    let another_raw_txn = another_account
        .sign_fee_payer_with_transaction_builder(
            vec![],
            &fee_payer,
            factory.create_user_account(yet_another_account.public_key()),
        )
        .into_raw_transaction();
    let another_txn = another_raw_txn
        .clone()
        .sign_fee_payer(
            another_account.private_key(),
            vec![],
            vec![],
            AccountAddress::ZERO,
            fee_payer.private_key(),
        )
        .unwrap();

    let (sender, secondary_signer_addresses, secondary_signers) = match another_txn.authenticator()
    {
        TransactionAuthenticator::FeePayer {
            sender,
            secondary_signer_addresses,
            secondary_signers,
            fee_payer_address: _,
            fee_payer_signer: _,
        } => (sender, secondary_signer_addresses, secondary_signers),
        _ => panic!(
            "expecting TransactionAuthenticator::FeePayer, but got: {:?}",
            txn.authenticator()
        ),
    };

    let another_txn = another_raw_txn
        .clone()
        .sign_fee_payer(
            another_account.private_key(),
            vec![],
            vec![],
            fee_payer.address(),
            fee_payer.private_key(),
        )
        .unwrap();

    let another_txn = match another_txn.authenticator() {
        TransactionAuthenticator::FeePayer {
            sender: _,
            secondary_signer_addresses: _,
            secondary_signers: _,
            fee_payer_address,
            fee_payer_signer,
        } => {
            let auth = TransactionAuthenticator::fee_payer(
                sender,
                secondary_signer_addresses,
                secondary_signers,
                fee_payer_address,
                fee_payer_signer,
            );
            SignedTransaction::new_signed_transaction(another_raw_txn, auth)
        },
        _ => panic!(
            "expecting TransactionAuthenticator::FeePayer, but got: {:?}",
            txn.authenticator()
        ),
    };

    let body = bcs::to_bytes(&another_txn).unwrap();
    let resp = context
        .expect_status_code(202)
        .post_bcs_txn("/transactions", body)
        .await;
    context
        .expect_status_code(202)
        .post("/transactions", resp)
        .await;
}

#[ignore]
#[tokio::test(flavor = "multi_thread", worker_threads = 2)]
async fn test_multi_ed25519_signed_transaction() {
    let mut context = new_test_context(current_function_name!());

    let private_key = MultiEd25519PrivateKey::generate_for_testing();
    let public_key = MultiEd25519PublicKey::from(&private_key);
    let auth_key = AuthenticationKey::multi_ed25519(&public_key);

    let factory = context.transaction_factory();
    let root_account = context.root_account().await;
    // TODO: migrate once multi-ed25519 is supported
    let create_account_txn = root_account.sign_with_transaction_builder(
        factory.create_user_account(&Ed25519PrivateKey::generate_for_testing().public_key()),
    );
    context.commit_block(&vec![create_account_txn]).await;

    let raw_txn = factory
        .mint(auth_key.account_address(), 1000)
        .sender(auth_key.account_address())
        .sequence_number(0)
        .expiration_timestamp_secs(u64::MAX) // set timestamp to max to ensure static raw transaction
        .build();

    let signature = private_key.sign(&raw_txn).unwrap();
    let txn = SignedTransaction::new_multisig(raw_txn, public_key, signature.clone());

    let body = bcs::to_bytes(&txn).unwrap();
    let resp = context
        .expect_status_code(202)
        .post_bcs_txn("/transactions", body)
        .await;

    assert_json(
        resp["signature"].clone(),
        json!({
          "type": "multi_ed25519_signature",
          "public_keys": [
            "0x9e4208caddd825f71957c9b12dbfbd13a23fb0ea23eb398fd7e1f418b51f8fbc",
            "0x4708a77bb9285ce3745ffdd48c51980326b625488209803228ff623f3768c64e",
            "0x852b13cd7a89b0c223d74504705e84c745d32261244ed233ef0285637a1dece0",
            "0x77e7fe2a510e4f14e15071fc420469ee287b64f2c8f8c0221b946a3fd9cbfef3",
            "0xd0c66cfef88b999f027347726bd54eda4675ae312af9146bfdc9e9fa702cc90a",
            "0xd316059933e0dd6415f00ce350962c8e94b46373b7fb5fb49687f3d6b9e3cb30",
            "0xf20e973e6dfeda74ca8e15f1a7aed9c87d67bd12e071fd3de4240368422712c9",
            "0xead82d6e9e3f3baeaa557bd7a431a1c6fe9f35a82c10fed123f362615ee7c2cd",
            "0x5c048c8c456ff9dd2810343bbd630fb45bf064317efae22c65a1535cf392c5d5",
            "0x861546d0818178f2b5f37af0fa712fe8ce3cceeda894b553ee274f3fbcb4b32f",
            "0xfe047a766a47719591348a4601afb3f38b0c77fa3f820e0298c064e7cde6763f"
          ],
          "signatures": [
                "0xcf9e7a0284434c568cefecd995d2f1c950b041513e815f9bdd8a42cb641c9b6dfcc692b767ace76f4171ef4fa032d3b4687e9944ffbb6b2ebe7033758e55a002",
                "0x840caf50f80da4ca2d4146458da3d93a0fd8e46796d231e36fa426614a10e372a25c2a4843367f6a632fa2459fd6bd8f0a4b35febad4fbdb780fcfba36d81f0b",
                "0xe1523537cc3d2be86df0c65a03cc1168c4d10e9436d8f69bce0e229f8e91c1714a0440e57d9813eedb495a39790fb9090b688173634bfbefe55e194384c45b05"

          ],
          "threshold": 3,
          "bitmap": "0xe0000000"
        }),
    );

    // ensure multi sig txns can be submitted into mempool by JSON format
    context
        .expect_status_code(202)
        .post("/transactions", resp)
        .await;
}

#[tokio::test(flavor = "multi_thread", worker_threads = 2)]
async fn test_get_transaction_by_hash() {
    let mut context = new_test_context(current_function_name!());
    let account = context.gen_account();
    let txn = context.create_user_account(&account).await;
    context.commit_block(&vec![txn.clone()]).await;

    let txns = context.get("/transactions?start=2&limit=1").await;
    assert_eq!(1, txns.as_array().unwrap().len());

    let resp = context
        .get(&format!(
            "/transactions/by_hash/{}",
            txns[0]["hash"].as_str().unwrap()
        ))
        .await;
    assert_json(resp, txns[0].clone());
}

#[tokio::test(flavor = "multi_thread", worker_threads = 2)]
async fn test_get_transaction_by_hash_not_found() {
    let mut context = new_test_context(current_function_name!());

    let resp = context
        .expect_status_code(404)
        .get("/transactions/by_hash/0xdadfeddcca7cb6396c735e9094c76c6e4e9cb3e3ef814730693aed59bd87b31d")
        .await;
    context.check_golden_output(resp);
}

#[tokio::test(flavor = "multi_thread", worker_threads = 2)]
async fn test_get_transaction_by_invalid_hash() {
    let mut context = new_test_context(current_function_name!());

    let resp = context
        .expect_status_code(400)
        .get("/transactions/by_hash/0x1")
        .await;
    context.check_golden_output(resp);
}

#[tokio::test(flavor = "multi_thread", worker_threads = 2)]
async fn test_get_transaction_by_version_not_found() {
    let mut context = new_test_context(current_function_name!());

    let resp = context
        .expect_status_code(404)
        .get("/transactions/by_version/10000")
        .await;
    context.check_golden_output(resp);
}

#[tokio::test(flavor = "multi_thread", worker_threads = 2)]
async fn test_get_transaction_by_version() {
    let mut context = new_test_context(current_function_name!());
    let account = context.gen_account();
    let txn = context.create_user_account(&account).await;
    context.commit_block(&vec![txn.clone()]).await;

    let txns = context.get("/transactions?start=2&limit=1").await;
    assert_eq!(1, txns.as_array().unwrap().len());

    let resp = context.get("/transactions/by_version/2").await;
    assert_json(resp, txns[0].clone())
}

#[tokio::test(flavor = "multi_thread", worker_threads = 2)]
async fn test_get_pending_transaction_by_hash() {
    let mut context = new_test_context(current_function_name!());
    let account = context.gen_account();
    let txn = context.create_user_account(&account).await;
    let body = bcs::to_bytes(&txn).unwrap();
    let pending_txn = context
        .expect_status_code(202)
        .post_bcs_txn("/transactions", body)
        .await;

    let txn_hash = pending_txn["hash"].as_str().unwrap();

    let mut txn = context
        .get(&format!("/transactions/by_hash/{}", txn_hash))
        .await;

    // The pending txn response from the POST request doesn't the type field,
    // since it is a PendingTransaction, not a Transaction. Remove it from the
    // response from the GET request and confirm it is correct before doing the
    // JSON comparison.
    assert_eq!(
        txn.as_object_mut().unwrap().remove("type").unwrap(),
        "pending_transaction"
    );

    assert_json(txn, pending_txn);

    let not_found = context
        .expect_status_code(404)
        .get("/transactions/by_hash/0xdadfeddcca7cb6396c735e9094c76c6e4e9cb3e3ef814730693aed59bd87b31d")
        .await;
    context.check_golden_output(not_found);
}

#[tokio::test(flavor = "multi_thread", worker_threads = 2)]
async fn test_signing_message_with_entry_function_payload() {
    let mut context = new_test_context(current_function_name!());
    let account = context.gen_account();
    let txn = context.create_user_account(&account).await;
    let payload = json!({
        "type": "entry_function_payload",
        "function": "0x1::aptos_account::create_account",
        "type_arguments": [],
        "arguments": [
            account.address().to_hex_literal(), // new_account_address
        ]
    });
    test_signing_message_with_payload(context, txn, payload).await;
}

async fn test_signing_message_with_payload(
    mut context: TestContext,
    txn: SignedTransaction,
    payload: serde_json::Value,
) {
    let sender = context.root_account().await;
    let mut body = json!({
        "sender": sender.address().to_hex_literal(),
        "sequence_number": sender.sequence_number().to_string(),
        "gas_unit_price": txn.gas_unit_price().to_string(),
        "max_gas_amount": txn.max_gas_amount().to_string(),
        "expiration_timestamp_secs": txn.expiration_timestamp_secs().to_string(),
        "payload": payload,
    });

    let resp = context
        .post("/transactions/encode_submission", body.clone())
        .await;

    let signing_msg = context
        .api_specific_config
        .unwrap_signing_message_response(resp);
    assert_eq!(
        signing_msg.to_string(),
        format!(
            "0x{}",
            hex::encode(
                txn.clone()
                    .into_raw_transaction()
                    .signing_message()
                    .unwrap()
            )
        )
    );

    let sig = context
        .root_account()
        .await
        .private_key()
        .sign_arbitrary_message(signing_msg.inner());
    let expected_sig = match txn.authenticator() {
        TransactionAuthenticator::Ed25519 {
            public_key: _,
            signature,
        } => signature,
        _ => panic!("expect TransactionAuthenticator::Ed25519"),
    };
    assert_eq!(sig, expected_sig);

    // assert transaction can be submitted into mempool and execute.
    body["signature"] = json!({
        "type": "ed25519_signature",
        "public_key": format!("0x{}", hex::encode(sender.public_key().to_bytes())),
        "signature": format!("0x{}", hex::encode(sig.to_bytes())),
    });

    context
        .expect_status_code(202)
        .post("/transactions", body)
        .await;

    context.commit_mempool_txns(10).await;

    let ledger = context.get("/").await;
    assert_eq!(ledger["ledger_version"].as_str().unwrap(), "3"); // metadata + user txn + state checkpoint
}

#[tokio::test(flavor = "multi_thread", worker_threads = 2)]
async fn test_get_account_transactions() {
    let mut context = new_test_context(current_function_name!());
    let account = context.gen_account();
    let txn = context.create_user_account(&account).await;
    context.commit_block(&vec![txn]).await;

    let txns = context
        .get(
            format!(
                "/accounts/{}/transactions",
                context.root_account().await.address()
            )
            .as_str(),
        )
        .await;
    assert_eq!(1, txns.as_array().unwrap().len());
    let expected_txns = context.get("/transactions?start=2&limit=1").await;
    assert_json(txns, expected_txns);
}

#[tokio::test(flavor = "multi_thread", worker_threads = 2)]
async fn test_get_account_transactions_filter_transactions_by_start_sequence_number() {
    let mut context = new_test_context(current_function_name!());
    let account = context.gen_account();
    let txn = context.create_user_account(&account).await;
    context.commit_block(&vec![txn]).await;

    let txns = context
        .get(
            format!(
                "/accounts/{}/transactions?start=1",
                context.root_account().await.address()
            )
            .as_str(),
        )
        .await;
    assert_json(txns, json!([]));
}

#[tokio::test(flavor = "multi_thread", worker_threads = 2)]
async fn test_get_account_transactions_filter_transactions_by_start_sequence_number_is_too_large() {
    let mut context = new_test_context(current_function_name!());
    let account = context.gen_account();
    let txn = context.create_user_account(&account).await;
    context.commit_block(&vec![txn]).await;

    let txns = context
        .get(
            format!(
                "/accounts/{}/transactions?start=1000",
                context.root_account().await.address()
            )
            .as_str(),
        )
        .await;
    assert_json(txns, json!([]));
}

#[tokio::test(flavor = "multi_thread", worker_threads = 2)]
async fn test_get_account_transactions_filter_transactions_by_limit() {
    let mut context = new_test_context(current_function_name!());
    let mut root_account = context.root_account().await;
    let account1 = context.gen_account();
    let txn1 = context.create_user_account_by(&mut root_account, &account1);
    let account2 = context.gen_account();
    let txn2 = context.create_user_account_by(&mut root_account, &account2);
    context.commit_block(&vec![txn1, txn2]).await;

    let txns = context
        .get(
            format!(
                "/accounts/{}/transactions?start=0&limit=1",
                context.root_account().await.address()
            )
            .as_str(),
        )
        .await;
    assert_eq!(txns.as_array().unwrap().len(), 1);

    let txns = context
        .get(
            format!(
                "/accounts/{}/transactions?start=0&limit=2",
                context.root_account().await.address()
            )
            .as_str(),
        )
        .await;
    assert_eq!(txns.as_array().unwrap().len(), 2);
}

#[tokio::test(flavor = "multi_thread", worker_threads = 2)]
async fn test_get_txn_execute_failed_by_invalid_script_payload_bytecode() {
    let context = new_test_context(current_function_name!());
    let root_account = context.root_account().await;
    let invalid_bytecode = hex::decode("a11ceb0b030000").unwrap();
    let txn = root_account.sign_with_transaction_builder(
        context
            .transaction_factory()
            .script(Script::new(invalid_bytecode, vec![], vec![]))
            .expiration_timestamp_secs(u64::MAX),
    );
    test_transaction_vm_status(context, txn, false).await
}

#[tokio::test(flavor = "multi_thread", worker_threads = 2)]
async fn test_get_txn_execute_failed_by_invalid_entry_function_address() {
    let context = new_test_context(current_function_name!());
    let account = context.root_account().await;
    test_get_txn_execute_failed_by_invalid_entry_function(
        context,
        account,
        "0x1222",
        "Coin",
        "transfer",
        vec![APTOS_COIN_TYPE.clone()],
        vec![
            bcs::to_bytes(&AccountAddress::from_hex_literal("0xdd").unwrap()).unwrap(),
            bcs::to_bytes(&1u64).unwrap(),
        ],
    )
    .await
}

#[tokio::test(flavor = "multi_thread", worker_threads = 2)]
async fn test_get_txn_execute_failed_by_invalid_entry_function_module_name() {
    let context = new_test_context(current_function_name!());
    let account = context.root_account().await;
    test_get_txn_execute_failed_by_invalid_entry_function(
        context,
        account,
        "0x1",
        "CoinInvalid",
        "transfer",
        vec![APTOS_COIN_TYPE.clone()],
        vec![
            bcs::to_bytes(&AccountAddress::from_hex_literal("0xdd").unwrap()).unwrap(),
            bcs::to_bytes(&1u64).unwrap(),
        ],
    )
    .await
}

#[tokio::test(flavor = "multi_thread", worker_threads = 2)]
async fn test_get_txn_execute_failed_by_invalid_entry_function_name() {
    let context = new_test_context(current_function_name!());
    let account = context.root_account().await;
    test_get_txn_execute_failed_by_invalid_entry_function(
        context,
        account,
        "0x1",
        "Coin",
        "transfer_invalid",
        vec![APTOS_COIN_TYPE.clone()],
        vec![
            bcs::to_bytes(&AccountAddress::from_hex_literal("0xdd").unwrap()).unwrap(),
            bcs::to_bytes(&1u64).unwrap(),
        ],
    )
    .await
}

#[tokio::test(flavor = "multi_thread", worker_threads = 2)]
async fn test_get_txn_execute_failed_by_invalid_entry_function_arguments() {
    let context = new_test_context(current_function_name!());
    let account = context.root_account().await;
    test_get_txn_execute_failed_by_invalid_entry_function(
        context,
        account,
        "0x1",
        "Coin",
        "transfer",
        vec![APTOS_COIN_TYPE.clone()],
        vec![
            bcs::to_bytes(&AccountAddress::from_hex_literal("0xdd").unwrap()).unwrap(),
            bcs::to_bytes(&1u8).unwrap(), // invalid type
        ],
    )
    .await
}

#[tokio::test(flavor = "multi_thread", worker_threads = 2)]
async fn test_get_txn_execute_failed_by_missing_entry_function_arguments() {
    let context = new_test_context(current_function_name!());
    let account = context.root_account().await;
    test_get_txn_execute_failed_by_invalid_entry_function(
        context,
        account,
        "0x1",
        "Coin",
        "transfer",
        vec![APTOS_COIN_TYPE.clone()],
        vec![
            bcs::to_bytes(&AccountAddress::from_hex_literal("0xdd").unwrap()).unwrap(),
            // missing arguments
        ],
    )
    .await
}

#[tokio::test(flavor = "multi_thread", worker_threads = 2)]
async fn test_get_txn_execute_failed_by_entry_function_validation() {
    let mut context = new_test_context(current_function_name!());
    let account = context.gen_account();
    context
        .commit_block(&vec![context.create_user_account(&account).await])
        .await;

    test_get_txn_execute_failed_by_invalid_entry_function(
        context,
        account,
        "0x1",
        "Coin",
        "transfer",
        vec![APTOS_COIN_TYPE.clone()],
        vec![
            bcs::to_bytes(&AccountAddress::from_hex_literal("0xdd").unwrap()).unwrap(),
            bcs::to_bytes(&123u64).unwrap(), // exceed limit, account balance is 0.
        ],
    )
    .await
}

#[tokio::test(flavor = "multi_thread", worker_threads = 2)]
async fn test_get_txn_execute_failed_by_entry_function_invalid_module_name() {
    let mut context = new_test_context(current_function_name!());
    let account = context.gen_account();
    context
        .commit_block(&vec![context.create_user_account(&account).await])
        .await;

    test_submit_entry_function_api_validation(
        context,
        account,
        "0x1",
        "coin",
        "transfer::what::what",
        vec![APTOS_COIN_TYPE.clone()],
        vec![
            bcs::to_bytes(&AccountAddress::from_hex_literal("0xdd").unwrap()).unwrap(),
            bcs::to_bytes(&123u64).unwrap(), // exceed limit, account balance is 0.
        ],
    )
    .await;
}

#[tokio::test(flavor = "multi_thread", worker_threads = 2)]
async fn test_get_txn_execute_failed_by_entry_function_invalid_function_name() {
    let mut context = new_test_context(current_function_name!());
    let account = context.gen_account();
    context
        .commit_block(&vec![context.create_user_account(&account).await])
        .await;

    test_submit_entry_function_api_validation(
        context,
        account,
        "0x1",
        "coin::coin",
        "transfer",
        vec![APTOS_COIN_TYPE.clone()],
        vec![
            bcs::to_bytes(&AccountAddress::from_hex_literal("0xdd").unwrap()).unwrap(),
            bcs::to_bytes(&123u64).unwrap(), // exceed limit, account balance is 0.
        ],
    )
    .await;
}

#[tokio::test(flavor = "multi_thread", worker_threads = 2)]
async fn test_get_txn_execute_failed_by_entry_function_execution_failure() {
    let mut context = new_test_context(current_function_name!());
    let mut admin = context.create_account().await;

    let named_addresses = vec![("entry_func_fail".to_string(), admin.address())];

    let named_addresses_clone = named_addresses.clone();
    let txn = futures::executor::block_on(async move {
        let path = PathBuf::from(std::env!("CARGO_MANIFEST_DIR")).join("test-context/move");
        TestContext::build_package(path, named_addresses_clone)
    });
    let txn = context.publish_package(&mut admin, txn).await;

    let resp = context
        .get(
            format!(
                "/transactions/by_hash/{}",
                txn.committed_hash().to_hex_literal()
            )
            .as_str(),
        )
        .await;

    assert!(!resp["success"].as_bool().unwrap(), "{}", pretty(&resp));
}

#[ignore] // re-enable after cleaning compiled code
#[tokio::test(flavor = "multi_thread", worker_threads = 2)]
async fn test_get_txn_execute_failed_by_script_execution_failure() {
    let context = new_test_context(current_function_name!());

    // script {
    //     fun main() {
    //         1/0;
    //     }
    // }
    let script =
        hex::decode("a11ceb0b030000000105000100000000050601000000000000000600000000000000001a0102")
            .unwrap();
    let root_account = context.root_account().await;
    let txn = root_account.sign_with_transaction_builder(
        context
            .transaction_factory()
            .script(Script::new(script, vec![], vec![])),
    );

    test_transaction_vm_status(context, txn, false).await
}

async fn test_submit_entry_function_api_validation(
    mut context: TestContext,
    account: LocalAccount,
    address: &str,
    module_id: &str,
    func: &str,
    ty_args: Vec<TypeTag>,
    args: Vec<Vec<u8>>,
) {
    // This is a way to get around the Identifier checks!
    #[derive(serde::Serialize)]
    struct HackStruct(pub Box<str>);

    // Identifiers check when you call new, but they don't check when you deserialize, surprise!
    let module_id: Identifier =
        serde_json::from_str(&serde_json::to_string(&HackStruct(module_id.into())).unwrap())
            .unwrap();
    let func: Identifier =
        serde_json::from_str(&serde_json::to_string(&HackStruct(func.into())).unwrap()).unwrap();

    let txn = account.sign_with_transaction_builder(
        context
            .transaction_factory()
            .entry_function(EntryFunction::new(
                ModuleId::new(
                    AccountAddress::from_hex_literal(address).unwrap(),
                    module_id,
                ),
                func,
                ty_args,
                args,
            ))
            .expiration_timestamp_secs(u64::MAX),
    );

    let body = bcs::to_bytes(&txn).unwrap();
    // we don't validate transaction payload when submit txn into mempool.
    let resp = context
        .expect_status_code(400)
        .post_bcs_txn("/transactions", body)
        .await;
    context.check_golden_output(resp);
}

async fn test_get_txn_execute_failed_by_invalid_entry_function(
    context: TestContext,
    account: LocalAccount,
    address: &str,
    module_id: &str,
    func: &str,
    ty_args: Vec<TypeTag>,
    args: Vec<Vec<u8>>,
) {
    let txn = account.sign_with_transaction_builder(
        context
            .transaction_factory()
            .entry_function(EntryFunction::new(
                ModuleId::new(
                    AccountAddress::from_hex_literal(address).unwrap(),
                    Identifier::new(module_id).unwrap(),
                ),
                Identifier::new(func).unwrap(),
                ty_args,
                args,
            ))
            .expiration_timestamp_secs(u64::MAX),
    );

    test_transaction_vm_status(context, txn, false).await
}

async fn test_transaction_vm_status(
    mut context: TestContext,
    txn: SignedTransaction,
    success: bool,
) {
    let body = bcs::to_bytes(&txn).unwrap();
    // we don't validate transaction payload when submit txn into mempool.
    context
        .expect_status_code(202)
        .post_bcs_txn("/transactions", body)
        .await;
    context.commit_mempool_txns(1).await;
    let resp = context
        .get(
            format!(
                "/transactions/by_hash/{}",
                txn.committed_hash().to_hex_literal()
            )
            .as_str(),
        )
        .await;
    assert_eq!(
        resp["success"].as_bool().unwrap(),
        success,
        "{}",
        pretty(&resp)
    );
    context.check_golden_output(resp);
}

#[ignore]
#[tokio::test(flavor = "multi_thread", worker_threads = 2)]
async fn test_submit_transaction_rejects_payload_too_large_bcs_txn_body() {
    let mut context = new_test_context(current_function_name!());

    let resp = context
        .expect_status_code(413)
        .post_bcs_txn(
            "/transactions",
            gen_string(context.context.content_length_limit() + 1).as_bytes(),
        )
        .await;
    context.check_golden_output(resp);
}

#[tokio::test(flavor = "multi_thread", worker_threads = 4)]
#[ignore]
async fn test_submit_transaction_rejects_payload_too_large_json_body() {
    let mut context = new_test_context(current_function_name!());

    let resp = context
        .expect_status_code(413)
        .post(
            "/transactions",
            json!({
                "data": gen_string(context.context.content_length_limit()+2).as_bytes(),
            }),
        )
        .await;
    context.check_golden_output(resp);
}

#[tokio::test(flavor = "multi_thread", worker_threads = 2)]
async fn test_submit_transaction_rejects_invalid_content_type() {
    let mut context = new_test_context(current_function_name!());
    let req = warp::test::request()
        .header("content-type", "invalid")
        .method("POST")
        .body("text")
        .path(&build_path(""));

    let resp = context.expect_status_code(415).execute(req).await;
    context.check_golden_output(resp);
}

#[tokio::test(flavor = "multi_thread", worker_threads = 2)]
async fn test_submit_transaction_rejects_invalid_json() {
    let mut context = new_test_context(current_function_name!());
    let req = warp::test::request()
        .header("content-type", "application/json")
        .method("POST")
        .body("invalid json")
        .path(&build_path(""));

    let resp = context.expect_status_code(400).execute(req).await;
    context.check_golden_output(resp);
}

#[ignore]
#[tokio::test(flavor = "multi_thread", worker_threads = 2)]
async fn test_create_signing_message_rejects_payload_too_large_json_body() {
    let mut context = new_test_context(current_function_name!());

    let resp = context
        .expect_status_code(413)
        .post(
            "/transactions/encode_submission",
            json!({
                "data": gen_string(context.context.content_length_limit()+1).as_bytes(),
            }),
        )
        .await;
    context.check_golden_output(resp);
}

#[tokio::test(flavor = "multi_thread", worker_threads = 2)]
async fn test_create_signing_message_rejects_invalid_content_type() {
    let mut context = new_test_context(current_function_name!());
    let req = warp::test::request()
        .header("content-type", "invalid")
        .method("POST")
        .body("text")
        .path(&build_path("/encode_submission"));

    let resp = context.expect_status_code(415).execute(req).await;
    context.check_golden_output(resp);
}

#[tokio::test(flavor = "multi_thread", worker_threads = 2)]
async fn test_create_signing_message_rejects_invalid_json() {
    let mut context = new_test_context(current_function_name!());
    let req = warp::test::request()
        .header("content-type", "application/json")
        .method("POST")
        .body("invalid json")
        .path(&build_path("/encode_submission"));

    let resp = context.expect_status_code(400).execute(req).await;
    context.check_golden_output(resp);
}

#[tokio::test(flavor = "multi_thread", worker_threads = 2)]
async fn test_create_signing_message_rejects_no_content_length_request() {
    let mut context = new_test_context(current_function_name!());
    let req = warp::test::request()
        .header("content-type", "application/json")
        .method("POST")
        .path(&build_path("/encode_submission"));

    let resp = context.expect_status_code(411).execute(req).await;
    context.check_golden_output(resp);
}

// Note: in tests, the min gas unit price is 0
#[tokio::test(flavor = "multi_thread", worker_threads = 2)]
async fn test_gas_estimation_empty() {
    let mut node_config = NodeConfig::default();
    node_config.api.gas_estimation.enabled = true;
    let mut context = new_test_context_with_config(current_function_name!(), node_config);

    let resp = context.get("/estimate_gas_price").await;
    assert!(context.last_updated_gas_schedule().is_some());
    context.check_golden_output(resp);
}

async fn fill_block(
    block: &mut Vec<SignedTransaction>,
    ctx: &mut TestContext,
    creator: &mut LocalAccount,
) {
    let owner = &mut ctx.gen_account();
    for _i in 0..(500 - block.len()) {
        let txn = ctx.account_transfer(creator, owner, 1);
        block.push(txn);
    }
}

#[tokio::test(flavor = "multi_thread", worker_threads = 2)]
async fn test_gas_estimation_ten_blocks() {
    let mut node_config = NodeConfig::default();
    node_config.api.gas_estimation.enabled = true;
    let mut context = new_test_context_with_config(current_function_name!(), node_config);

    let ctx = &mut context;
    let creator = &mut ctx.gen_account();
    let mint_txn = ctx.mint_user_account(creator).await;

    // Include the mint txn in the first block
    let mut block = vec![mint_txn];
    // First block is ignored in gas estimate, so make 11
    for _i in 0..11 {
        fill_block(&mut block, ctx, creator).await;
        ctx.commit_block(&block).await;
        block.clear();
    }

    let resp = context.get("/estimate_gas_price").await;
    // multiple times, to exercise cache
    for _i in 0..2 {
        let cached = context.get("/estimate_gas_price").await;
        assert_eq!(resp, cached);
    }
    context.check_golden_output(resp);
}

#[tokio::test(flavor = "multi_thread", worker_threads = 2)]
async fn test_gas_estimation_ten_empty_blocks() {
    let mut node_config = NodeConfig::default();
    node_config.api.gas_estimation.enabled = true;
    let mut context = new_test_context_with_config(current_function_name!(), node_config);

    let ctx = &mut context;
    // First block is ignored in gas estimate, so make 11
    for _i in 0..11 {
        ctx.commit_block(&[]).await;
    }

    let resp = context.get("/estimate_gas_price").await;
    // multiple times, to exercise cache
    for _i in 0..2 {
        let cached = context.get("/estimate_gas_price").await;
        assert_eq!(resp, cached);
    }
    context.check_golden_output(resp);
}

#[tokio::test(flavor = "multi_thread", worker_threads = 2)]
async fn test_gas_estimation_cache() {
    let mut node_config = NodeConfig::default();
    node_config.api.gas_estimation.enabled = true;
    // Sets max cache size to 10
    let max_block_history = 10;
    node_config.api.gas_estimation.low_block_history = max_block_history;
    node_config.api.gas_estimation.market_block_history = max_block_history;
    node_config.api.gas_estimation.aggressive_block_history = max_block_history;
    let sleep_duration =
        Duration::from_millis(node_config.api.gas_estimation.cache_expiration_ms * 2);
    let mut context = new_test_context_with_config(current_function_name!(), node_config);

    let ctx = &mut context;
    // First block is ignored in gas estimate, so expect 4 entries
    for _i in 0..5 {
        ctx.commit_block(&[]).await;
    }
    ctx.get("/estimate_gas_price").await;
    assert_eq!(ctx.last_updated_gas_estimation_cache_size(), 4);
    // Wait for cache to expire
    sleep(sleep_duration).await;

    // Expect max of 10 entries
    for _i in 0..8 {
        ctx.commit_block(&[]).await;
    }
    ctx.get("/estimate_gas_price").await;
    assert_eq!(
        ctx.last_updated_gas_estimation_cache_size(),
        max_block_history
    );
    // Wait for cache to expire
    sleep(sleep_duration).await;
    ctx.get("/estimate_gas_price").await;
    assert_eq!(
        ctx.last_updated_gas_estimation_cache_size(),
        max_block_history
    );

    // Expect max of 10 entries
    for _i in 0..8 {
        ctx.commit_block(&[]).await;
    }
    ctx.get("/estimate_gas_price").await;
    assert_eq!(
        ctx.last_updated_gas_estimation_cache_size(),
        max_block_history
    );
    // Wait for cache to expire
    sleep(sleep_duration).await;
    ctx.get("/estimate_gas_price").await;
    assert_eq!(
        ctx.last_updated_gas_estimation_cache_size(),
        max_block_history
    );
}

#[tokio::test(flavor = "multi_thread", worker_threads = 2)]
async fn test_gas_estimation_disabled() {
    let mut node_config = NodeConfig::default();
    node_config.api.gas_estimation.enabled = false;
    let mut context = new_test_context_with_config(current_function_name!(), node_config);

    let ctx = &mut context;
    let creator = &mut ctx.gen_account();
    let mint_txn = ctx.mint_user_account(creator).await;

    // Include the mint txn in the first block
    let mut block = vec![mint_txn];
    // First block is ignored in gas estimate, so make 11
    for _i in 0..11 {
        fill_block(&mut block, ctx, creator).await;
        ctx.commit_block(&block).await;
        block.clear();
    }

    // It's disabled, so we always expect the default, despite the blocks being filled above
    let resp = context.get("/estimate_gas_price").await;
    for _i in 0..2 {
        let cached = context.get("/estimate_gas_price").await;
        assert_eq!(resp, cached);
    }
    context.check_golden_output(resp);
}

#[tokio::test(flavor = "multi_thread", worker_threads = 2)]
async fn test_gas_estimation_static_override() {
    let mut node_config = NodeConfig::default();
    node_config.api.gas_estimation.enabled = true;
    node_config.api.gas_estimation.static_override = Some(GasEstimationStaticOverride {
        low: 100,
        market: 200,
        aggressive: 300,
    });
    let mut context = new_test_context_with_config(current_function_name!(), node_config);

    let ctx = &mut context;
    let creator = &mut ctx.gen_account();
    let mint_txn = ctx.mint_user_account(creator).await;

    // Include the mint txn in the first block
    let mut block = vec![mint_txn];
    // First block is ignored in gas estimate, so make 11
    for _i in 0..11 {
        fill_block(&mut block, ctx, creator).await;
        ctx.commit_block(&block).await;
        block.clear();
    }

    // It's disabled, so we always expect the default, despite the blocks being filled above
    let resp = context.get("/estimate_gas_price").await;
    for _i in 0..2 {
        let cached = context.get("/estimate_gas_price").await;
        assert_eq!(resp, cached);
    }
    context.check_golden_output(resp);
}

#[tokio::test(flavor = "multi_thread", worker_threads = 2)]
async fn test_simulation_failure_error_message() {
    let mut context = new_test_context(current_function_name!());
    let admin0 = context.root_account().await;

    // script {
    //     fun main() {
    //         1/0;
    //     }
    // }

    let resp = context.simulate_transaction(&admin0, json!({
        "type": "script_payload",
        "code": {
            "bytecode": "a11ceb0b030000000105000100000000050601000000000000000600000000000000001a0102",
        },
        "type_arguments": [],
        "arguments": [],
<<<<<<< HEAD
    }), 500).await;
    context.check_golden_output(resp);
=======
    }), 200).await;
    let resp = &output.as_array().unwrap()[0];

    assert!(!resp["success"].as_bool().unwrap());
    assert!(resp["vm_status"]
        .as_str()
        .unwrap()
        .contains("Division by zero"));
>>>>>>> a84a2971
}

fn gen_string(len: u64) -> String {
    let mut rng = thread_rng();
    std::iter::repeat(())
        .map(|()| rng.sample(Alphanumeric))
        .take(len as usize)
        .map(char::from)
        .collect()
}

// For use when not using the methods on `TestContext` directly.
fn build_path(path: &str) -> String {
    format!("/v1/transactions{}", path)
}<|MERGE_RESOLUTION|>--- conflicted
+++ resolved
@@ -1394,10 +1394,6 @@
         },
         "type_arguments": [],
         "arguments": [],
-<<<<<<< HEAD
-    }), 500).await;
-    context.check_golden_output(resp);
-=======
     }), 200).await;
     let resp = &output.as_array().unwrap()[0];
 
@@ -1406,7 +1402,6 @@
         .as_str()
         .unwrap()
         .contains("Division by zero"));
->>>>>>> a84a2971
 }
 
 fn gen_string(len: u64) -> String {
