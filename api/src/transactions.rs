// Copyright © Aptos Foundation
// Parts of the project are originally copyright © Meta Platforms, Inc.
// SPDX-License-Identifier: Apache-2.0

use crate::{
    accept_type::AcceptType,
    accounts::Account,
    bcs_payload::Bcs,
    context::{api_spawn_blocking, Context, FunctionStats},
    failpoint::fail_point_poem,
    generate_error_response, generate_success_response, metrics,
    metrics::WAIT_TRANSACTION_GAUGE,
    page::Page,
    response::{
        api_disabled, api_forbidden, transaction_not_found_by_hash,
        transaction_not_found_by_version, version_pruned, BadRequestError, BasicError,
        BasicErrorWith404, BasicResponse, BasicResponseStatus, BasicResult, BasicResultWith404,
        ForbiddenError, InsufficientStorageError, InternalError,
    },
    ApiTags,
};
use anyhow::Context as AnyhowContext;
use aptos_api_types::{
    verify_function_identifier, verify_module_identifier, Address, AptosError, AptosErrorCode,
    AsConverter, EncodeSubmissionRequest, GasEstimation, GasEstimationBcs, HashValue,
    HexEncodedBytes, LedgerInfo, MoveType, PendingTransaction, SubmitTransactionRequest,
    Transaction, TransactionData, TransactionOnChainData, TransactionsBatchSingleSubmissionFailure,
    TransactionsBatchSubmissionResult, UserTransaction, VerifyInput, VerifyInputWithRecursion,
    MAX_RECURSIVE_TYPES_ALLOWED, U64,
};
use aptos_crypto::{hash::CryptoHash, signing_message};
use aptos_types::{
    account_address::AccountAddress,
    mempool_status::MempoolStatusCode,
    transaction::{
        EntryFunction, ExecutionStatus, MultisigTransactionPayload, RawTransaction,
        RawTransactionWithData, SignedTransaction, TransactionPayload,
    },
    vm_status::StatusCode,
    APTOS_COIN_TYPE,
};
use aptos_vm::{AptosSimulationVM, AptosVM};
use move_core_types::{ident_str, language_storage::ModuleId, vm_status::VMStatus};
use poem_openapi::{
    param::{Path, Query},
    payload::Json,
    ApiRequest, OpenApi,
};
use std::{sync::Arc, time::Duration};

generate_success_response!(SubmitTransactionResponse, (202, Accepted));

generate_error_response!(
    SubmitTransactionError,
    (400, BadRequest),
    (403, Forbidden),
    (404, NotFound),
    (413, PayloadTooLarge),
    (500, Internal),
    (503, ServiceUnavailable),
    (507, InsufficientStorage)
);

type SubmitTransactionResult<T> =
    poem::Result<SubmitTransactionResponse<T>, SubmitTransactionError>;

generate_success_response!(
    SubmitTransactionsBatchResponse,
    (202, Accepted),
    (206, AcceptedPartial)
);

type SubmitTransactionsBatchResult<T> =
    poem::Result<SubmitTransactionsBatchResponse<T>, SubmitTransactionError>;

type SimulateTransactionResult<T> = poem::Result<BasicResponse<T>, SubmitTransactionError>;

// TODO: Consider making both content types accept either
// SubmitTransactionRequest or SignedTransaction, the way
// it is now is quite confusing.

// We need a custom type here because we use different types for each of the
// content types possible for the POST data.
#[derive(ApiRequest, Debug)]
pub enum SubmitTransactionPost {
    #[oai(content_type = "application/json")]
    Json(Json<SubmitTransactionRequest>),

    // TODO: Since I don't want to impl all the Poem derives on SignedTransaction,
    // find a way to at least indicate in the spec that it expects a SignedTransaction.
    // TODO: https://github.com/aptos-labs/aptos-core/issues/2275
    #[oai(content_type = "application/x.aptos.signed_transaction+bcs")]
    Bcs(Bcs),
}

impl VerifyInput for SubmitTransactionPost {
    fn verify(&self) -> anyhow::Result<()> {
        match self {
            SubmitTransactionPost::Json(inner) => inner.0.verify(),
            SubmitTransactionPost::Bcs(_) => Ok(()),
        }
    }
}

// We need a custom type here because we use different types for each of the
// content types possible for the POST data.
#[derive(ApiRequest, Debug)]
pub enum SubmitTransactionsBatchPost {
    #[oai(content_type = "application/json")]
    Json(Json<Vec<SubmitTransactionRequest>>),

    // TODO: Since I don't want to impl all the Poem derives on SignedTransaction,
    // find a way to at least indicate in the spec that it expects a SignedTransaction.
    // TODO: https://github.com/aptos-labs/aptos-core/issues/2275
    #[oai(content_type = "application/x.aptos.signed_transaction+bcs")]
    Bcs(Bcs),
}

impl VerifyInput for SubmitTransactionsBatchPost {
    fn verify(&self) -> anyhow::Result<()> {
        match self {
            SubmitTransactionsBatchPost::Json(inner) => {
                for request in inner.0.iter() {
                    request.verify()?;
                }
            },
            SubmitTransactionsBatchPost::Bcs(_) => {},
        }
        Ok(())
    }
}

/// API for interacting with transactions
#[derive(Clone)]
pub struct TransactionsApi {
    pub context: Arc<Context>,
}

#[OpenApi]
impl TransactionsApi {
    /// Get transactions
    ///
    /// Retrieve on-chain committed transactions. The page size and start ledger version
    /// can be provided to get a specific sequence of transactions.
    ///
    /// If the version has been pruned, then a 410 will be returned.
    ///
    /// To retrieve a pending transaction, use /transactions/by_hash.
    #[oai(
        path = "/transactions",
        method = "get",
        operation_id = "get_transactions",
        tag = "ApiTags::Transactions"
    )]
    pub async fn get_transactions(
        &self,
        accept_type: AcceptType,
        /// Ledger version to start list of transactions
        ///
        /// If not provided, defaults to showing the latest transactions
        start: Query<Option<U64>>,
        /// Max number of transactions to retrieve.
        ///
        /// If not provided, defaults to default page size
        limit: Query<Option<u16>>,
    ) -> BasicResultWith404<Vec<Transaction>> {
        fail_point_poem("endpoint_get_transactions")?;
        self.context
            .check_api_output_enabled("Get transactions", &accept_type)?;
        let page = Page::new(
            start.0.map(|v| v.0),
            limit.0,
            self.context.max_transactions_page_size(),
        );

        let api = self.clone();
        api_spawn_blocking(move || api.list(&accept_type, page)).await
    }

    /// Get transaction by hash
    ///
    /// Look up a transaction by its hash. This is the same hash that is returned
    /// by the API when submitting a transaction (see PendingTransaction).
    ///
    /// When given a transaction hash, the server first looks for the transaction
    /// in storage (on-chain, committed). If no on-chain transaction is found, it
    /// looks the transaction up by hash in the mempool (pending, not yet committed).
    ///
    /// To create a transaction hash by yourself, do the following:
    ///   1. Hash message bytes: "RawTransaction" bytes + BCS bytes of [Transaction](https://aptos-labs.github.io/aptos-core/aptos_types/transaction/enum.Transaction.html).
    ///   2. Apply hash algorithm `SHA3-256` to the hash message bytes.
    ///   3. Hex-encode the hash bytes with `0x` prefix.
    // TODO: Include a link to an example of how to do this ^
    #[oai(
        path = "/transactions/by_hash/:txn_hash",
        method = "get",
        operation_id = "get_transaction_by_hash",
        tag = "ApiTags::Transactions"
    )]
    pub async fn get_transaction_by_hash(
        &self,
        accept_type: AcceptType,
        /// Hash of transaction to retrieve
        txn_hash: Path<HashValue>,
        // TODO: Use a new request type that can't return 507.
    ) -> BasicResultWith404<Transaction> {
        fail_point_poem("endpoint_transaction_by_hash")?;
        self.context
            .check_api_output_enabled("Get transactions by hash", &accept_type)?;
        self.get_transaction_by_hash_inner(&accept_type, txn_hash.0)
            .await
    }

    /// Wait for transaction by hash
    ///
    /// Same as /transactions/by_hash, but will wait for a pending transaction to be committed. To be used as a long
    /// poll optimization by clients, to reduce latency caused by polling. The "long" poll is generally a second or
    /// less but dictated by the server; the client must deal with the result as if the request was a normal
    /// /transactions/by_hash request, e.g., by retrying if the transaction is pending.
    #[oai(
        path = "/transactions/wait_by_hash/:txn_hash",
        method = "get",
        operation_id = "wait_transaction_by_hash",
        tag = "ApiTags::Transactions"
    )]
    async fn wait_transaction_by_hash(
        &self,
        accept_type: AcceptType,
        /// Hash of transaction to retrieve
        txn_hash: Path<HashValue>,
        // TODO: Use a new request type that can't return 507.
    ) -> BasicResultWith404<Transaction> {
        fail_point_poem("endpoint_wait_transaction_by_hash")?;
        self.context
            .check_api_output_enabled("Get transactions by hash", &accept_type)?;

        // Short poll if the active connections are too high
        if self
            .context
            .wait_for_hash_active_connections
            .fetch_add(1, std::sync::atomic::Ordering::Relaxed)
            >= self
                .context
                .node_config
                .api
                .wait_by_hash_max_active_connections
        {
            self.context
                .wait_for_hash_active_connections
                .fetch_sub(1, std::sync::atomic::Ordering::Relaxed);
            metrics::WAIT_TRANSACTION_POLL_TIME
                .with_label_values(&["short"])
                .observe(0.0);
            return self
                .get_transaction_by_hash_inner(&accept_type, txn_hash.0)
                .await;
        }

        let start_time = std::time::Instant::now();
        WAIT_TRANSACTION_GAUGE.inc();

        let result = self
            .wait_transaction_by_hash_inner(
                &accept_type,
                txn_hash.0,
                self.context.node_config.api.wait_by_hash_timeout_ms,
                self.context.node_config.api.wait_by_hash_poll_interval_ms,
            )
            .await;

        WAIT_TRANSACTION_GAUGE.dec();
        self.context
            .wait_for_hash_active_connections
            .fetch_sub(1, std::sync::atomic::Ordering::Relaxed);
        metrics::WAIT_TRANSACTION_POLL_TIME
            .with_label_values(&["long"])
            .observe(start_time.elapsed().as_secs_f64());
        result
    }

    /// Get transaction by version
    ///
    /// Retrieves a transaction by a given version. If the version has been
    /// pruned, a 410 will be returned.
    #[oai(
        path = "/transactions/by_version/:txn_version",
        method = "get",
        operation_id = "get_transaction_by_version",
        tag = "ApiTags::Transactions"
    )]
    pub async fn get_transaction_by_version(
        &self,
        accept_type: AcceptType,
        /// Version of transaction to retrieve
        txn_version: Path<U64>,
    ) -> BasicResultWith404<Transaction> {
        fail_point_poem("endpoint_transaction_by_version")?;
        self.context
            .check_api_output_enabled("Get transactions by version", &accept_type)?;
        let api = self.clone();
        api_spawn_blocking(move || {
            api.get_transaction_by_version_inner(&accept_type, txn_version.0)
        })
        .await
    }

    /// Get account transactions
    ///
    /// Retrieves on-chain committed transactions from an account. If the start
    /// version is too far in the past, a 410 will be returned.
    ///
    /// If no start version is given, it will start at version 0.
    ///
    /// To retrieve a pending transaction, use /transactions/by_hash.
    #[oai(
        path = "/accounts/:address/transactions",
        method = "get",
        operation_id = "get_account_transactions",
        tag = "ApiTags::Transactions"
    )]
    pub async fn get_accounts_transactions(
        &self,
        accept_type: AcceptType,
        /// Address of account with or without a `0x` prefix
        address: Path<Address>,
        /// Account sequence number to start list of transactions
        ///
        /// If not provided, defaults to showing the latest transactions
        start: Query<Option<U64>>,
        /// Max number of transactions to retrieve.
        ///
        /// If not provided, defaults to default page size
        limit: Query<Option<u16>>,
    ) -> BasicResultWith404<Vec<Transaction>> {
        fail_point_poem("endpoint_get_accounts_transactions")?;
        self.context
            .check_api_output_enabled("Get account transactions", &accept_type)?;
        let page = Page::new(
            start.0.map(|v| v.0),
            limit.0,
            self.context.max_transactions_page_size(),
        );
        let api = self.clone();
        api_spawn_blocking(move || api.list_by_account(&accept_type, page, address.0)).await
    }

    /// Submit transaction
    ///
    /// This endpoint accepts transaction submissions in two formats.
    ///
    /// To submit a transaction as JSON, you must submit a SubmitTransactionRequest.
    /// To build this request, do the following:
    ///
    ///   1. Encode the transaction as BCS. If you are using a language that has
    ///      native BCS support, make sure of that library. If not, you may take
    ///      advantage of /transactions/encode_submission. When using this
    ///      endpoint, make sure you trust the node you're talking to, as it is
    ///      possible they could manipulate your request.
    ///   2. Sign the encoded transaction and use it to create a TransactionSignature.
    ///   3. Submit the request. Make sure to use the "application/json" Content-Type.
    ///
    /// To submit a transaction as BCS, you must submit a SignedTransaction
    /// encoded as BCS. See SignedTransaction in types/src/transaction/mod.rs.
    /// Make sure to use the `application/x.aptos.signed_transaction+bcs` Content-Type.
    // TODO: Point to examples of both of these flows, in multiple languages.
    #[oai(
        path = "/transactions",
        method = "post",
        operation_id = "submit_transaction",
        tag = "ApiTags::Transactions"
    )]
    pub async fn submit_transaction(
        &self,
        accept_type: AcceptType,
        data: SubmitTransactionPost,
    ) -> SubmitTransactionResult<PendingTransaction> {
        data.verify()
            .context("Submitted transaction invalid'")
            .map_err(|err| {
                SubmitTransactionError::bad_request_with_code_no_info(
                    err,
                    AptosErrorCode::InvalidInput,
                )
            })?;
        fail_point_poem("endpoint_submit_transaction")?;
        if !self.context.node_config.api.transaction_submission_enabled {
            return Err(api_disabled("Submit transaction"));
        }
        self.context
            .check_api_output_enabled("Submit transaction", &accept_type)?;
        let ledger_info = self.context.get_latest_ledger_info()?;
        let signed_transaction = self.get_signed_transaction(&ledger_info, data)?;
        self.create(&accept_type, &ledger_info, signed_transaction)
            .await
    }

    /// Submit batch transactions
    ///
    /// This allows you to submit multiple transactions.  The response has three outcomes:
    ///
    ///   1. All transactions succeed, and it will return a 202
    ///   2. Some transactions succeed, and it will return the failed transactions and a 206
    ///   3. No transactions succeed, and it will also return the failed transactions and a 206
    ///
    /// To submit a transaction as JSON, you must submit a SubmitTransactionRequest.
    /// To build this request, do the following:
    ///
    ///   1. Encode the transaction as BCS. If you are using a language that has
    ///      native BCS support, make sure to use that library. If not, you may take
    ///      advantage of /transactions/encode_submission. When using this
    ///      endpoint, make sure you trust the node you're talking to, as it is
    ///      possible they could manipulate your request.
    ///   2. Sign the encoded transaction and use it to create a TransactionSignature.
    ///   3. Submit the request. Make sure to use the "application/json" Content-Type.
    ///
    /// To submit a transaction as BCS, you must submit a SignedTransaction
    /// encoded as BCS. See SignedTransaction in types/src/transaction/mod.rs.
    /// Make sure to use the `application/x.aptos.signed_transaction+bcs` Content-Type.
    #[oai(
        path = "/transactions/batch",
        method = "post",
        operation_id = "submit_batch_transactions",
        tag = "ApiTags::Transactions"
    )]
    pub async fn submit_transactions_batch(
        &self,
        accept_type: AcceptType,
        data: SubmitTransactionsBatchPost,
    ) -> SubmitTransactionsBatchResult<TransactionsBatchSubmissionResult> {
        data.verify()
            .context("Submitted transactions invalid")
            .map_err(|err| {
                SubmitTransactionError::bad_request_with_code_no_info(
                    err,
                    AptosErrorCode::InvalidInput,
                )
            })?;
        fail_point_poem("endpoint_submit_batch_transactions")?;
        if !self.context.node_config.api.transaction_submission_enabled {
            return Err(api_disabled("Submit batch transaction"));
        }
        self.context
            .check_api_output_enabled("Submit batch transactions", &accept_type)?;
        let ledger_info = self.context.get_latest_ledger_info()?;
        let signed_transactions_batch = self.get_signed_transactions_batch(&ledger_info, data)?;
        if self.context.max_submit_transaction_batch_size() < signed_transactions_batch.len() {
            return Err(SubmitTransactionError::bad_request_with_code(
                format!(
                    "Submitted too many transactions: {}, while limit is {}",
                    signed_transactions_batch.len(),
                    self.context.max_submit_transaction_batch_size(),
                ),
                AptosErrorCode::InvalidInput,
                &ledger_info,
            ));
        }
        self.create_batch(&accept_type, &ledger_info, signed_transactions_batch)
            .await
    }

    /// Simulate transaction
    ///
    /// The output of the transaction will have the exact transaction outputs and events that running
    /// an actual signed transaction would have.  However, it will not have the associated state
    /// hashes, as they are not updated in storage.  This can be used to estimate the maximum gas
    /// units for a submitted transaction.
    ///
    /// To use this, you must:
    /// - Create a SignedTransaction with a zero-padded signature.
    /// - Submit a SubmitTransactionRequest containing a UserTransactionRequest containing that signature.
    ///
    /// To use this endpoint with BCS, you must submit a SignedTransaction
    /// encoded as BCS. See SignedTransaction in types/src/transaction/mod.rs.
    #[oai(
        path = "/transactions/simulate",
        method = "post",
        operation_id = "simulate_transaction",
        tag = "ApiTags::Transactions"
    )]
    pub async fn simulate_transaction(
        &self,
        accept_type: AcceptType,
        /// If set to true, the max gas value in the transaction will be ignored
        /// and the maximum possible gas will be used
        estimate_max_gas_amount: Query<Option<bool>>,
        /// If set to true, the gas unit price in the transaction will be ignored
        /// and the estimated value will be used
        estimate_gas_unit_price: Query<Option<bool>>,
        /// If set to true, the transaction will use a higher price than the original
        /// estimate.
        estimate_prioritized_gas_unit_price: Query<Option<bool>>,
        data: SubmitTransactionPost,
    ) -> SimulateTransactionResult<Vec<UserTransaction>> {
        data.verify()
            .context("Simulated transaction invalid")
            .map_err(|err| {
                SubmitTransactionError::bad_request_with_code_no_info(
                    err,
                    AptosErrorCode::InvalidInput,
                )
            })?;
        fail_point_poem("endpoint_simulate_transaction")?;
        if !self.context.node_config.api.transaction_simulation_enabled {
            return Err(api_disabled("Simulate transaction"));
        }
        self.context
            .check_api_output_enabled("Simulate transaction", &accept_type)?;

        let api = self.clone();
        let context = self.context.clone();
        api_spawn_blocking(move || {
            let ledger_info = context.get_latest_ledger_info()?;
            let mut signed_transaction = api.get_signed_transaction(&ledger_info, data)?;

            // Confirm the simulation filter allows the transaction. We use HashValue::zero()
            // here for the block ID because we don't allow filtering by block ID for the
            // simulation filters. See the ConfigSanitizer for ApiConfig.
            if !context.node_config.api.simulation_filter.allows(
                aptos_crypto::HashValue::zero(),
                ledger_info.timestamp(),
                &signed_transaction,
            ) {
                return Err(SubmitTransactionError::forbidden_with_code(
                    "Transaction not allowed by simulation filter",
                    AptosErrorCode::InvalidInput,
                    &ledger_info,
                ));
            }

            let estimated_gas_unit_price = match (
                estimate_gas_unit_price.0.unwrap_or_default(),
                estimate_prioritized_gas_unit_price.0.unwrap_or_default(),
            ) {
                (_, true) => {
                    let gas_estimation = context.estimate_gas_price(&ledger_info)?;
                    // The prioritized gas estimate should always be set, but if it's not use the gas estimate
                    Some(
                        gas_estimation
                            .prioritized_gas_estimate
                            .unwrap_or(gas_estimation.gas_estimate),
                    )
                },
                (true, false) => Some(context.estimate_gas_price(&ledger_info)?.gas_estimate),
                (false, false) => None,
            };

            // If estimate max gas amount is provided, we will just make it the maximum value
            let estimated_max_gas_amount = if estimate_max_gas_amount.0.unwrap_or_default() {
                // Retrieve max possible gas units
                let (_, gas_params) = context.get_gas_schedule(&ledger_info)?;
                let min_number_of_gas_units =
                    u64::from(gas_params.vm.txn.min_transaction_gas_units)
                        / u64::from(gas_params.vm.txn.gas_unit_scaling_factor);
                let max_number_of_gas_units =
                    u64::from(gas_params.vm.txn.maximum_number_of_gas_units);

                // Retrieve account balance to determine max gas available, right now this is using
                // a view function, but we may want to re-evaluate this based on performance
                let (_, _, state_view) = context
                    .state_view::<BasicErrorWith404>(Option::None)
                    .map_err(|err| {
                        SubmitTransactionError::bad_request_with_code_no_info(
                            err,
                            AptosErrorCode::InvalidInput,
                        )
                    })?;
                let output = AptosVM::execute_view_function(
                    &state_view,
                    ModuleId::new(AccountAddress::ONE, ident_str!("coin").into()),
                    ident_str!("balance").into(),
                    vec![APTOS_COIN_TYPE.clone()],
                    vec![signed_transaction.sender().to_vec()],
                    context.node_config.api.max_gas_view_function,
                );
                let values = output.values.map_err(|err| {
                    SubmitTransactionError::bad_request_with_code_no_info(
                        err,
                        AptosErrorCode::InvalidInput,
                    )
                })?;
                let balance: u64 = bcs::from_bytes(&values[0]).map_err(|err| {
                    SubmitTransactionError::bad_request_with_code_no_info(
                        err,
                        AptosErrorCode::InvalidInput,
                    )
                })?;

                let gas_unit_price =
                    estimated_gas_unit_price.unwrap_or_else(|| signed_transaction.gas_unit_price());

                // With 0 gas price, we set it to max gas units, since we can't divide by 0
                let max_account_gas_units = if gas_unit_price == 0 {
                    balance
                } else {
                    balance / gas_unit_price
                };

                // To give better error messaging, we should not go below the minimum number of gas units
                let max_account_gas_units =
                    std::cmp::max(min_number_of_gas_units, max_account_gas_units);

                // Minimum of the max account and the max total needs to be used for estimation
                Some(std::cmp::min(
                    max_account_gas_units,
                    max_number_of_gas_units,
                ))
            } else {
                None
            };

            // If there is an estimation of either, replace the values
            if estimated_max_gas_amount.is_some() || estimated_gas_unit_price.is_some() {
                signed_transaction = override_gas_parameters(
                    &signed_transaction,
                    estimated_max_gas_amount,
                    estimated_gas_unit_price,
                );
            }

            api.simulate(&accept_type, ledger_info, signed_transaction)
        })
        .await
    }

    /// Encode submission
    ///
    /// This endpoint accepts an EncodeSubmissionRequest, which internally is a
    /// UserTransactionRequestInner (and optionally secondary signers) encoded
    /// as JSON, validates the request format, and then returns that request
    /// encoded in BCS. The client can then use this to create a transaction
    /// signature to be used in a SubmitTransactionRequest, which it then
    /// passes to the /transactions POST endpoint.
    ///
    /// To be clear, this endpoint makes it possible to submit transaction
    /// requests to the API from languages that do not have library support for
    /// BCS. If you are using an SDK that has BCS support, such as the official
    /// Rust, TypeScript, or Python SDKs, you do not need to use this endpoint.
    ///
    /// To sign a message using the response from this endpoint:
    /// - Decode the hex encoded string in the response to bytes.
    /// - Sign the bytes to create the signature.
    /// - Use that as the signature field in something like Ed25519Signature, which you then use to build a TransactionSignature.
    //
    #[oai(
        path = "/transactions/encode_submission",
        method = "post",
        operation_id = "encode_submission",
        tag = "ApiTags::Transactions"
    )]
    pub async fn encode_submission(
        &self,
        accept_type: AcceptType,
        data: Json<EncodeSubmissionRequest>,
        // TODO: Use a new request type that can't return 507 but still returns all the other necessary errors.
    ) -> BasicResult<HexEncodedBytes> {
        data.0
            .verify()
            .context("'UserTransactionRequest' invalid")
            .map_err(|err| {
                BasicError::bad_request_with_code_no_info(err, AptosErrorCode::InvalidInput)
            })?;
        fail_point_poem("endpoint_encode_submission")?;
        if !self.context.node_config.api.encode_submission_enabled {
            return Err(api_forbidden(
                "Encode submission",
                "Only JSON is supported as an AcceptType.",
            ));
        }
        self.context
            .check_api_output_enabled("Encode submission", &accept_type)?;
        let api = self.clone();
        api_spawn_blocking(move || api.get_signing_message(&accept_type, data.0)).await
    }

    pub fn log_gas_estimation(gas_estimation: &GasEstimation) {
        metrics::GAS_ESTIMATE
            .with_label_values(&[metrics::GAS_ESTIMATE_CURRENT])
            .observe(gas_estimation.gas_estimate as f64);
        if let Some(deprioritized) = gas_estimation.deprioritized_gas_estimate {
            metrics::GAS_ESTIMATE
                .with_label_values(&[metrics::GAS_ESTIMATE_DEPRIORITIZED])
                .observe(deprioritized as f64);
        }
        if let Some(prioritized) = gas_estimation.prioritized_gas_estimate {
            metrics::GAS_ESTIMATE
                .with_label_values(&[metrics::GAS_ESTIMATE_PRIORITIZED])
                .observe(prioritized as f64);
        }
    }

    /// Estimate gas price
    ///
    /// Gives an estimate of the gas unit price required to get a transaction on chain in a
    /// reasonable amount of time. The gas unit price is the amount that each transaction commits to
    /// pay for each unit of gas consumed in executing the transaction. The estimate is based on
    /// recent history: it gives the minimum gas that would have been required to get into recent
    /// blocks, for blocks that were full. (When blocks are not full, the estimate will match the
    /// minimum gas unit price.)
    ///
    /// The estimation is given in three values: de-prioritized (low), regular, and prioritized
    /// (aggressive). Using a more aggressive value increases the likelihood that the transaction
    /// will make it into the next block; more aggressive values are computed with a larger history
    /// and higher percentile statistics. More details are in AIP-34.
    #[oai(
        path = "/estimate_gas_price",
        method = "get",
        operation_id = "estimate_gas_price",
        tag = "ApiTags::Transactions"
    )]
    pub async fn estimate_gas_price(&self, accept_type: AcceptType) -> BasicResult<GasEstimation> {
        fail_point_poem("endpoint_encode_submission")?;
        self.context
            .check_api_output_enabled("Estimate gas price", &accept_type)?;

        let context = self.context.clone();
        api_spawn_blocking(move || {
            let latest_ledger_info = context.get_latest_ledger_info()?;
            let gas_estimation = context.estimate_gas_price(&latest_ledger_info)?;
            Self::log_gas_estimation(&gas_estimation);

            match accept_type {
                AcceptType::Json => BasicResponse::try_from_json((
                    gas_estimation,
                    &latest_ledger_info,
                    BasicResponseStatus::Ok,
                )),
                AcceptType::Bcs => {
                    let gas_estimation_bcs = GasEstimationBcs {
                        gas_estimate: gas_estimation.gas_estimate,
                    };
                    BasicResponse::try_from_bcs((
                        gas_estimation_bcs,
                        &latest_ledger_info,
                        BasicResponseStatus::Ok,
                    ))
                },
            }
        })
        .await
    }
}

impl TransactionsApi {
    /// List all transactions paging by ledger version
    fn list(&self, accept_type: &AcceptType, page: Page) -> BasicResultWith404<Vec<Transaction>> {
        let latest_ledger_info = self.context.get_latest_ledger_info()?;
        let ledger_version = latest_ledger_info.version();

        let limit = page.limit(&latest_ledger_info)?;
        let start_version = page.compute_start(limit, ledger_version, &latest_ledger_info)?;
        let data = self
            .context
            .get_transactions(start_version, limit, ledger_version)
            .context("Failed to read raw transactions from storage")
            .map_err(|err| {
                BasicErrorWith404::internal_with_code(
                    err,
                    AptosErrorCode::InternalError,
                    &latest_ledger_info,
                )
            })?;

        match accept_type {
            AcceptType::Json => {
                let timestamp = self
                    .context
                    .get_block_timestamp(&latest_ledger_info, start_version)?;
                BasicResponse::try_from_json((
                    self.context.render_transactions_sequential(
                        &latest_ledger_info,
                        data,
                        timestamp,
                    )?,
                    &latest_ledger_info,
                    BasicResponseStatus::Ok,
                ))
            },
            AcceptType::Bcs => {
                BasicResponse::try_from_bcs((data, &latest_ledger_info, BasicResponseStatus::Ok))
            },
        }
    }

<<<<<<< HEAD
    pub async fn get_transaction_by_hash_inner(
=======
    async fn wait_transaction_by_hash_inner(
        &self,
        accept_type: &AcceptType,
        hash: HashValue,
        wait_by_hash_timeout_ms: u64,
        wait_by_hash_poll_interval_ms: u64,
    ) -> BasicResultWith404<Transaction> {
        let start_time = std::time::Instant::now();
        loop {
            let context = self.context.clone();
            let accept_type = accept_type.clone();

            let ledger_info = api_spawn_blocking(move || context.get_latest_ledger_info()).await?;

            let txn_data = self
                .get_by_hash(hash.into(), &ledger_info)
                .await
                .context(format!("Failed to get transaction by hash {}", hash))
                .map_err(|err| {
                    BasicErrorWith404::internal_with_code(
                        err,
                        AptosErrorCode::InternalError,
                        &ledger_info,
                    )
                })?
                .context(format!("Failed to find transaction with hash: {}", hash))
                .map_err(|_| transaction_not_found_by_hash(hash, &ledger_info))?;

            if let TransactionData::Pending(_) = txn_data {
                if (start_time.elapsed().as_millis() as u64) < wait_by_hash_timeout_ms {
                    tokio::time::sleep(Duration::from_millis(wait_by_hash_poll_interval_ms)).await;
                    continue;
                }
            }

            let api = self.clone();
            return api_spawn_blocking(move || {
                api.get_transaction_inner(&accept_type, txn_data, &ledger_info)
            })
            .await;
        }
    }

    async fn get_transaction_by_hash_inner(
>>>>>>> 1dfd8a85
        &self,
        accept_type: &AcceptType,
        hash: HashValue,
    ) -> BasicResultWith404<Transaction> {
        let context = self.context.clone();
        let accept_type = accept_type.clone();

        let ledger_info = api_spawn_blocking(move || context.get_latest_ledger_info()).await?;

        let txn_data = self
            .get_by_hash(hash.into(), &ledger_info)
            .await
            .context(format!("Failed to get transaction by hash {}", hash))
            .map_err(|err| {
                BasicErrorWith404::internal_with_code(
                    err,
                    AptosErrorCode::InternalError,
                    &ledger_info,
                )
            })?
            .context(format!("Failed to find transaction with hash: {}", hash))
            .map_err(|_| transaction_not_found_by_hash(hash, &ledger_info))?;
        let api = self.clone();
        api_spawn_blocking(move || api.get_transaction_inner(&accept_type, txn_data, &ledger_info))
            .await
    }

    fn get_transaction_by_version_inner(
        &self,
        accept_type: &AcceptType,
        version: U64,
    ) -> BasicResultWith404<Transaction> {
        let ledger_info = self.context.get_latest_ledger_info()?;
        let txn_data = self
            .get_by_version(version.0, &ledger_info)
            .context(format!("Failed to get transaction by version {}", version))
            .map_err(|err| {
                BasicErrorWith404::internal_with_code(
                    err,
                    AptosErrorCode::InternalError,
                    &ledger_info,
                )
            })?;

        match txn_data {
            GetByVersionResponse::Found(txn_data) => {
                self.get_transaction_inner(accept_type, txn_data, &ledger_info)
            },
            GetByVersionResponse::VersionTooNew => {
                Err(transaction_not_found_by_version(version.0, &ledger_info))
            },
            GetByVersionResponse::VersionTooOld => Err(version_pruned(version.0, &ledger_info)),
        }
    }

    /// Converts a transaction into the outgoing type
    fn get_transaction_inner(
        &self,
        accept_type: &AcceptType,
        transaction_data: TransactionData,
        ledger_info: &LedgerInfo,
    ) -> BasicResultWith404<Transaction> {
        match accept_type {
            AcceptType::Json => {
                let state_view = self.context.latest_state_view_poem(ledger_info)?;
                let transaction = match transaction_data {
                    TransactionData::OnChain(txn) => {
                        let timestamp =
                            self.context.get_block_timestamp(ledger_info, txn.version)?;
                        state_view
                            .as_converter(
                                self.context.db.clone(),
                                self.context.indexer_reader.clone(),
                            )
                            .try_into_onchain_transaction(timestamp, txn)
                            .context("Failed to convert on chain transaction to Transaction")
                            .map_err(|err| {
                                BasicErrorWith404::internal_with_code(
                                    err,
                                    AptosErrorCode::InternalError,
                                    ledger_info,
                                )
                            })?
                    },
                    TransactionData::Pending(txn) => state_view
                        .as_converter(self.context.db.clone(), self.context.indexer_reader.clone())
                        .try_into_pending_transaction(*txn)
                        .context("Failed to convert on pending transaction to Transaction")
                        .map_err(|err| {
                            BasicErrorWith404::internal_with_code(
                                err,
                                AptosErrorCode::InternalError,
                                ledger_info,
                            )
                        })?,
                };

                BasicResponse::try_from_json((transaction, ledger_info, BasicResponseStatus::Ok))
            },
            AcceptType::Bcs => BasicResponse::try_from_bcs((
                transaction_data,
                ledger_info,
                BasicResponseStatus::Ok,
            )),
        }
    }

    /// Retrieves a transaction by ledger version
    fn get_by_version(
        &self,
        version: u64,
        ledger_info: &LedgerInfo,
    ) -> anyhow::Result<GetByVersionResponse> {
        if version > ledger_info.version() {
            return Ok(GetByVersionResponse::VersionTooNew);
        }
        if version < ledger_info.oldest_version() {
            return Ok(GetByVersionResponse::VersionTooOld);
        }
        Ok(GetByVersionResponse::Found(
            self.context
                .get_transaction_by_version(version, ledger_info.version())?
                .into(),
        ))
    }

    /// Retrieves a transaction by hash. First the node tries to find the transaction
    /// in the DB. If the transaction is found there, it means the transaction is
    /// committed. If it is not found there, it looks in mempool. If it is found there,
    /// it means the transaction is still pending.
    async fn get_by_hash(
        &self,
        hash: aptos_crypto::HashValue,
        ledger_info: &LedgerInfo,
    ) -> anyhow::Result<Option<TransactionData>> {
        let context = self.context.clone();
        let version = ledger_info.version();
        let from_db =
            tokio::task::spawn_blocking(move || context.get_transaction_by_hash(hash, version))
                .await
                .context("Failed to join task to read transaction by hash")?
                .context("Failed to read transaction by hash from DB")?;
        Ok(match from_db {
            None => self
                .context
                .get_pending_transaction_by_hash(hash)
                .await?
                .map(|t| t.into()),
            _ => from_db.map(|t| t.into()),
        })
    }

    /// List all transactions for an account
    fn list_by_account(
        &self,
        accept_type: &AcceptType,
        page: Page,
        address: Address,
    ) -> BasicResultWith404<Vec<Transaction>> {
        // Verify the account exists
        let account = Account::new(self.context.clone(), address, None, None, None)?;
        account.get_account_resource()?;

        let latest_ledger_info = account.latest_ledger_info;
        // TODO: Return more specific errors from within this function.
        let data = self.context.get_account_transactions(
            address.into(),
            page.start_option(),
            page.limit(&latest_ledger_info)?,
            latest_ledger_info.version(),
            &latest_ledger_info,
        )?;
        match accept_type {
            AcceptType::Json => BasicResponse::try_from_json((
                self.context
                    .render_transactions_non_sequential(&latest_ledger_info, data)?,
                &latest_ledger_info,
                BasicResponseStatus::Ok,
            )),
            AcceptType::Bcs => {
                BasicResponse::try_from_bcs((data, &latest_ledger_info, BasicResponseStatus::Ok))
            },
        }
    }

    /// Parses a single signed transaction
    fn get_signed_transaction(
        &self,
        ledger_info: &LedgerInfo,
        data: SubmitTransactionPost,
    ) -> Result<SignedTransaction, SubmitTransactionError> {
        match data {
            SubmitTransactionPost::Bcs(data) => {
                let signed_transaction: SignedTransaction =
                    bcs::from_bytes_with_limit(&data.0, MAX_RECURSIVE_TYPES_ALLOWED as usize)
                        .context("Failed to deserialize input into SignedTransaction")
                        .map_err(|err| {
                            SubmitTransactionError::bad_request_with_code(
                                err,
                                AptosErrorCode::InvalidInput,
                                ledger_info,
                            )
                        })?;
                // Verify the signed transaction
                match signed_transaction.payload() {
                    TransactionPayload::EntryFunction(entry_function) => {
                        TransactionsApi::validate_entry_function_payload_format(
                            ledger_info,
                            entry_function,
                        )?;
                    },
                    TransactionPayload::Script(script) => {
                        if script.code().is_empty() {
                            return Err(SubmitTransactionError::bad_request_with_code(
                                "Script payload bytecode must not be empty",
                                AptosErrorCode::InvalidInput,
                                ledger_info,
                            ));
                        }

                        for arg in script.ty_args() {
                            let arg = MoveType::from(arg);
                            arg.verify(0)
                                .context("Transaction script function type arg invalid")
                                .map_err(|err| {
                                    SubmitTransactionError::bad_request_with_code(
                                        err,
                                        AptosErrorCode::InvalidInput,
                                        ledger_info,
                                    )
                                })?;
                        }
                    },
                    TransactionPayload::Multisig(multisig) => {
                        if let Some(payload) = &multisig.transaction_payload {
                            match payload {
                                MultisigTransactionPayload::EntryFunction(entry_function) => {
                                    TransactionsApi::validate_entry_function_payload_format(
                                        ledger_info,
                                        entry_function,
                                    )?;
                                },
                            }
                        }
                    },

                    // Deprecated. To avoid panics when malicios users submit this
                    // payload, return an error.
                    TransactionPayload::ModuleBundle(_) => {
                        return Err(SubmitTransactionError::bad_request_with_code(
                            "Module bundle payload has been removed",
                            AptosErrorCode::InvalidInput,
                            ledger_info,
                        ))
                    },
                }
                // TODO: Verify script args?

                Ok(signed_transaction)
            },
            SubmitTransactionPost::Json(data) => self
                .context
                .latest_state_view_poem(ledger_info)?
                .as_converter(self.context.db.clone(), self.context.indexer_reader.clone())
                .try_into_signed_transaction_poem(data.0, self.context.chain_id())
                .context("Failed to create SignedTransaction from SubmitTransactionRequest")
                .map_err(|err| {
                    SubmitTransactionError::bad_request_with_code(
                        err,
                        AptosErrorCode::InvalidInput,
                        ledger_info,
                    )
                }),
        }
    }

    // Validates that the module, function, and args in EntryFunction payload are correctly
    // formatted.
    fn validate_entry_function_payload_format(
        ledger_info: &LedgerInfo,
        payload: &EntryFunction,
    ) -> Result<(), SubmitTransactionError> {
        verify_module_identifier(payload.module().name().as_str())
            .context("Transaction entry function module invalid")
            .map_err(|err| {
                SubmitTransactionError::bad_request_with_code(
                    err,
                    AptosErrorCode::InvalidInput,
                    ledger_info,
                )
            })?;

        verify_function_identifier(payload.function().as_str())
            .context("Transaction entry function name invalid")
            .map_err(|err| {
                SubmitTransactionError::bad_request_with_code(
                    err,
                    AptosErrorCode::InvalidInput,
                    ledger_info,
                )
            })?;
        for arg in payload.ty_args() {
            let arg: MoveType = arg.into();
            arg.verify(0)
                .context("Transaction entry function type arg invalid")
                .map_err(|err| {
                    SubmitTransactionError::bad_request_with_code(
                        err,
                        AptosErrorCode::InvalidInput,
                        ledger_info,
                    )
                })?;
        }
        Ok(())
    }

    /// Parses a batch of signed transactions
    fn get_signed_transactions_batch(
        &self,
        ledger_info: &LedgerInfo,
        data: SubmitTransactionsBatchPost,
    ) -> Result<Vec<SignedTransaction>, SubmitTransactionError> {
        match data {
            SubmitTransactionsBatchPost::Bcs(data) => {
                let signed_transactions = bcs::from_bytes(&data.0)
                    .context("Failed to deserialize input into SignedTransaction")
                    .map_err(|err| {
                        SubmitTransactionError::bad_request_with_code(
                            err,
                            AptosErrorCode::InvalidInput,
                            ledger_info,
                        )
                    })?;
                Ok(signed_transactions)
            }
            SubmitTransactionsBatchPost::Json(data) => data
                .0
                .into_iter()
                .enumerate()
                .map(|(index, txn)| {
                    self.context.latest_state_view_poem(ledger_info)?
                        .as_converter(self.context.db.clone(), self.context.indexer_reader.clone())
                        .try_into_signed_transaction_poem(txn, self.context.chain_id())
                        .context(format!("Failed to create SignedTransaction from SubmitTransactionRequest at position {}", index))
                        .map_err(|err| {
                            SubmitTransactionError::bad_request_with_code(
                                err,
                                AptosErrorCode::InvalidInput,
                                ledger_info,
                            )
                        })
                })
                .collect(),
        }
    }

    /// Submits a single transaction, and converts mempool codes to errors
    async fn create_internal(&self, txn: SignedTransaction) -> Result<(), AptosError> {
        let (mempool_status, vm_status_opt) = self
            .context
            .submit_transaction(txn)
            .await
            .context("Mempool failed to initially evaluate submitted transaction")
            .map_err(|err| {
                aptos_api_types::AptosError::new_with_error_code(err, AptosErrorCode::InternalError)
            })?;
        match mempool_status.code {
            MempoolStatusCode::Accepted => Ok(()),
            MempoolStatusCode::MempoolIsFull | MempoolStatusCode::TooManyTransactions => {
                Err(AptosError::new_with_error_code(
                    &mempool_status.message,
                    AptosErrorCode::MempoolIsFull,
                ))
            },
            MempoolStatusCode::VmError => {
                if let Some(status) = vm_status_opt {
                    Err(AptosError::new_with_vm_status(
                        format!(
                            "Invalid transaction: Type: {:?} Code: {:?}",
                            status.status_type(),
                            status
                        ),
                        AptosErrorCode::VmError,
                        status,
                    ))
                } else {
                    Err(AptosError::new_with_vm_status(
                        "Invalid transaction: unknown",
                        AptosErrorCode::VmError,
                        StatusCode::UNKNOWN_STATUS,
                    ))
                }
            },
            MempoolStatusCode::InvalidSeqNumber => Err(AptosError::new_with_error_code(
                mempool_status.message,
                AptosErrorCode::SequenceNumberTooOld,
            )),
            MempoolStatusCode::InvalidUpdate => Err(AptosError::new_with_error_code(
                mempool_status.message,
                AptosErrorCode::InvalidTransactionUpdate,
            )),
            MempoolStatusCode::UnknownStatus => Err(AptosError::new_with_error_code(
                format!("Transaction was rejected with status {}", mempool_status,),
                AptosErrorCode::InternalError,
            )),
        }
    }

    /// Submits a single transaction
    async fn create(
        &self,
        accept_type: &AcceptType,
        ledger_info: &LedgerInfo,
        txn: SignedTransaction,
    ) -> SubmitTransactionResult<PendingTransaction> {
        match self.create_internal(txn.clone()).await {
            Ok(()) => match accept_type {
                AcceptType::Json => {
                    let state_view = self
                        .context
                        .latest_state_view()
                        .context("Failed to read latest state checkpoint from DB")
                        .map_err(|e| {
                            SubmitTransactionError::internal_with_code(
                                e,
                                AptosErrorCode::InternalError,
                                ledger_info,
                            )
                        })?;

                    // We provide the pending transaction so that users have the hash associated
                    let pending_txn = state_view
                            .as_converter(self.context.db.clone(), self.context.indexer_reader.clone())
                            .try_into_pending_transaction_poem(txn)
                            .context("Failed to build PendingTransaction from mempool response, even though it said the request was accepted")
                            .map_err(|err| SubmitTransactionError::internal_with_code(
                                err,
                                AptosErrorCode::InternalError,
                                ledger_info,
                            ))?;
                    SubmitTransactionResponse::try_from_json((
                        pending_txn,
                        ledger_info,
                        SubmitTransactionResponseStatus::Accepted,
                    ))
                },
                // With BCS, we don't return the pending transaction for efficiency, because there
                // is no new information.  The hash can be retrieved by hashing the original
                // transaction.
                AcceptType::Bcs => SubmitTransactionResponse::try_from_bcs((
                    (),
                    ledger_info,
                    SubmitTransactionResponseStatus::Accepted,
                )),
            },
            Err(error) => match error.error_code {
                AptosErrorCode::InternalError => Err(
                    SubmitTransactionError::internal_from_aptos_error(error, ledger_info),
                ),
                AptosErrorCode::VmError
                | AptosErrorCode::SequenceNumberTooOld
                | AptosErrorCode::InvalidTransactionUpdate => Err(
                    SubmitTransactionError::bad_request_from_aptos_error(error, ledger_info),
                ),
                AptosErrorCode::MempoolIsFull => Err(
                    SubmitTransactionError::insufficient_storage_from_aptos_error(
                        error,
                        ledger_info,
                    ),
                ),
                _ => Err(SubmitTransactionError::internal_from_aptos_error(
                    error,
                    ledger_info,
                )),
            },
        }
    }

    /// Submits a batch of transactions
    async fn create_batch(
        &self,
        accept_type: &AcceptType,
        ledger_info: &LedgerInfo,
        txns: Vec<SignedTransaction>,
    ) -> SubmitTransactionsBatchResult<TransactionsBatchSubmissionResult> {
        // Iterate through transactions keeping track of failures
        let mut txn_failures = Vec::new();
        for (idx, txn) in txns.iter().enumerate() {
            if let Err(error) = self.create_internal(txn.clone()).await {
                txn_failures.push(TransactionsBatchSingleSubmissionFailure {
                    error,
                    transaction_index: idx,
                })
            }
        }

        // Return the possible failures, and have a different success code for partial success
        let response_status = if txn_failures.is_empty() {
            SubmitTransactionsBatchResponseStatus::Accepted
        } else {
            // TODO: This should really throw an error if all fail
            SubmitTransactionsBatchResponseStatus::AcceptedPartial
        };

        SubmitTransactionsBatchResponse::try_from_rust_value((
            TransactionsBatchSubmissionResult {
                transaction_failures: txn_failures,
            },
            ledger_info,
            response_status,
            accept_type,
        ))
    }

    // TODO: This function leverages a lot of types from aptos_types, use the
    // local API types and just return those directly, instead of converting
    // from these types in render_transactions.
    /// Simulate a transaction in the VM
    ///
    /// Note: this returns a `Vec<UserTransaction>`, but for backwards compatibility, this can't
    /// be removed even though, there is only one possible transaction
    pub fn simulate(
        &self,
        accept_type: &AcceptType,
        ledger_info: LedgerInfo,
        txn: SignedTransaction,
    ) -> SimulateTransactionResult<Vec<UserTransaction>> {
        // The caller must ensure that the signature is not valid, as otherwise
        // a malicious actor could execute the transaction without their knowledge
        if txn.verify_signature().is_ok() {
            return Err(SubmitTransactionError::bad_request_with_code(
                "Simulated transactions must not have a valid signature",
                AptosErrorCode::InvalidInput,
                &ledger_info,
            ));
        }

        // Simulate transaction
        let state_view = self.context.latest_state_view_poem(&ledger_info)?;
        let (vm_status, output) =
            AptosSimulationVM::create_vm_and_simulate_signed_transaction(&txn, &state_view);
        let version = ledger_info.version();

        // Ensure that all known statuses return their values in the output (even if they aren't supposed to)
        let exe_status = ExecutionStatus::conmbine_vm_status_for_simulation(
            output.auxiliary_data(),
            output.status().clone(),
        );

        let stats_key = match txn.payload() {
            TransactionPayload::Script(_) => {
                format!("Script::{}", txn.committed_hash()).to_string()
            },
            TransactionPayload::ModuleBundle(_) => "ModuleBundle::unknown".to_string(),
            TransactionPayload::EntryFunction(entry_function) => FunctionStats::function_to_key(
                entry_function.module(),
                &entry_function.function().into(),
            ),
            TransactionPayload::Multisig(multisig) => {
                if let Some(payload) = &multisig.transaction_payload {
                    match payload {
                        MultisigTransactionPayload::EntryFunction(entry_function) => {
                            FunctionStats::function_to_key(
                                entry_function.module(),
                                &entry_function.function().into(),
                            )
                        },
                    }
                } else {
                    "Multisig::unknown".to_string()
                }
            },
        };
        self.context
            .simulate_txn_stats()
            .increment(stats_key, output.gas_used());

        // Build up a transaction from the outputs
        // All state hashes are invalid, and will be filled with 0s
        let txn = aptos_types::transaction::Transaction::UserTransaction(txn);
        let zero_hash = aptos_crypto::HashValue::zero();
        let info = aptos_types::transaction::TransactionInfo::new(
            txn.hash(),
            zero_hash,
            zero_hash,
            None,
            output.gas_used(),
            exe_status,
        );
        let simulated_txn = TransactionOnChainData {
            version,
            transaction: txn,
            info,
            events: output.events().to_vec(),
            accumulator_root_hash: zero_hash,
            changes: output.write_set().clone(),
        };

        let result = match accept_type {
            AcceptType::Json => {
                let transactions = self
                    .context
                    .render_transactions_non_sequential(&ledger_info, vec![simulated_txn])?;

                // Users can only make requests to simulate UserTransactions, so unpack
                // the Vec<Transaction> into Vec<UserTransaction>.
                let mut user_transactions = Vec::new();
                for transaction in transactions.into_iter() {
                    match transaction {
                        Transaction::UserTransaction(user_txn) => {
                            let mut txn = *user_txn;
                            match &vm_status {
                                VMStatus::Error {
                                    message: Some(msg), ..
                                }
                                | VMStatus::ExecutionFailure {
                                    message: Some(msg), ..
                                } => {
                                    txn.info.vm_status +=
                                        format!("\nExecution failed with message: {}", msg)
                                            .as_str();
                                },
                                _ => (),
                            }
                            user_transactions.push(txn);
                        },
                        _ => {
                            return Err(SubmitTransactionError::internal_with_code(
                                "Simulation transaction resulted in a non-UserTransaction",
                                AptosErrorCode::InternalError,
                                &ledger_info,
                            ))
                        },
                    }
                }
                BasicResponse::try_from_json((
                    user_transactions,
                    &ledger_info,
                    BasicResponseStatus::Ok,
                ))
            },
            AcceptType::Bcs => {
                BasicResponse::try_from_bcs((simulated_txn, &ledger_info, BasicResponseStatus::Ok))
            },
        };

        result.map(|r| r.with_gas_used(Some(output.gas_used())))
    }

    /// Encode message as BCS
    pub fn get_signing_message(
        &self,
        accept_type: &AcceptType,
        request: EncodeSubmissionRequest,
    ) -> BasicResult<HexEncodedBytes> {
        // We don't want to encourage people to use this API if they can sign the request directly
        if accept_type == &AcceptType::Bcs {
            return Err(BasicError::bad_request_with_code_no_info(
                "BCS is not supported for encode submission",
                AptosErrorCode::BcsNotSupported,
            ));
        }

        let ledger_info = self.context.get_latest_ledger_info()?;
        let state_view = self.context.latest_state_view_poem(&ledger_info)?;
        let raw_txn: RawTransaction = state_view
            .as_converter(self.context.db.clone(), self.context.indexer_reader.clone())
            .try_into_raw_transaction_poem(request.transaction, self.context.chain_id())
            .context("The given transaction is invalid")
            .map_err(|err| {
                BasicError::bad_request_with_code(err, AptosErrorCode::InvalidInput, &ledger_info)
            })?;

        let raw_message = match request.secondary_signers {
            Some(secondary_signer_addresses) => signing_message(
                &RawTransactionWithData::new_multi_agent(
                    raw_txn,
                    secondary_signer_addresses
                        .into_iter()
                        .map(|v| v.into())
                        .collect(),
                ),
            )
            .context("Invalid transaction to generate signing message")
            .map_err(|err| {
                BasicError::bad_request_with_code(err, AptosErrorCode::InvalidInput, &ledger_info)
            })?,
            None => raw_txn
                .signing_message()
                .context("Invalid transaction to generate signing message")
                .map_err(|err| {
                    BasicError::bad_request_with_code(
                        err,
                        AptosErrorCode::InvalidInput,
                        &ledger_info,
                    )
                })?,
        };

        BasicResponse::try_from_json((
            HexEncodedBytes::from(raw_message),
            &ledger_info,
            BasicResponseStatus::Ok,
        ))
    }
}

fn override_gas_parameters(
    signed_txn: &SignedTransaction,
    max_gas_amount: Option<u64>,
    gas_unit_price: Option<u64>,
) -> SignedTransaction {
    let payload = signed_txn.payload();

    let raw_txn = RawTransaction::new(
        signed_txn.sender(),
        signed_txn.sequence_number(),
        payload.clone(),
        max_gas_amount.unwrap_or_else(|| signed_txn.max_gas_amount()),
        gas_unit_price.unwrap_or_else(|| signed_txn.gas_unit_price()),
        signed_txn.expiration_timestamp_secs(),
        signed_txn.chain_id(),
    );

    // TODO: Check that signature is null, this would just be helpful for downstream use
    SignedTransaction::new_signed_transaction(raw_txn, signed_txn.authenticator())
}

enum GetByVersionResponse {
    VersionTooNew,
    VersionTooOld,
    Found(TransactionData),
}<|MERGE_RESOLUTION|>--- conflicted
+++ resolved
@@ -781,9 +781,6 @@
         }
     }
 
-<<<<<<< HEAD
-    pub async fn get_transaction_by_hash_inner(
-=======
     async fn wait_transaction_by_hash_inner(
         &self,
         accept_type: &AcceptType,
@@ -828,7 +825,6 @@
     }
 
     async fn get_transaction_by_hash_inner(
->>>>>>> 1dfd8a85
         &self,
         accept_type: &AcceptType,
         hash: HashValue,
