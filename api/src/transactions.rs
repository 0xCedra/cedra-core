--- conflicted
+++ resolved
@@ -37,12 +37,8 @@
     },
     vm_status::StatusCode,
 };
-<<<<<<< HEAD
 use aptos_vm::{data_cache::AsMoveResolver, AptosVM, VMSimulator};
-=======
-use aptos_vm::{data_cache::AsMoveResolver, AptosVM};
 use move_core_types::vm_status::VMStatus;
->>>>>>> 424d6d14
 use poem_openapi::{
     param::{Path, Query},
     payload::Json,
@@ -1195,8 +1191,7 @@
 
         // Simulate transaction
         let state_view = self.context.latest_state_view_poem(&ledger_info)?;
-<<<<<<< HEAD
-        // TODO: avoid re-initializing the VM.
+
         let vm = AptosVM::new(&state_view.as_move_resolver()).for_simulation();
 
         let output = vm
@@ -1209,9 +1204,7 @@
                 )
             })?;
 
-=======
-        let (vm_status, output) = AptosVM::simulate_signed_transaction(&txn, &state_view);
->>>>>>> 424d6d14
+        // let (vm_status, output) = AptosVM::simulate_signed_transaction(&txn, &state_view);
         let version = ledger_info.version();
 
         // Ensure that all known statuses return their values in the output (even if they aren't supposed to)
@@ -1255,18 +1248,18 @@
                     match transaction {
                         Transaction::UserTransaction(user_txn) => {
                             let mut txn = *user_txn;
-                            match &vm_status {
-                                VMStatus::Error {
-                                    message: Some(msg), ..
-                                }
-                                | VMStatus::ExecutionFailure {
-                                    message: Some(msg), ..
-                                } => {
-                                    txn.info.vm_status +=
-                                        format!("\nExecution failed with status: {}", msg).as_str();
-                                },
-                                _ => (),
-                            }
+//                             match &vm_status {
+//                                 VMStatus::Error {
+//                                     message: Some(msg), ..
+//                                 }
+//                                 | VMStatus::ExecutionFailure {
+//                                     message: Some(msg), ..
+//                                 } => {
+//                                     txn.info.vm_status +=
+//                                         format!("\nExecution failed with status: {}", msg).as_str();
+//                                 },
+//                                 _ => (),
+//                             }
                             user_transactions.push(txn);
                         },
                         _ => {
