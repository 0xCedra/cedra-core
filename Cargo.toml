[workspace]
resolver = "2"

members = [
    "api",
    "api/openapi-spec-generator",
    "api/test-context",
    "api/types",
    "aptos-move/aptos-aggregator",
    "aptos-move/aptos-debugger",
    "aptos-move/aptos-gas",
    "aptos-move/aptos-release-builder",
    "aptos-move/aptos-resource-viewer",
    "aptos-move/aptos-sdk-builder",
    "aptos-move/aptos-transaction-benchmarks",
    "aptos-move/aptos-transactional-test-harness",
    "aptos-move/aptos-validator-interface",
    "aptos-move/aptos-vm",
    "aptos-move/aptos-vm-logging",
    "aptos-move/aptos-vm-profiling",
    "aptos-move/block-executor",
    "aptos-move/e2e-move-tests",
    "aptos-move/e2e-tests",
    "aptos-move/e2e-testsuite",
    "aptos-move/framework",
    "aptos-move/framework/cached-packages",
    "aptos-move/gas-algebra-ext",
    "aptos-move/move-examples",
    "aptos-move/mvhashmap",
    "aptos-move/package-builder",
    "aptos-move/vm-genesis",
    "aptos-move/writeset-transaction-generator",
    "aptos-node",
    "config",
    "config/global-constants",
    "consensus",
    "consensus/consensus-types",
    "consensus/safety-rules",
    "crates/aptos",
    "crates/aptos-bitvec",
    "crates/aptos-build-info",
    "crates/aptos-compression",
    "crates/aptos-crypto",
    "crates/aptos-crypto-derive",
    "crates/aptos-faucet/cli",
    "crates/aptos-faucet/core",
    "crates/aptos-faucet/metrics-server",
    "crates/aptos-faucet/service",
    "crates/aptos-genesis",
    "crates/aptos-id-generator",
    "crates/aptos-infallible",
    "crates/aptos-keygen",
    "crates/aptos-log-derive",
    "crates/aptos-logger",
    "crates/aptos-metrics-core",
    "crates/aptos-network-checker",
    "crates/aptos-node-identity",
    "crates/aptos-openapi",
    "crates/aptos-proptest-helpers",
    "crates/aptos-rate-limiter",
    "crates/aptos-rest-client",
    "crates/aptos-retrier",
    "crates/aptos-rosetta",
    "crates/aptos-rosetta-cli",
    "crates/aptos-runtimes",
    "crates/aptos-speculative-state-helper",
    "crates/aptos-telemetry",
    "crates/aptos-telemetry-service",
    "crates/aptos-temppath",
    "crates/aptos-time-service",
    "crates/aptos-warp-webserver",
    "crates/bounded-executor",
    "crates/channel",
    "crates/crash-handler",
    "crates/fallible",
    "crates/indexer",
    "crates/inspection-service",
    "crates/moving-average",
    "crates/node-resource-metrics",
    "crates/num-variants",
    "crates/proxy",
    "crates/short-hex-str",
    "crates/transaction-emitter",
    "crates/transaction-emitter-lib",
    "ecosystem/indexer-grpc/indexer-grpc-cache-worker",
    "ecosystem/indexer-grpc/indexer-grpc-data-service",
    "ecosystem/indexer-grpc/indexer-grpc-file-store",
    "ecosystem/indexer-grpc/indexer-grpc-fullnode",
    "ecosystem/indexer-grpc/indexer-grpc-parser",
    "ecosystem/indexer-grpc/indexer-grpc-utils",
    "ecosystem/node-checker",
    "ecosystem/node-checker/fn-check-client",
    "execution/db-bootstrapper",
    "execution/executor",
    "execution/executor-benchmark",
    "execution/executor-test-helpers",
    "execution/executor-types",
    "mempool",
    "network",
    "network/builder",
    "network/discovery",
    "network/memsocket",
    "network/netcore",
    "network/peer-monitoring-service/client",
    "network/peer-monitoring-service/server",
    "network/peer-monitoring-service/types",
    "sdk",
    "secure/net",
    "secure/storage",
    "secure/storage/github",
    "secure/storage/vault",
    "state-sync/aptos-data-client",
    "state-sync/inter-component/consensus-notifications",
    "state-sync/inter-component/event-notifications",
    "state-sync/inter-component/mempool-notifications",
    "state-sync/state-sync-v2/data-streaming-service",
    "state-sync/state-sync-v2/state-sync-driver",
    "state-sync/storage-service/client",
    "state-sync/storage-service/server",
    "state-sync/storage-service/types",
    "storage/accumulator",
    "storage/aptosdb",
    "storage/backup/backup-cli",
    "storage/backup/backup-service",
    "storage/db-tool",
    "storage/indexer",
    "storage/jellyfish-merkle",
    "storage/rocksdb-options",
    "storage/schemadb",
    "storage/scratchpad",
    "storage/state-view",
    "storage/storage-interface",
    "testsuite/aptos-fuzzer",
    "testsuite/aptos-fuzzer/fuzz",
    "testsuite/dos/http_test",
    "testsuite/dos/listener",
    "testsuite/dos/sender",
    "testsuite/forge",
    "testsuite/forge-cli",
    "testsuite/generate-format",
    "testsuite/module-publish",
    "testsuite/smoke-test",
    "testsuite/testcases",

    # third_party/move
    "third_party/move/extensions/async/move-async-vm",
    "third_party/move/extensions/move-table-extension",
    "third_party/move/move-analyzer",
    "third_party/move/move-binary-format",
    "third_party/move/move-binary-format/serializer-tests",
    "third_party/move/move-borrow-graph",
    "third_party/move/move-bytecode-verifier",
    "third_party/move/move-bytecode-verifier/bytecode-verifier-tests",
    "third_party/move/move-bytecode-verifier/fuzz",
    "third_party/move/move-bytecode-verifier/invalid-mutations",
    "third_party/move/move-bytecode-verifier/transactional-tests",
    "third_party/move/move-command-line-common",
    "third_party/move/move-compiler",
    "third_party/move/move-compiler/transactional-tests",
    "third_party/move/move-core/types",
    "third_party/move/move-ir-compiler",
    "third_party/move/move-ir-compiler/move-bytecode-source-map",
    "third_party/move/move-ir-compiler/move-ir-to-bytecode",
    "third_party/move/move-ir-compiler/move-ir-to-bytecode/syntax",
    "third_party/move/move-ir-compiler/transactional-tests",
    "third_party/move/move-ir/types",
    "third_party/move/move-model",
    "third_party/move/move-prover",
    "third_party/move/move-prover/boogie-backend",
    "third_party/move/move-prover/bytecode",
    "third_party/move/move-prover/interpreter",
    "third_party/move/move-prover/interpreter-testsuite",
    "third_party/move/move-prover/interpreter/crypto",
    "third_party/move/move-prover/move-abigen",
    "third_party/move/move-prover/move-docgen",
    "third_party/move/move-prover/move-errmapgen",
    # "third_party/move/move-prover/mutation",
    "third_party/move/move-prover/test-utils",
    "third_party/move/move-prover/tools/spec-flatten",
    "third_party/move/move-stdlib",
    "third_party/move/move-symbol-pool",
    "third_party/move/move-vm/integration-tests",
    "third_party/move/move-vm/paranoid-tests",
    "third_party/move/move-vm/runtime",
    "third_party/move/move-vm/test-utils",
    "third_party/move/move-vm/transactional-tests",
    "third_party/move/move-vm/types",
    "third_party/move/testing-infra/module-generation",
    "third_party/move/testing-infra/test-generation",
    "third_party/move/testing-infra/transactional-test-runner",
    "third_party/move/tools/move-bytecode-utils",
    "third_party/move/tools/move-bytecode-viewer",
    "third_party/move/tools/move-cli",
    "third_party/move/tools/move-coverage",
    "third_party/move/tools/move-disassembler",
    "third_party/move/tools/move-explain",
    "third_party/move/tools/move-package",
    "third_party/move/tools/move-resource-viewer",
    "third_party/move/tools/move-unit-test",
    "third_party/move/tools/read-write-set",
    "third_party/move/tools/read-write-set/dynamic",
    "third_party/move/tools/read-write-set/types",
    "types",
    "vm-validator",
]

exclude = ["crates/aptos-protos"]

# NOTE: default-members is the complete list of binaries that form the "production Aptos codebase". These members should
# never include crates that require fuzzing features or test features. These are the crates we want built with no extra
# test-only code included.
#
# For more, see the "Conditional compilation for tests" section in documentation/coding_guidelines.md.
default-members = [
    "aptos-node",
    "consensus/safety-rules",
    "crates/aptos",
    "crates/aptos-faucet/service",
    "crates/aptos-keygen",
    "crates/aptos-rate-limiter",
    "crates/aptos-rosetta",
    "crates/transaction-emitter",
    "aptos-move/framework",
    "execution/db-bootstrapper",
    "storage/backup/backup-cli",
    "ecosystem/node-checker",
]

# All workspace members should inherit these keys
# for package declarations.
[workspace.package]
authors = ["Aptos Labs <opensource@aptoslabs.com>"]
edition = "2021"
homepage = "https://aptoslabs.com"
license = "Apache-2.0"
publish = false
repository = "https://github.com/aptos-labs/aptos-core"
rust-version = "1.64"

[workspace.dependencies]
# Internal crate dependencies.
# Please do not add any test features here: they should be declared by the individual crate.
aptos = { path = "crates/aptos" }
aptos-accumulator = { path = "storage/accumulator" }
aptos-aggregator = { path = "aptos-move/aptos-aggregator" }
aptos-api = { path = "api" }
aptos-api-test-context = { path = "api/test-context" }
aptos-api-types = { path = "api/types" }
aptos-backup-cli = { path = "storage/backup/backup-cli" }
aptos-backup-service = { path = "storage/backup/backup-service" }
aptos-bounded-executor = { path = "crates/bounded-executor" }
aptos-block-executor = { path = "aptos-move/block-executor" }
aptos-bitvec = { path = "crates/aptos-bitvec" }
aptos-build-info = { path = "crates/aptos-build-info" }
aptos-cached-packages = { path = "aptos-move/framework/cached-packages" }
aptos-channels = { path = "crates/channel" }
aptos-compression = { path = "crates/aptos-compression" }
aptos-consensus = { path = "consensus" }
aptos-consensus-notifications = { path = "state-sync/inter-component/consensus-notifications" }
aptos-consensus-types = { path = "consensus/consensus-types" }
aptos-config = { path = "config" }
aptos-crash-handler = { path = "crates/crash-handler" }
aptos-crypto = { path = "crates/aptos-crypto" }
aptos-crypto-derive = { path = "crates/aptos-crypto-derive" }
aptos-data-client = { path = "state-sync/aptos-data-client" }
aptos-data-streaming-service = { path = "state-sync/state-sync-v2/data-streaming-service" }
aptos-db = { path = "storage/aptosdb" }
aptos-db-indexer = { path = "storage/indexer" }
aptos-db-tool = { path = "storage/db-tool" }
aptos-debugger = { path = "aptos-move/aptos-debugger" }
aptos-event-notifications = { path = "state-sync/inter-component/event-notifications" }
aptos-executor = { path = "execution/executor" }
aptos-executor-test-helpers = { path = "execution/executor-test-helpers" }
aptos-executor-types = { path = "execution/executor-types" }
aptos-faucet-cli = { path = "crates/aptos-faucet/cli" }
aptos-faucet-core = { path = "crates/aptos-faucet/core" }
aptos-faucet-service = { path = "crates/aptos-faucet/service" }
aptos-faucet-metrics-server = { path = "crates/aptos-faucet/metrics-server" }
aptos-fallible = { path = "crates/fallible" }
aptos-forge = { path = "testsuite/forge" }
aptos-framework = { path = "aptos-move/framework" }
aptos-fuzzer = { path = "testsuite/aptos-fuzzer" }
aptos-gas = { path = "aptos-move/aptos-gas" }
aptos-gas-algebra-ext = { path = "aptos-move/gas-algebra-ext" }
aptos-genesis = { path = "crates/aptos-genesis" }
aptos-github-client = { path = "secure/storage/github" }
aptos-global-constants = { path = "config/global-constants" }
aptos-id-generator = { path = "crates/aptos-id-generator" }
aptos-indexer = { path = "crates/indexer" }
aptos-indexer-grpc-cache-worker = { path = "ecosystem/indexer-grpc/indexer-grpc-cache-worker" }
aptos-indexer-grpc-data-service = { path = "ecosystem/indexer-grpc/indexer-grpc-data-service" }
aptos-indexer-grpc-file-store = { path = "ecosystem/indexer-grpc/indexer-grpc-file-store" }
aptos-indexer-grpc-fullnode = { path = "ecosystem/indexer-grpc/indexer-grpc-fullnode" }
aptos-indexer-grpc-utils = { path = "ecosystem/indexer-grpc/indexer-grpc-utils" }
aptos-indexer-grpc-parser = { path = "ecosystem/indexer-grpc/indexer-grpc-parser" }
aptos-infallible = { path = "crates/aptos-infallible" }
aptos-inspection-service = { path = "crates/inspection-service" }
aptos-jellyfish-merkle = { path = "storage/jellyfish-merkle" }
aptos-keygen = { path = "crates/aptos-keygen" }
aptos-language-e2e-tests = { path = "aptos-move/e2e-tests" }
aptos-log-derive = { path = "crates/aptos-log-derive" }
aptos-logger = { path = "crates/aptos-logger" }
aptos-mempool = { path = "mempool" }
aptos-mempool-notifications = { path = "state-sync/inter-component/mempool-notifications" }
aptos-memsocket = { path = "network/memsocket" }
aptos-metrics-core = { path = "crates/aptos-metrics-core" }
aptos-move-examples = { path = "aptos-move/move-examples" }
aptos-moving-average = { path = "crates/moving-average" }
aptos-mvhashmap = { path = "aptos-move/mvhashmap" }
aptos-netcore = { path = "network/netcore" }
aptos-network = { path = "network" }
aptos-network-builder = { path = "network/builder" }
aptos-network-checker = { path = "crates/aptos-network-checker" }
aptos-network-discovery = { path = "network/discovery" }
aptos-node = { path = "aptos-node" }
aptos-node-checker = { path = "ecosystem/node-checker" }
aptos-node-identity = { path = "crates/aptos-node-identity" }
aptos-node-resource-metrics = { path = "crates/node-resource-metrics" }
aptos-num-variants = { path = "crates/num-variants" }
aptos-openapi = { path = "crates/aptos-openapi" }
aptos-package-builder = { path = "aptos-move/package-builder" }
aptos-peer-monitoring-service-client = { path = "network/peer-monitoring-service/client" }
aptos-peer-monitoring-service-server = { path = "network/peer-monitoring-service/server" }
aptos-peer-monitoring-service-types = { path = "network/peer-monitoring-service/types" }
aptos-proptest-helpers = { path = "crates/aptos-proptest-helpers" }
aptos-protos = { path = "crates/aptos-protos" }
aptos-proxy = { path = "crates/proxy" }
aptos-push-metrics = { path = "crates/aptos-push-metrics" }
aptos-rate-limiter = { path = "crates/aptos-rate-limiter" }
aptos-release-builder = { path = "aptos-move/aptos-release-builder" }
aptos-resource-viewer = { path = "aptos-move/aptos-resource-viewer" }
aptos-rest-client = { path = "crates/aptos-rest-client" }
aptos-retrier = { path = "crates/aptos-retrier" }
aptos-rocksdb-options = { path = "storage/rocksdb-options" }
aptos-rosetta = { path = "crates/aptos-rosetta" }
aptos-runtimes = { path = "crates/aptos-runtimes" }
aptos-safety-rules = { path = "consensus/safety-rules" }
aptos-schemadb = { path = "storage/schemadb" }
aptos-scratchpad = { path = "storage/scratchpad" }
aptos-sdk = { path = "sdk" }
aptos-sdk-builder = { path = "aptos-move/aptos-sdk-builder" }
aptos-secure-net = { path = "secure/net" }
aptos-secure-storage = { path = "secure/storage" }
aptos-short-hex-str = { path = "crates/short-hex-str" }
aptos-speculative-state-helper = { path = "crates/aptos-speculative-state-helper" }
aptos-state-sync-driver = { path = "state-sync/state-sync-v2/state-sync-driver" }
aptos-state-view = { path = "storage/state-view" }
aptos-storage-interface = { path = "storage/storage-interface" }
aptos-storage-service-client = { path = "state-sync/storage-service/client" }
aptos-storage-service-types = { path = "state-sync/storage-service/types" }
aptos-storage-service-server = { path = "state-sync/storage-service/server" }
aptos-telemetry = { path = "crates/aptos-telemetry" }
aptos-telemetry-service = { path = "crates/aptos-telemetry-service" }
aptos-temppath = { path = "crates/aptos-temppath" }
aptos-testcases = { path = "testsuite/testcases" }
aptos-time-service = { path = "crates/aptos-time-service", features = [
    "async",
] }
aptos-transaction-emitter-lib = { path = "crates/transaction-emitter-lib" }
aptos-transactional-test-harness = { path = "aptos-move/aptos-transactional-test-harness" }
aptos-types = { path = "types" }
aptos-validator-interface = { path = "aptos-move/aptos-validator-interface" }
aptos-vault-client = { path = "secure/storage/vault" }
aptos-vm = { path = "aptos-move/aptos-vm" }
aptos-vm-logging = { path = "aptos-move/aptos-vm-logging" }
aptos-vm-genesis = { path = "aptos-move/vm-genesis" }
aptos-vm-validator = { path = "vm-validator" }
aptos-warp-webserver = { path = "crates/aptos-warp-webserver" }
aptos-writeset-generator = { path = "aptos-move/writeset-transaction-generator" }

# External crate dependencies.
# Please do not add any test features here: they should be declared by the individual crate.
again = "0.1.2"
anyhow = "1.0.62"
arc-swap = "1.5.0"
arr_macro = "0.1.3"
ark-bls12-381 = "0.4.0"
ark-ec = "0.4.0"
ark-ff = "0.4.0"
ark-serialize = "0.4.0"
ark-std = { version = "0.4.0", features = ["getrandom"] }
assert_approx_eq = "1.1.0"
assert_unordered = "0.1.1"
async-stream = "0.3"
async-trait = "0.1.53"
axum = "0.5.16"
base64 = "0.13.0"
backoff = { version = "0.4.0", features = ["tokio"] }
backtrace = "0.3.58"
bcs = { git = "https://github.com/aptos-labs/bcs.git", rev = "d31fab9d81748e2594be5cd5cdf845786a30562d" }
better_any = "0.1.1"
bigdecimal = { version = "0.3.0", features = ["serde"] }
bitvec = "0.19.4"
blake2 = "0.10.4"
blake2-rfc = "0.2.18"
blst = "0.3.7"
byteorder = "1.4.3"
bytes = "1.1.0"
chrono = { version = "0.4.19", features = ["clock", "serde"] }
cfg-if = "1.0.0"
claims = "0.7"
clap = { version = "3.2.23", features = ["derive", "env", "suggestions"] }
clap_complete = "3.2.3"
cloud-storage = { version = "0.11.1", features = ["global-client"] }
codespan-reporting = "0.11.1"
console-subscriber = "0.1.8"
const_format = "0.2.26"
criterion = "0.3.5"
criterion-cpu-time = "0.1.0"
crossbeam = "0.8.1"
crossbeam-channel = "0.5.4"
crossbeam-queue = "0.3.5"
curve25519-dalek = "3"
dashmap = "5.2.0"
datatest-stable = "0.1.1"
debug-ignore = { version = "1.0.3", features = ["serde"] }
derivative = "2.2.0"
diesel = { version = "2.0.0", features = ["chrono", "postgres", "r2d2", "numeric", "serde_json"] }
diesel_migrations = { version = "2.0.0", features = ["postgres"] }
digest = "0.9.0"
dir-diff = "0.3.2"
dirs = "4.0.0"
ed25519-dalek = { version = "1.0.1", features = ["std", "serde"] }
ed25519-dalek-bip32 = "0.2.0"
either = "1.6.1"
enum_dispatch = "0.3.8"
env_logger = "0.9.0"
erased-serde = "0.3.13"
event-listener = "2.5.3"
fail = "0.5.0"
field_count = "0.1.1"
flate2 = "1.0.24"
fs_extra = "1.2.0"
futures = "= 0.3.24" # Previously futures v0.3.23 caused some consensus network_tests to fail. We now pin the dependency to v0.3.24.
futures-channel = "= 0.3.24"
futures-core = "0.3.25"
futures-util = "0.3.21"
gcp-bigquery-client = "0.13.0"
get_if_addrs = "0.5.3"
git2 = "0.16.1"
git-version = "0.3.5"
glob = "0.3.0"
goldenfile = "1.1.0"
handlebars = "4.2.2"
heck = "0.3.2"
hex = "0.4.3"
hkdf = "0.10.0"
hostname = "0.3.1"
http = "0.2.3"
httpmock = "0.6"
hyper = { version = "0.14.18", features = ["full"] }
hyper-tls = "0.5.0"
include_dir = { version = "0.7.2", features = ["glob"] }
indicatif = "0.15.0"
indoc = "1.0.6"
ipnet = "2.5.0"
itertools = "0.10.3"
jemallocator = { version = "0.3.2", features = [
    "profiling",
    "unprefixed_malloc_on_supported_platforms",
] }
json-patch = "0.2.6"
jsonwebtoken = "8.1"
k8s-openapi = { version = "0.11.0", default-features = false, features = [
    "v1_15",
] }
kube = { version = "0.51.0", features = ["jsonpatch"] }
libfuzzer-sys = "=0.3.2"
libsecp256k1 = "0.7.0"
log = "0.4.17"
lru = "0.7.5"
lz4 = "1.24.0"
maplit = "1.0.2"
mime = "0.3.16"
mirai-annotations = "1.12.0"
mockall = "0.11.0"
more-asserts = "0.3.0"
native-tls = "0.2.10"
ntest = "0.9.0"
num_cpus = "1.13.1"
num-derive = "0.3.3"
num-traits = "0.2.15"
once_cell = "1.10.0"
owo-colors = "3.5.0"
parking_lot = "0.12.0"
paste = "1.0.7"
pbjson = "0.4.0"
percent-encoding = "2.1.0"
pin-project = "1.0.10"
poem = { version = "=1.3.44", features = ["anyhow", "rustls"] }
poem-openapi = { version = "2.0.10", features = ["swagger-ui", "url"] }
pretty_assertions = "1.2.1"
procfs = "0.14.1"
proc-macro2 = "1.0.38"
project-root = "0.2.2"
prometheus = { version = "0.13.0", default-features = false }
prometheus-http-query = "0.5.2"
# Necessary until this lands: https://github.com/ccakes/prometheus-parse-rs/pull/6.
prometheus-parse = { git = "https://github.com/banool/prometheus-parse-rs", rev = "b65a1f20c5c604a9d2d1e545f70ca51ea8da2354" }
proptest = "1.0.0"
proptest-derive = "0.3.0"
prost = "0.11.3"
prost-types = "0.10.1"
quanta = "0.10.1"
quote = "1.0.18"
rand = "0.7.3"
rand_core = "0.5.1"
rayon = "1.5.2"
redis = { version = "0.22.3", features = ["tokio-comp", "script"] }
redis-test = { version = "0.1.1", features = ["aio"] }
regex = "1.5.5"
reqwest = { version = "0.11.11", features = ["blocking", "cookies", "json", "stream"] }
reqwest-middleware = "0.2.0"
reqwest-retry = "0.2.1"
ring = { version = "0.16.20", features = ["std"] }
ripemd = "0.1.1"
rocksdb = { version = "0.19.0", features = ["lz4"] }
rstest = "0.15.0"
rusty-fork = "0.3.0"
sha-1 = "0.10.0"
sha2 = "0.9.3"
sha3 = "0.9.1"
siphasher = "0.3.10"
serde = { version = "1.0.137", features = ["derive", "rc"] }
serde_bytes = "0.11.6"
serde_json = { version = "1.0.81", features = ["preserve_order"] }
serde_repr = "0.1"
serde-name = "0.1.1"
serde-generate = { git = "https://github.com/aptos-labs/serde-reflection", rev = "839aed62a20ddccf043c08961cfe74875741ccba" }
serde-reflection = { git = "https://github.com/aptos-labs/serde-reflection", rev = "839aed62a20ddccf043c08961cfe74875741ccba" }
serde_yaml = "0.8.24"
shadow-rs = "0.16.2"
smallvec = "1.8.0"
static_assertions = "1.1.0"
stats_alloc = "0.1.8"
status-line = "0.2.0"
strum = "0.24.1"
strum_macros = "0.24.2"
structopt = "0.3.21"
substreams = "0.0.17"
syn = { version = "1.0.92", features = ["derive", "extra-traits"] }
sysinfo = "0.24.2"
tempfile = "3.3.0"
termcolor = "1.1.2"
textwrap = "0.15.0"
thiserror = "1.0.37"
tiny-bip39 = "0.8.2"
tiny-keccak = { version = "2.0.2", features = ["keccak", "sha3"] }
tracing = "0.1.34"
tracing-subscriber = "0.3.11"
trybuild = "1.0.41"
tokio = { version = "1.21.0", features = ["full"] }
tokio-metrics = "0.1.0"
tokio-retry = "0.3.0"
tokio-stream = "0.1.8"
tokio-test = "0.4.1"
tokio-util = { version = "0.7.2", features = ["compat", "codec"] }
toml = "0.5.9"
tonic = { version = "0.8.3", features = [
    "tls-roots",
    "transport",
    "prost",
    "gzip",
    "codegen",
] }
ureq = { version = "1.5.4", features = [
    "json",
    "native-tls",
], default_features = false }
url = { version = "2.2.2", features = ["serde"] }
uuid = { version = "1.0.0", features = ["v4", "serde"] }
walkdir = "2.3.2"
warp = { version = "0.3.3", features = ["tls"] }
warp-reverse-proxy = "0.5.0"
which = "4.2.5"
x25519-dalek = "1.2.0"

<<<<<<< HEAD
# Note: the BEGIN and END comments below are required for external tooling. Do not remove.
# BEGIN MOVE DEPENDENCIES
move-abigen = { git = "file:///Users/gerbenstavenga/projects/move", branch = "loader-gerben2" }
move-binary-format = { git = "file:///Users/gerbenstavenga/projects/move", branch = "loader-gerben2" }
move-bytecode-verifier = { git = "file:///Users/gerbenstavenga/projects/move", branch = "loader-gerben2" }
move-bytecode-utils = { git = "file:///Users/gerbenstavenga/projects/move", branch = "loader-gerben2" }
move-cli = { git = "file:///Users/gerbenstavenga/projects/move", branch = "loader-gerben2" }
move-command-line-common = { git = "file:///Users/gerbenstavenga/projects/move", branch = "loader-gerben2" }
move-coverage = { git = "file:///Users/gerbenstavenga/projects/move", branch = "loader-gerben2" }
move-compiler ={ git = "file:///Users/gerbenstavenga/projects/move", branch = "loader-gerben2" }
move-core-types = { git = "file:///Users/gerbenstavenga/projects/move", branch = "loader-gerben2", features = ["address32"] }
move-docgen = { git = "file:///Users/gerbenstavenga/projects/move", branch = "loader-gerben2" }
move-disassembler = { git = "file:///Users/gerbenstavenga/projects/move", branch = "loader-gerben2" }
move-ir-compiler = { git = "file:///Users/gerbenstavenga/projects/move", branch = "loader-gerben2" }
move-model = { git = "file:///Users/gerbenstavenga/projects/move", branch = "loader-gerben2" }
move-package = { git = "file:///Users/gerbenstavenga/projects/move", branch = "loader-gerben2" }
move-prover = { git = "file:///Users/gerbenstavenga/projects/move", branch = "loader-gerben2" }
move-prover-boogie-backend = { git = "file:///Users/gerbenstavenga/projects/move", branch = "loader-gerben2" }
move-stackless-bytecode = { git = "file:///Users/gerbenstavenga/projects/move", branch = "loader-gerben2" }
move-prover-test-utils = { git = "file:///Users/gerbenstavenga/projects/move", branch = "loader-gerben2" }
move-resource-viewer = { git = "file:///Users/gerbenstavenga/projects/move", branch = "loader-gerben2" }
move-stackless-bytecode-interpreter = { git = "file:///Users/gerbenstavenga/projects/move", branch = "loader-gerben2" }
move-stdlib = { git = "file:///Users/gerbenstavenga/projects/move", branch = "loader-gerben2" }
move-symbol-pool = { git = "file:///Users/gerbenstavenga/projects/move", branch = "loader-gerben2" }
move-table-extension = { git = "file:///Users/gerbenstavenga/projects/move", branch = "loader-gerben2" }
move-transactional-test-runner = { git = "file:///Users/gerbenstavenga/projects/move", branch = "loader-gerben2" }
move-unit-test = { git = "file:///Users/gerbenstavenga/projects/move", branch = "loader-gerben2", features = ["table-extension"] }
move-vm-runtime = { git = "file:///Users/gerbenstavenga/projects/move", branch = "loader-gerben2", features = ["lazy_natives"] }
move-vm-test-utils = { git = "file:///Users/gerbenstavenga/projects/move", branch = "loader-gerben2", features = ["table-extension"] }
move-vm-types = { git = "file:///Users/gerbenstavenga/projects/move", branch = "loader-gerben2" }
read-write-set = { git = "file:///Users/gerbenstavenga/projects/move", branch = "loader-gerben2" }
read-write-set-dynamic = { git = "file:///Users/gerbenstavenga/projects/move", branch = "loader-gerben2" }
# END MOVE DEPENDENCIES
=======
# MOVE DEPENDENCIES
move-abigen = { path = "third_party/move/move-prover/move-abigen" }
move-binary-format = { path = "third_party/move/move-binary-format" }
move-bytecode-verifier = { path = "third_party/move/move-bytecode-verifier" }
move-bytecode-utils = { path = "third_party/move/tools/move-bytecode-utils" }
move-cli = { path = "third_party/move/tools/move-cli" }
move-command-line-common = { path = "third_party/move/move-command-line-common" }
move-coverage = { path = "third_party/move/tools/move-coverage" }
move-compiler = { path = "third_party/move/move-compiler" }
move-core-types = { path = "third_party/move/move-core/types" }
move-docgen = { path = "third_party/move/move-prover/move-docgen" }
move-disassembler = { path = "third_party/move/tools/move-disassembler" }
move-ir-compiler = { path = "third_party/move/move-ir-compiler" }
move-model = { path = "third_party/move/move-model" }
move-package = { path = "third_party/move/tools/move-package" }
move-prover = { path = "third_party/move/move-prover" }
move-prover-boogie-backend = { path = "third_party/move/move-prover/boogie-backend" }
move-stackless-bytecode = { path = "third_party/move/move-prover/bytecode" }
move-stdlib = { path = "third_party/move/move-stdlib" }
move-prover-test-utils = { path = "third_party/move/move-prover/test-utils" }
move-resource-viewer = { path = "third_party/move/tools/move-resource-viewer" }
move-stackless-bytecode-interpreter = { path = "third_party/move/move-prover/interpreter" }
move-symbol-pool = { path = "third_party/move/move-symbol-pool" }
move-table-extension = { path = "third_party/move/extensions/move-table-extension" }
move-transactional-test-runner = { path = "third_party/move/testing-infra/transactional-test-runner" }
move-unit-test = { path = "third_party/move/tools/move-unit-test", features = ["table-extension"] }
move-vm-runtime = { path = "third_party/move/move-vm/runtime" }
move-vm-test-utils = { path = "third_party/move/move-vm/test-utils", features = ["table-extension"] }
move-vm-types = { path = "third_party/move/move-vm/types" }
read-write-set = { path = "third_party/move/tools/read-write-set" }
read-write-set-dynamic = { path = "third_party/move/tools/read-write-set/dynamic" }
>>>>>>> d9d6791c

[profile.release]
debug = true
overflow-checks = true

# The performance build is not currently recommended
# for production deployments. It has not been widely tested.
[profile.performance]
inherits = "release"
opt-level = 3
debug = true
overflow-checks = true
lto = true
codegen-units = 1

[profile.cli]
inherits = "release"
debug = false
opt-level = "z"
lto = true
strip = true
codegen-units = 1

[profile.bench]
debug = true

# This is a temporary workaround to avoid multiple library
# definitions for LZ4 (caused by rust-rocksdb).
# This will be removed once our pull requests land.
# https://github.com/rust-rocksdb/rust-rocksdb/issues/666
[patch.crates-io]
rocksdb = { git = 'https://github.com/aptos-labs/rust-rocksdb' }
serde-reflection = { git = "https://github.com/aptos-labs/serde-reflection", rev = "839aed62a20ddccf043c08961cfe74875741ccba" }<|MERGE_RESOLUTION|>--- conflicted
+++ resolved
@@ -575,41 +575,6 @@
 which = "4.2.5"
 x25519-dalek = "1.2.0"
 
-<<<<<<< HEAD
-# Note: the BEGIN and END comments below are required for external tooling. Do not remove.
-# BEGIN MOVE DEPENDENCIES
-move-abigen = { git = "file:///Users/gerbenstavenga/projects/move", branch = "loader-gerben2" }
-move-binary-format = { git = "file:///Users/gerbenstavenga/projects/move", branch = "loader-gerben2" }
-move-bytecode-verifier = { git = "file:///Users/gerbenstavenga/projects/move", branch = "loader-gerben2" }
-move-bytecode-utils = { git = "file:///Users/gerbenstavenga/projects/move", branch = "loader-gerben2" }
-move-cli = { git = "file:///Users/gerbenstavenga/projects/move", branch = "loader-gerben2" }
-move-command-line-common = { git = "file:///Users/gerbenstavenga/projects/move", branch = "loader-gerben2" }
-move-coverage = { git = "file:///Users/gerbenstavenga/projects/move", branch = "loader-gerben2" }
-move-compiler ={ git = "file:///Users/gerbenstavenga/projects/move", branch = "loader-gerben2" }
-move-core-types = { git = "file:///Users/gerbenstavenga/projects/move", branch = "loader-gerben2", features = ["address32"] }
-move-docgen = { git = "file:///Users/gerbenstavenga/projects/move", branch = "loader-gerben2" }
-move-disassembler = { git = "file:///Users/gerbenstavenga/projects/move", branch = "loader-gerben2" }
-move-ir-compiler = { git = "file:///Users/gerbenstavenga/projects/move", branch = "loader-gerben2" }
-move-model = { git = "file:///Users/gerbenstavenga/projects/move", branch = "loader-gerben2" }
-move-package = { git = "file:///Users/gerbenstavenga/projects/move", branch = "loader-gerben2" }
-move-prover = { git = "file:///Users/gerbenstavenga/projects/move", branch = "loader-gerben2" }
-move-prover-boogie-backend = { git = "file:///Users/gerbenstavenga/projects/move", branch = "loader-gerben2" }
-move-stackless-bytecode = { git = "file:///Users/gerbenstavenga/projects/move", branch = "loader-gerben2" }
-move-prover-test-utils = { git = "file:///Users/gerbenstavenga/projects/move", branch = "loader-gerben2" }
-move-resource-viewer = { git = "file:///Users/gerbenstavenga/projects/move", branch = "loader-gerben2" }
-move-stackless-bytecode-interpreter = { git = "file:///Users/gerbenstavenga/projects/move", branch = "loader-gerben2" }
-move-stdlib = { git = "file:///Users/gerbenstavenga/projects/move", branch = "loader-gerben2" }
-move-symbol-pool = { git = "file:///Users/gerbenstavenga/projects/move", branch = "loader-gerben2" }
-move-table-extension = { git = "file:///Users/gerbenstavenga/projects/move", branch = "loader-gerben2" }
-move-transactional-test-runner = { git = "file:///Users/gerbenstavenga/projects/move", branch = "loader-gerben2" }
-move-unit-test = { git = "file:///Users/gerbenstavenga/projects/move", branch = "loader-gerben2", features = ["table-extension"] }
-move-vm-runtime = { git = "file:///Users/gerbenstavenga/projects/move", branch = "loader-gerben2", features = ["lazy_natives"] }
-move-vm-test-utils = { git = "file:///Users/gerbenstavenga/projects/move", branch = "loader-gerben2", features = ["table-extension"] }
-move-vm-types = { git = "file:///Users/gerbenstavenga/projects/move", branch = "loader-gerben2" }
-read-write-set = { git = "file:///Users/gerbenstavenga/projects/move", branch = "loader-gerben2" }
-read-write-set-dynamic = { git = "file:///Users/gerbenstavenga/projects/move", branch = "loader-gerben2" }
-# END MOVE DEPENDENCIES
-=======
 # MOVE DEPENDENCIES
 move-abigen = { path = "third_party/move/move-prover/move-abigen" }
 move-binary-format = { path = "third_party/move/move-binary-format" }
@@ -641,7 +606,6 @@
 move-vm-types = { path = "third_party/move/move-vm/types" }
 read-write-set = { path = "third_party/move/tools/read-write-set" }
 read-write-set-dynamic = { path = "third_party/move/tools/read-write-set/dynamic" }
->>>>>>> d9d6791c
 
 [profile.release]
 debug = true
