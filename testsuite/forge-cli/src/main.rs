--- conflicted
+++ resolved
@@ -1983,11 +1983,7 @@
     }
 
     // Create the test
-<<<<<<< HEAD
     let mempool_backlog = 20000;
-=======
-    let mempool_backlog = if ha_proxy { 30000 } else { 40000 };
->>>>>>> 5d6a395a
     ForgeConfig::default()
         .with_initial_validator_count(NonZeroUsize::new(num_validators).unwrap())
         //.with_initial_fullnode_count(num_fullnodes)
