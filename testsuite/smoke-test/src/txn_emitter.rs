// Copyright © Aptos Foundation
// SPDX-License-Identifier: Apache-2.0

use crate::{
    keyless::{remove_training_wheels, spawn_network_and_execute_gov_proposals},
    smoke_test_environment::{new_local_swarm_with_aptos, SwarmBuilder},
    utils::create_and_fund_account,
};
use anyhow::ensure;
use aptos_forge::{
<<<<<<< HEAD
    args::TransactionTypeArg, emitter::NumAccountsMode, EconiaFlowType, EmitJobMode,
    EmitJobRequest, EntryPoints, NodeExt, Result, Swarm, TransactionType, TxnEmitter, TxnStats,
    WorkflowKind, WorkflowProgress,
=======
    args::TransactionTypeArg, emitter::NumAccountsMode, AccountType, EmitJobMode, EmitJobRequest,
    EntryPoints, NodeExt, Result, Swarm, TransactionType, TxnEmitter, TxnStats, WorkflowProgress,
>>>>>>> 2a0e7d61
};
use aptos_sdk::{transaction_builder::TransactionFactory, types::PeerId};
use aptos_types::keyless::test_utils::{get_sample_esk, get_sample_exp_date, get_sample_jwt_token};
use once_cell::sync::Lazy;
use rand::{rngs::OsRng, SeedableRng};
use std::{sync::Arc, time::Duration};

pub async fn generate_traffic(
    swarm: &mut dyn Swarm,
    nodes: &[PeerId],
    duration: Duration,
    gas_price: u64,
    transaction_mix_per_phase: Vec<Vec<(TransactionType, usize)>>,
) -> Result<TxnStats> {
    ensure!(gas_price > 0, "gas_price is required to be non zero");
    let rng = SeedableRng::from_rng(OsRng)?;

    let emit_job_request = create_emit_job_request(
        swarm,
        nodes,
        gas_price,
        transaction_mix_per_phase,
        AccountType::Local,
    )
    .await?;
    let transaction_factory =
        TransactionFactory::new(swarm.chain_info().chain_id).with_gas_unit_price(gas_price);
    let emitter = TxnEmitter::new(transaction_factory, rng);
    emitter
        .emit_txn_for_with_stats(
            swarm.chain_info().root_account,
            emit_job_request,
            duration,
            3,
        )
        .await
}

pub async fn generate_keyless_traffic(
    swarm: &mut dyn Swarm,
    nodes: &[PeerId],
    duration: Duration,
    gas_price: u64,
    transaction_mix_per_phase: Vec<Vec<(TransactionType, usize)>>,
) -> Result<TxnStats> {
    ensure!(gas_price > 0, "gas_price is required to be non zero");
    let rng = SeedableRng::from_rng(OsRng)?;

    let emit_job_request = create_emit_job_request(
        swarm,
        nodes,
        gas_price,
        transaction_mix_per_phase,
        AccountType::Keyless,
    )
    .await?;
    let transaction_factory =
        TransactionFactory::new(swarm.chain_info().chain_id).with_gas_unit_price(gas_price);

    let emitter = TxnEmitter::new(transaction_factory, rng);
    emitter
        .emit_txn_for_with_stats(
            swarm.chain_info().root_account,
            emit_job_request,
            duration,
            3,
        )
        .await
}

pub async fn create_emit_job_request(
    swarm: &mut dyn Swarm,
    nodes: &[PeerId],
    gas_price: u64,
    transaction_mix_per_phase: Vec<Vec<(TransactionType, usize)>>,
    account_type: AccountType,
) -> Result<EmitJobRequest> {
    ensure!(gas_price > 0, "gas_price is required to be non zero");

    let validator_clients = swarm
        .validators()
        .filter(|v| nodes.contains(&v.peer_id()))
        .map(|n| n.rest_client())
        .collect::<Vec<_>>();
    let mut emit_job_request = EmitJobRequest::default();
    emit_job_request = emit_job_request
        .rest_clients(validator_clients)
        .gas_price(gas_price)
        .expected_gas_per_txn(1000000)
        .max_gas_per_txn(2000000)
        .coordination_delay_between_instances(Duration::from_secs(1))
        .transaction_mix_per_phase(transaction_mix_per_phase)
        .mode(EmitJobMode::ConstTps { tps: 20 })
        .account_type(account_type);

    if let AccountType::Keyless = account_type {
        emit_job_request = emit_job_request
            .keyless_ephem_secret_key(get_sample_esk())
            .epk_expiry_date_secs(get_sample_exp_date())
            .keyless_jwt(&get_sample_jwt_token());
    }
    Ok(emit_job_request)
}

static TRANSACTION_MIX_PER_PHASE: Lazy<Vec<Vec<(TransactionType, usize)>>> = Lazy::new(|| {
    vec![
        // vec![(
        //     TransactionType::AccountGeneration {
        //         add_created_accounts_to_pool: true,
        //         max_account_working_set: 1_000_000,
        //         creation_balance: 1_000_000,
        //     },
        //     20,
        // )],
        // vec![
        //     (TransactionTypeArg::CoinTransfer.materialize_default(), 20),
        //     // // commenting this out given it consistently fails smoke test
        //     // // and it seems to be called only from `test_txn_emmitter`
        //     (
        //         TransactionType::PublishPackage {
        //             use_account_pool: false,
        //         },
        //         20,
        //     ),
        // ],
        vec![
            (
                TransactionTypeArg::NoOp.materialize(
                    100,
                    false,
                    WorkflowProgress::when_done_default(),
                ),
                20,
            ),
            (
                TransactionType::CallCustomModules {
                    entry_point: EntryPoints::MakeOrChangeTable {
                        offset: 0,
                        count: 60,
                    },
                    num_modules: 1,
                    use_account_pool: false,
                },
                20,
            ),
        ],
    ]
});

#[ignore]
#[tokio::test]
async fn test_txn_emmitter() {
    let mut swarm = new_local_swarm_with_aptos(1).await;

    let all_validators = swarm.validators().map(|v| v.peer_id()).collect::<Vec<_>>();

    let txn_stat = generate_traffic(
        &mut swarm,
        &all_validators,
        Duration::from_secs(20),
        100,
<<<<<<< HEAD
        vec![
            vec![(
                TransactionType::Workflow {
                    workflow_kind: WorkflowKind::Econia {
                        num_users: 100,
                        flow_type: EconiaFlowType::Basic,
                        num_markets: 1,
                        reuse_accounts_for_orders: false,
                        publish_packages: false,
                    },
                    num_modules: 1,
                    use_account_pool: true,
                    progress_type: WorkflowProgress::MoveByPhases,
                },
                1,
            )],
            // vec![(
            //     TransactionType::AccountGeneration {
            //         add_created_accounts_to_pool: true,
            //         max_account_working_set: 1_000_000,
            //         creation_balance: 1_000_000,
            //     },
            //     20,
            // )],
            // vec![
            //     (TransactionTypeArg::CoinTransfer.materialize_default(), 20),
            //     // // commenting this out given it consistently fails smoke test
            //     // // and it seems to be called only from `test_txn_emmitter`
            //     (
            //         TransactionType::PublishPackage {
            //             use_account_pool: false,
            //         },
            //         20,
            //     ),
            // ],
            vec![
                (
                    TransactionTypeArg::NoOp.materialize(
                        100,
                        false,
                        WorkflowProgress::when_done_default(),
                    ),
                    20,
                ),
                (
                    TransactionType::CallCustomModules {
                        entry_point: EntryPoints::MakeOrChangeTable {
                            offset: 0,
                            count: 60,
                        },
                        num_modules: 1,
                        use_account_pool: false,
                    },
                    20,
                ),
            ],
            // vec![(
            //     TransactionType::CallCustomModules {
            //         entry_point: EntryPoints::TokenV1MintAndStoreNFTSequential,
            //         num_modules: 1,
            //         use_account_pool: false,
            //     },
            //     20,
            // )],
            // vec![(
            //     TransactionType::CallCustomModules {
            //         entry_point: EntryPoints::TokenV1MintAndTransferNFTParallel,
            //         num_modules: 1,
            //         use_account_pool: false,
            //     },
            //     20,
            // )],
            // vec![(
            //     TransactionType::CallCustomModules {
            //         entry_point: EntryPoints::TokenV1MintAndTransferNFTSequential,
            //         num_modules: 1,
            //         use_account_pool: false,
            //     },
            //     20,
            // )],
        ],
=======
        TRANSACTION_MIX_PER_PHASE.to_vec(),
    )
    .await
    .unwrap();
    println!("{:?}", txn_stat.rate());
    // assert some much smaller number than expected, so it doesn't fail under contention
    assert!(txn_stat.submitted > 30);
    assert!(txn_stat.committed > 30);
}

#[ignore]
#[tokio::test]
async fn test_keyless_txn_emmitter() {
    let (mut swarm, mut cli, _faucet) = SwarmBuilder::new_local(1)
        .with_aptos()
        .build_with_cli(0)
        .await;

    let (_tw_sk, _config, _jwk, root_idx) =
        spawn_network_and_execute_gov_proposals(&mut swarm, &mut cli).await;

    remove_training_wheels(&mut cli, &mut swarm.aptos_public_info(), root_idx).await;

    let all_validators = swarm.validators().map(|v| v.peer_id()).collect::<Vec<_>>();

    let txn_stat = generate_keyless_traffic(
        &mut swarm,
        &all_validators,
        Duration::from_secs(20),
        100,
        TRANSACTION_MIX_PER_PHASE.to_vec(),
>>>>>>> 2a0e7d61
    )
    .await
    .unwrap();
    println!("{:?}", txn_stat.rate());
    // assert some much smaller number than expected, so it doesn't fail under contention
    assert!(txn_stat.submitted > 30);
    assert!(txn_stat.committed > 30);
}

#[tokio::test]
async fn test_txn_emmitter_with_high_pending_latency() {
    let mut swarm = SwarmBuilder::new_local(1)
        .with_aptos()
        .with_init_config(Arc::new(|_, conf, _| {
            conf.api.failpoints_enabled = true;
            conf.consensus.pipeline_backpressure.truncate(1);
            conf.consensus.pipeline_backpressure[0]
                .max_sending_block_txns_after_filtering_override = 2;
            conf.consensus.pipeline_backpressure[0].back_pressure_pipeline_latency_limit_ms = 0;
        }))
        .build()
        .await;

    let all_validators = swarm.validators().map(|v| v.peer_id()).collect::<Vec<_>>();

    let txn_stat = generate_traffic(
        &mut swarm,
        &all_validators,
        Duration::from_secs(20),
        100,
        vec![vec![(
            TransactionType::CallCustomModules {
                entry_point: EntryPoints::SmartTablePicture {
                    length: 128 * 1024,
                    num_points_per_txn: 256,
                },
                num_modules: 1,
                use_account_pool: false,
            },
            1,
        )]],
    )
    .await
    .unwrap();
    assert!(txn_stat.submitted > 30);
}

#[tokio::test]
async fn test_txn_emmitter_low_funds() {
    let mut swarm = new_local_swarm_with_aptos(1).await;
    let account_1 = create_and_fund_account(&mut swarm, 5705100).await;

    let transaction_type = TransactionType::CallCustomModules {
        entry_point: EntryPoints::Nop,
        num_modules: 1,
        use_account_pool: false,
    };

    let rng = SeedableRng::from_rng(OsRng).unwrap();
    let validator_clients = swarm
        .validators()
        .map(|n| n.rest_client())
        .collect::<Vec<_>>();
    let chain_info = swarm.chain_info();
    let transaction_factory = TransactionFactory::new(chain_info.chain_id).with_gas_unit_price(100);
    let emitter = TxnEmitter::new(transaction_factory, rng);

    let emit_job_request = EmitJobRequest::default()
        .rest_clients(validator_clients)
        .gas_price(100)
        .expected_max_txns(2000)
        .expected_gas_per_txn(3)
        .init_gas_price_multiplier(1)
        .init_max_gas_per_txn(20000)
        .max_gas_per_txn(3)
        .num_accounts_mode(NumAccountsMode::TransactionsPerAccount(5))
        .transaction_type(transaction_type)
        .mode(EmitJobMode::MaxLoad {
            mempool_backlog: 10,
        });

    let account_1 = Arc::new(account_1);
    let txn_stat = emitter
        .emit_txn_for_with_stats(account_1, emit_job_request, Duration::from_secs(10), 3)
        .await
        .unwrap();

    assert!(txn_stat.submitted > 30);
}<|MERGE_RESOLUTION|>--- conflicted
+++ resolved
@@ -8,14 +8,9 @@
 };
 use anyhow::ensure;
 use aptos_forge::{
-<<<<<<< HEAD
-    args::TransactionTypeArg, emitter::NumAccountsMode, EconiaFlowType, EmitJobMode,
+    args::TransactionTypeArg, emitter::NumAccountsMode, EconiaFlowType, EmitJobMode, AccountType,
     EmitJobRequest, EntryPoints, NodeExt, Result, Swarm, TransactionType, TxnEmitter, TxnStats,
     WorkflowKind, WorkflowProgress,
-=======
-    args::TransactionTypeArg, emitter::NumAccountsMode, AccountType, EmitJobMode, EmitJobRequest,
-    EntryPoints, NodeExt, Result, Swarm, TransactionType, TxnEmitter, TxnStats, WorkflowProgress,
->>>>>>> 2a0e7d61
 };
 use aptos_sdk::{transaction_builder::TransactionFactory, types::PeerId};
 use aptos_types::keyless::test_utils::{get_sample_esk, get_sample_exp_date, get_sample_jwt_token};
@@ -177,7 +172,6 @@
         &all_validators,
         Duration::from_secs(20),
         100,
-<<<<<<< HEAD
         vec![
             vec![(
                 TransactionType::Workflow {
@@ -259,7 +253,6 @@
             //     20,
             // )],
         ],
-=======
         TRANSACTION_MIX_PER_PHASE.to_vec(),
     )
     .await
@@ -291,7 +284,6 @@
         Duration::from_secs(20),
         100,
         TRANSACTION_MIX_PER_PHASE.to_vec(),
->>>>>>> 2a0e7d61
     )
     .await
     .unwrap();
