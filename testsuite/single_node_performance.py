--- conflicted
+++ resolved
@@ -31,13 +31,10 @@
     AGG_V2 = auto()
     # Test resource groups
     RESOURCE_GROUPS = auto()
-<<<<<<< HEAD
     # Econia tests
     ECONIA = auto()
-=======
     # Test different executor types
     EXECUTORS = auto()
->>>>>>> 8a1016ad
 
 
 # Tests that are run on LAND_BLOCKING and continuously on main
@@ -59,11 +56,7 @@
 DEFAULT_MAX_BLOCK_SIZE = "10000"
 
 MAX_BLOCK_SIZE = int(os.environ.get("MAX_BLOCK_SIZE", default=DEFAULT_MAX_BLOCK_SIZE))
-<<<<<<< HEAD
 NUM_BLOCKS = int(os.environ.get("NUM_BLOCKS_PER_TEST", default=200))
-=======
-NUM_BLOCKS = int(os.environ.get("NUM_BLOCKS_PER_TEST", default=30))
->>>>>>> 8a1016ad
 NUM_BLOCKS_DETAILED = 10
 # NUM_ACCOUNTS = max(
 #     [
