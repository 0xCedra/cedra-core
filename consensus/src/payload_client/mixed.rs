--- conflicted
+++ resolved
@@ -203,11 +203,7 @@
         .pull_payload(
             Duration::from_secs(1), // max_poll_time
             2,                      // max_items
-<<<<<<< HEAD
-            1,                      // max_unique_items
-=======
             2,                      // max_unique_items
->>>>>>> 1dfd8a85
             1048576,                // size limit: 1MB
             0,
             0, // inline limit: 0
