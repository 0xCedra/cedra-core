// Copyright © Aptos Foundation

use super::{
    adapter::{OrderedNotifierAdapter, TLedgerInfoProvider},
    anchor_election::{AnchorElection, CommitHistory, RoundRobinAnchorElection},
    dag_driver::DagDriver,
    dag_fetcher::{DagFetcher, DagFetcherService, FetchRequestHandler},
    dag_handler::NetworkHandler,
    dag_network::TDAGNetworkSender,
    dag_state_sync::{DagStateSynchronizer, StateSyncTrigger},
    dag_store::DagStore,
    health::{ChainHealthBackoff, HealthBackoff, PipelineLatencyBasedBackpressure, TChainHealth},
    order_rule::OrderRule,
    rb_handler::NodeBroadcastHandler,
    storage::{CommitEvent, DAGStorage},
    types::{CertifiedNodeMessage, DAGMessage},
    DAGRpcResult, ProofNotifier,
};
use crate::{
    dag::{
        adapter::{compute_initial_block_and_ledger_info, LedgerInfoProvider},
        anchor_election::{LeaderReputationAdapter, MetadataBackendAdapter},
        dag_state_sync::{SyncModeMessageHandler, SyncOutcome},
        observability::logging::{LogEvent, LogSchema},
        round_state::{AdaptiveResponsive, RoundState},
    },
    liveness::{
        leader_reputation::{ProposerAndVoterHeuristic, ReputationHeuristic},
        proposal_generator::{ChainHealthBackoffConfig, PipelineBackpressureConfig},
    },
    monitor,
    network::IncomingDAGRequest,
    payload_client::PayloadClient,
    payload_manager::PayloadManager,
    pipeline::{buffer_manager::OrderedBlocks, execution_client::TExecutionClient},
};
use aptos_bounded_executor::BoundedExecutor;
use aptos_channels::{
    aptos_channel::{self, Receiver},
    message_queues::QueueStyle,
};
use aptos_config::config::DagConsensusConfig;
use aptos_consensus_types::common::{Author, Round};
use aptos_infallible::{Mutex, RwLock};
use aptos_logger::{debug, info};
use aptos_reliable_broadcast::{RBNetworkSender, ReliableBroadcast};
use aptos_types::{
    epoch_state::EpochState,
    on_chain_config::{
        AnchorElectionMode, DagConsensusConfigV1,
        LeaderReputationType::{ProposerAndVoter, ProposerAndVoterV2},
        OnChainJWKConsensusConfig, OnChainRandomnessConfig, ProposerAndVoterConfig,
        ValidatorTxnConfig,
    },
    validator_signer::ValidatorSigner,
};
use async_trait::async_trait;
use enum_dispatch::enum_dispatch;
use futures_channel::{
    mpsc::{UnboundedReceiver, UnboundedSender},
    oneshot,
};
use std::{fmt, ops::Deref, sync::Arc, time::Duration};
use tokio::{
    runtime::Handle,
    select,
    task::{block_in_place, JoinHandle},
};
use tokio_retry::strategy::ExponentialBackoff;

#[derive(Clone)]
struct BootstrapBaseState {
    dag_store: Arc<DagStore>,
    order_rule: Arc<Mutex<OrderRule>>,
    ledger_info_provider: Arc<dyn TLedgerInfoProvider>,
    ordered_notifier: Arc<OrderedNotifierAdapter>,
    commit_history: Arc<dyn CommitHistory>,
}

#[enum_dispatch(TDagMode)]
enum Mode {
    Active(ActiveMode),
    Sync(SyncMode),
}

impl fmt::Display for Mode {
    fn fmt(&self, f: &mut fmt::Formatter<'_>) -> fmt::Result {
        match self {
            Mode::Active(_) => write!(f, "Active"),
            Mode::Sync(_) => write!(f, "Sync"),
        }
    }
}

#[async_trait]
#[enum_dispatch]
trait TDagMode {
    async fn run(
        self,
        dag_rpc_rx: &mut Receiver<Author, IncomingDAGRequest>,
        bootstrapper: &DagBootstrapper,
    ) -> Option<Mode>;
}

struct ActiveMode {
    handler: NetworkHandler,
    fetch_service: DagFetcherService,
    base_state: BootstrapBaseState,
    buffer: Vec<DAGMessage>,
}

#[async_trait]
impl TDagMode for ActiveMode {
    async fn run(
        self,
        dag_rpc_rx: &mut Receiver<Author, IncomingDAGRequest>,
        bootstrapper: &DagBootstrapper,
    ) -> Option<Mode> {
        monitor!(
            "dag_active_mode",
            self.run_internal(dag_rpc_rx, bootstrapper).await
        )
    }
}

impl ActiveMode {
    async fn run_internal(
        self,
        dag_rpc_rx: &mut Receiver<Author, IncomingDAGRequest>,
        bootstrapper: &DagBootstrapper,
    ) -> Option<Mode> {
        info!(
            LogSchema::new(LogEvent::ActiveMode)
                .round(self.base_state.dag_store.deref().read().highest_round()),
            highest_committed_round = self
                .base_state
                .ledger_info_provider
                .get_latest_ledger_info()
                .commit_info()
                .round(),
            highest_ordered_round = self
                .base_state
                .dag_store
                .read()
                .highest_ordered_anchor_round(),
        );

        // Spawn the fetch service
        let handle = tokio::spawn(self.fetch_service.start());
        defer!({
            // Signal and stop the fetch service
            debug!("aborting fetch service");
            handle.abort();
            let _ = block_in_place(move || Handle::current().block_on(handle));
            debug!("aborting fetch service complete");
        });

        // Run the network handler until it returns with state sync status.
        let sync_outcome = self
            .handler
            .run(dag_rpc_rx, bootstrapper.executor.clone(), self.buffer)
            .await;

        info!(
            LogSchema::new(LogEvent::SyncOutcome),
            sync_outcome = %sync_outcome,
        );

        match sync_outcome {
            SyncOutcome::NeedsSync(certified_node_msg) => Some(Mode::Sync(SyncMode {
                certified_node_msg,
                base_state: self.base_state,
            })),
            SyncOutcome::EpochEnds => None,
            _ => unreachable!(),
        }
    }
}

struct SyncMode {
    certified_node_msg: CertifiedNodeMessage,
    base_state: BootstrapBaseState,
}

#[async_trait]
impl TDagMode for SyncMode {
    async fn run(
        self,
        dag_rpc_rx: &mut Receiver<Author, IncomingDAGRequest>,
        bootstrapper: &DagBootstrapper,
    ) -> Option<Mode> {
        monitor!(
            "dag_sync_mode",
            self.run_internal(dag_rpc_rx, bootstrapper).await
        )
    }
}

impl SyncMode {
    async fn run_internal(
        self,
        dag_rpc_rx: &mut Receiver<Author, IncomingDAGRequest>,
        bootstrapper: &DagBootstrapper,
    ) -> Option<Mode> {
        let sync_manager = DagStateSynchronizer::new(
            bootstrapper.epoch_state.clone(),
            bootstrapper.time_service.clone(),
            bootstrapper.execution_client.clone(),
            bootstrapper.storage.clone(),
            bootstrapper.payload_manager.clone(),
            bootstrapper
                .onchain_config
                .dag_ordering_causal_history_window as Round,
        );

        let highest_committed_anchor_round = self
            .base_state
            .ledger_info_provider
            .get_highest_committed_anchor_round();

        info!(
            LogSchema::new(LogEvent::SyncMode)
                .round(self.base_state.dag_store.read().highest_round()),
            target_round = self.certified_node_msg.round(),
            local_ordered_round = self
                .base_state
                .dag_store
                .read()
                .highest_ordered_anchor_round(),
            local_committed_round = highest_committed_anchor_round
        );
        let dag_fetcher = DagFetcher::new(
            bootstrapper.epoch_state.clone(),
            bootstrapper.dag_network_sender.clone(),
            bootstrapper.time_service.clone(),
            bootstrapper.config.fetcher_config.clone(),
        );

        let (request, responders, sync_dag_store) = sync_manager.build_request(
            &self.certified_node_msg,
            self.base_state.dag_store.clone(),
            highest_committed_anchor_round,
        );

        let commit_li = self.certified_node_msg.ledger_info().clone();

        let network_handle = SyncModeMessageHandler::new(
            bootstrapper.epoch_state.clone(),
            request.start_round(),
            request.target_round(),
            bootstrapper
                .onchain_config
                .dag_ordering_causal_history_window as u64,
        );

        let (res_tx, res_rx) = oneshot::channel();
        let handle = tokio::spawn(async move {
            let result = sync_manager
                .sync_dag_to(dag_fetcher, request, responders, sync_dag_store, commit_li)
                .await;
            let _ = res_tx.send(result);
        });
        defer!({
            debug!("aborting dag synchronizer");
            handle.abort();
            let _ = block_in_place(move || Handle::current().block_on(handle));
            debug!("aborting dag synchronizer complete");
        });

        let mut buffer = Vec::new();

        select! {
            biased;
            res = res_rx => {
                match res {
                    Ok(sync_result) => {
                        if sync_result.is_ok() {
                            info!("sync succeeded. running full bootstrap.");
                            // If the sync task finishes successfully, we can transition to Active mode by
                            // rebootstrapping all components starting from the DAG store.
                            let (new_state, new_handler, new_fetch_service) = bootstrapper.full_bootstrap();
                            Some(Mode::Active(ActiveMode {
                                handler: new_handler,
                                fetch_service: new_fetch_service,
                                base_state: new_state,
                                buffer,
                            }))
                        } else {
                            info!("sync failed. resuming with current DAG state.");
                            // If the sync task fails, then continue the DAG in Active Mode with existing state.
                            let (new_handler, new_fetch_service) =
                                bootstrapper.bootstrap_components(&self.base_state);
                            Some(Mode::Active(ActiveMode {
                                handler: new_handler,
                                fetch_service: new_fetch_service,
                                base_state: self.base_state,
                                buffer,
                            }))
                        }
                    },
                    Err(_) => unreachable!("sender won't be dropped without sending"),
                }
            },
            res = network_handle.run(dag_rpc_rx, &mut buffer) => {
                // The network handle returns if the sender side of dag_rpc_rx closes,
                // or network handle found a future CertifiedNodeMessage to cancel the
                // current sync.
                if let Some(msg) = res {
                    Some(Mode::Sync(SyncMode {
                        certified_node_msg: msg,
                        base_state: self.base_state,
                    }))
                } else {
                    unreachable!("remote mustn't drop the network message sender until bootstrapper returns");
                }
            }
        }
    }
}

pub struct DagBootstrapper {
    self_peer: Author,
    config: DagConsensusConfig,
    onchain_config: DagConsensusConfigV1,
    signer: Arc<ValidatorSigner>,
    epoch_state: Arc<EpochState>,
    storage: Arc<dyn DAGStorage>,
    rb_network_sender: Arc<dyn RBNetworkSender<DAGMessage, DAGRpcResult>>,
    dag_network_sender: Arc<dyn TDAGNetworkSender>,
    proof_notifier: Arc<dyn ProofNotifier>,
    time_service: aptos_time_service::TimeService,
    payload_manager: Arc<PayloadManager>,
    payload_client: Arc<dyn PayloadClient>,
    ordered_nodes_tx: UnboundedSender<OrderedBlocks>,
    execution_client: Arc<dyn TExecutionClient>,
    quorum_store_enabled: bool,
    vtxn_config: ValidatorTxnConfig,
    randomness_config: OnChainRandomnessConfig,
    jwk_consensus_config: OnChainJWKConsensusConfig,
    executor: BoundedExecutor,
<<<<<<< HEAD
=======
    features: Features,
    allow_batches_without_pos_in_proposal: bool,
>>>>>>> 8891c10a
}

impl DagBootstrapper {
    #[allow(clippy::too_many_arguments)]
    pub fn new(
        self_peer: Author,
        config: DagConsensusConfig,
        onchain_config: DagConsensusConfigV1,
        signer: Arc<ValidatorSigner>,
        epoch_state: Arc<EpochState>,
        storage: Arc<dyn DAGStorage>,
        rb_network_sender: Arc<dyn RBNetworkSender<DAGMessage, DAGRpcResult>>,
        dag_network_sender: Arc<dyn TDAGNetworkSender>,
        proof_notifier: Arc<dyn ProofNotifier>,
        time_service: aptos_time_service::TimeService,
        payload_manager: Arc<PayloadManager>,
        payload_client: Arc<dyn PayloadClient>,
        ordered_nodes_tx: UnboundedSender<OrderedBlocks>,
        execution_client: Arc<dyn TExecutionClient>,
        quorum_store_enabled: bool,
        vtxn_config: ValidatorTxnConfig,
        randomness_config: OnChainRandomnessConfig,
        jwk_consensus_config: OnChainJWKConsensusConfig,
        executor: BoundedExecutor,
<<<<<<< HEAD
=======
        features: Features,
        allow_batches_without_pos_in_proposal: bool,
>>>>>>> 8891c10a
    ) -> Self {
        Self {
            self_peer,
            config,
            onchain_config,
            signer,
            epoch_state,
            storage,
            rb_network_sender,
            dag_network_sender,
            proof_notifier,
            time_service,
            payload_manager,
            payload_client,
            ordered_nodes_tx,
            execution_client,
            quorum_store_enabled,
            vtxn_config,
            randomness_config,
            jwk_consensus_config,
            executor,
<<<<<<< HEAD
=======
            features,
            allow_batches_without_pos_in_proposal,
>>>>>>> 8891c10a
        }
    }

    fn build_leader_reputation_components(
        &self,
        config: &ProposerAndVoterConfig,
    ) -> Arc<LeaderReputationAdapter> {
        let num_validators = self.epoch_state.verifier.len();
        let epoch_to_validators_vec = self.storage.get_epoch_to_proposers();
        let epoch_to_validator_map = epoch_to_validators_vec
            .iter()
            .map(|(key, value)| {
                (
                    *key,
                    value
                        .iter()
                        .enumerate()
                        .map(|(idx, author)| (*author, idx))
                        .collect(),
                )
            })
            .collect();
        let metadata_adapter = Arc::new(MetadataBackendAdapter::new(
            num_validators
                * std::cmp::max(
                    config.proposer_window_num_validators_multiplier,
                    config.voter_window_num_validators_multiplier,
                ),
            epoch_to_validator_map,
        ));
        let heuristic: Box<dyn ReputationHeuristic> = Box::new(ProposerAndVoterHeuristic::new(
            self.self_peer,
            config.active_weight,
            config.inactive_weight,
            config.failed_weight,
            config.failure_threshold_percent,
            num_validators * config.voter_window_num_validators_multiplier,
            num_validators * config.proposer_window_num_validators_multiplier,
            false,
        ));

        let voting_power: Vec<u64> = self
            .epoch_state
            .verifier
            .get_ordered_account_addresses_iter()
            .map(|p| self.epoch_state.verifier.get_voting_power(&p).unwrap())
            .collect();

        Arc::new(LeaderReputationAdapter::new(
            self.epoch_state.epoch,
            epoch_to_validators_vec,
            voting_power,
            metadata_adapter,
            heuristic,
            100,
        ))
    }

    fn build_anchor_election(
        &self,
    ) -> (
        Arc<dyn AnchorElection>,
        Arc<dyn CommitHistory>,
        Option<Vec<CommitEvent>>,
    ) {
        match &self.onchain_config.anchor_election_mode {
            AnchorElectionMode::RoundRobin => {
                let election = Arc::new(RoundRobinAnchorElection::new(
                    self.epoch_state.verifier.get_ordered_account_addresses(),
                ));
                (election.clone(), election, None)
            },
            AnchorElectionMode::LeaderReputation(reputation_type) => {
                let (commit_events, leader_reputation) = match reputation_type {
                    ProposerAndVoterV2(config) => {
                        let commit_events = self
                            .storage
                            .get_latest_k_committed_events(
                                std::cmp::max(
                                    config.proposer_window_num_validators_multiplier,
                                    config.voter_window_num_validators_multiplier,
                                ) as u64
                                    * self.epoch_state.verifier.len() as u64,
                            )
                            .expect("Failed to read commit events from storage");
                        (
                            commit_events,
                            self.build_leader_reputation_components(config),
                        )
                    },
                    ProposerAndVoter(_) => unreachable!("unsupported mode"),
                };

                (
                    leader_reputation.clone(),
                    leader_reputation,
                    Some(commit_events),
                )
            },
        }
    }

    fn bootstrap_dag_store(
        &self,
        anchor_election: Arc<dyn AnchorElection>,
        commit_history: Arc<dyn CommitHistory>,
        commit_events: Option<Vec<CommitEvent>>,
        dag_window_size_config: u64,
    ) -> BootstrapBaseState {
        let ledger_info_from_storage = self
            .storage
            .get_latest_ledger_info()
            .expect("latest ledger info must exist");
        let (parent_block_info, ledger_info) =
            compute_initial_block_and_ledger_info(ledger_info_from_storage);

        let ledger_info_provider = Arc::new(RwLock::new(LedgerInfoProvider::new(ledger_info)));

        let initial_ledger_info = ledger_info_provider
            .get_latest_ledger_info()
            .ledger_info()
            .clone();
        let commit_round = initial_ledger_info.round();
        let initial_round = std::cmp::max(
            1,
            initial_ledger_info
                .round()
                .saturating_sub(dag_window_size_config),
        );

        let dag = Arc::new(DagStore::new(
            self.epoch_state.clone(),
            self.storage.clone(),
            self.payload_manager.clone(),
            initial_round,
            dag_window_size_config,
        ));

        let ordered_notifier = Arc::new(OrderedNotifierAdapter::new(
            self.ordered_nodes_tx.clone(),
            dag.clone(),
            self.epoch_state.clone(),
            parent_block_info,
            ledger_info_provider.clone(),
            self.allow_batches_without_pos_in_proposal,
        ));

        let order_rule = Arc::new(Mutex::new(OrderRule::new(
            self.epoch_state.clone(),
            commit_round + 1,
            dag.clone(),
            anchor_election.clone(),
            ordered_notifier.clone(),
            self.onchain_config.dag_ordering_causal_history_window as Round,
            commit_events,
        )));

        BootstrapBaseState {
            dag_store: dag,
            order_rule,
            ledger_info_provider,
            ordered_notifier,
            commit_history,
        }
    }

    fn bootstrap_components(
        &self,
        base_state: &BootstrapBaseState,
    ) -> (NetworkHandler, DagFetcherService) {
        let validators = self.epoch_state.verifier.get_ordered_account_addresses();
        let rb_config = self.config.rb_config.clone();
        let round_state_config = self.config.round_state_config.clone();

        // A backoff policy that starts at _base_*_factor_ ms and multiplies by _base_ each iteration.
        let rb_backoff_policy = ExponentialBackoff::from_millis(rb_config.backoff_policy_base_ms)
            .factor(rb_config.backoff_policy_factor)
            .max_delay(Duration::from_millis(rb_config.backoff_policy_max_delay_ms));
        let rb = Arc::new(ReliableBroadcast::new(
            validators.clone(),
            self.rb_network_sender.clone(),
            rb_backoff_policy,
            self.time_service.clone(),
            Duration::from_millis(rb_config.rpc_timeout_ms),
            self.executor.clone(),
        ));

        let BootstrapBaseState {
            dag_store,
            ledger_info_provider,
            order_rule,
            ordered_notifier,
            commit_history,
        } = base_state;

        let state_sync_trigger = StateSyncTrigger::new(
            self.epoch_state.clone(),
            ledger_info_provider.clone(),
            dag_store.clone(),
            self.proof_notifier.clone(),
            self.onchain_config.dag_ordering_causal_history_window as Round,
        );

        let (dag_fetcher, fetch_requester, node_fetch_waiter, certified_node_fetch_waiter) =
            DagFetcherService::new(
                self.epoch_state.clone(),
                self.dag_network_sender.clone(),
                dag_store.clone(),
                self.time_service.clone(),
                self.config.fetcher_config.clone(),
            );
        let fetch_requester = Arc::new(fetch_requester);
        let (new_round_tx, new_round_rx) = tokio::sync::mpsc::unbounded_channel();
        let round_state = RoundState::new(
            new_round_tx.clone(),
            Box::new(AdaptiveResponsive::new(
                new_round_tx,
                self.epoch_state.clone(),
                Duration::from_millis(round_state_config.adaptive_responsive_minimum_wait_time_ms),
            )),
        );

        let chain_health: Arc<dyn TChainHealth> = ChainHealthBackoff::new(
            ChainHealthBackoffConfig::new(self.config.health_config.chain_backoff_config.clone()),
            commit_history.clone(),
        );
        let pipeline_health = PipelineLatencyBasedBackpressure::new(
            Duration::from_millis(self.config.health_config.voter_pipeline_latency_limit_ms),
            PipelineBackpressureConfig::new(
                self.config
                    .health_config
                    .pipeline_backpressure_config
                    .clone(),
            ),
            ordered_notifier.clone(),
        );
        let health_backoff =
            HealthBackoff::new(self.epoch_state.clone(), chain_health, pipeline_health);
        let dag_driver = DagDriver::new(
            self.self_peer,
            self.epoch_state.clone(),
            dag_store.clone(),
            self.payload_client.clone(),
            rb,
            self.time_service.clone(),
            self.storage.clone(),
            order_rule.clone(),
            fetch_requester.clone(),
            ledger_info_provider.clone(),
            round_state,
            self.onchain_config.dag_ordering_causal_history_window as Round,
            self.config.node_payload_config.clone(),
            health_backoff.clone(),
            self.quorum_store_enabled,
            self.allow_batches_without_pos_in_proposal,
        );
        let rb_handler = NodeBroadcastHandler::new(
            dag_store.clone(),
            order_rule.clone(),
            self.signer.clone(),
            self.epoch_state.clone(),
            self.storage.clone(),
            fetch_requester,
            self.config.node_payload_config.clone(),
            self.vtxn_config.clone(),
            self.randomness_config.clone(),
            self.jwk_consensus_config.clone(),
            health_backoff,
        );
        let fetch_handler = FetchRequestHandler::new(dag_store.clone(), self.epoch_state.clone());

        let dag_handler = NetworkHandler::new(
            self.epoch_state.clone(),
            rb_handler,
            dag_driver,
            fetch_handler,
            node_fetch_waiter,
            certified_node_fetch_waiter,
            state_sync_trigger,
            new_round_rx,
        );

        (dag_handler, dag_fetcher)
    }

    fn full_bootstrap(&self) -> (BootstrapBaseState, NetworkHandler, DagFetcherService) {
        let (anchor_election, commit_history, commit_events) = self.build_anchor_election();

        let base_state = self.bootstrap_dag_store(
            anchor_election.clone(),
            commit_history,
            commit_events,
            self.onchain_config.dag_ordering_causal_history_window as u64,
        );

        let (handler, fetch_service) = self.bootstrap_components(&base_state);
        (base_state, handler, fetch_service)
    }

    pub async fn start(
        self,
        mut dag_rpc_rx: Receiver<Author, IncomingDAGRequest>,
        mut shutdown_rx: oneshot::Receiver<oneshot::Sender<()>>,
    ) {
        info!(
            LogSchema::new(LogEvent::EpochStart),
            epoch = self.epoch_state.epoch,
        );

        let (base_state, handler, fetch_service) = self.full_bootstrap();

        let mut mode = Mode::Active(ActiveMode {
            handler,
            fetch_service,
            base_state,
            buffer: Vec::new(),
        });
        loop {
            select! {
                biased;
                Ok(ack_tx) = &mut shutdown_rx => {
                    let _ = ack_tx.send(());
                    info!(LogSchema::new(LogEvent::Shutdown), epoch = self.epoch_state.epoch);
                    return;
                },
                Some(next_mode) = mode.run(&mut dag_rpc_rx, &self) => {
                    info!(LogSchema::new(LogEvent::ModeTransition), next_mode = %next_mode);
                    mode = next_mode;
                }
            }
        }
    }
}

pub(super) fn bootstrap_dag_for_test(
    self_peer: Author,
    signer: ValidatorSigner,
    epoch_state: Arc<EpochState>,
    storage: Arc<dyn DAGStorage>,
    rb_network_sender: Arc<dyn RBNetworkSender<DAGMessage, DAGRpcResult>>,
    dag_network_sender: Arc<dyn TDAGNetworkSender>,
    proof_notifier: Arc<dyn ProofNotifier>,
    time_service: aptos_time_service::TimeService,
    payload_manager: Arc<PayloadManager>,
    payload_client: Arc<dyn PayloadClient>,
    execution_client: Arc<dyn TExecutionClient>,
) -> (
    JoinHandle<SyncOutcome>,
    JoinHandle<()>,
    aptos_channel::Sender<Author, IncomingDAGRequest>,
    UnboundedReceiver<OrderedBlocks>,
) {
    let (ordered_nodes_tx, ordered_nodes_rx) = futures_channel::mpsc::unbounded();
    let bootstraper = DagBootstrapper::new(
        self_peer,
        DagConsensusConfig::default(),
        DagConsensusConfigV1::default(),
        signer.into(),
        epoch_state.clone(),
        storage.clone(),
        rb_network_sender,
        dag_network_sender,
        proof_notifier.clone(),
        time_service,
        payload_manager,
        payload_client,
        ordered_nodes_tx,
        execution_client,
        false,
        ValidatorTxnConfig::default_enabled(),
        OnChainRandomnessConfig::default_enabled(),
        OnChainJWKConsensusConfig::default_enabled(),
        BoundedExecutor::new(2, Handle::current()),
<<<<<<< HEAD
=======
        features,
        true,
>>>>>>> 8891c10a
    );

    let (_base_state, handler, fetch_service) = bootstraper.full_bootstrap();

    let (dag_rpc_tx, dag_rpc_rx) = aptos_channel::new(QueueStyle::FIFO, 64, None);

    let dh_handle = tokio::spawn(async move {
        let mut dag_rpc_rx = dag_rpc_rx;
        handler
            .run(&mut dag_rpc_rx, bootstraper.executor.clone(), Vec::new())
            .await
    });
    let df_handle = tokio::spawn(fetch_service.start());

    (dh_handle, df_handle, dag_rpc_tx, ordered_nodes_rx)
}<|MERGE_RESOLUTION|>--- conflicted
+++ resolved
@@ -338,11 +338,7 @@
     randomness_config: OnChainRandomnessConfig,
     jwk_consensus_config: OnChainJWKConsensusConfig,
     executor: BoundedExecutor,
-<<<<<<< HEAD
-=======
-    features: Features,
     allow_batches_without_pos_in_proposal: bool,
->>>>>>> 8891c10a
 }
 
 impl DagBootstrapper {
@@ -367,11 +363,7 @@
         randomness_config: OnChainRandomnessConfig,
         jwk_consensus_config: OnChainJWKConsensusConfig,
         executor: BoundedExecutor,
-<<<<<<< HEAD
-=======
-        features: Features,
         allow_batches_without_pos_in_proposal: bool,
->>>>>>> 8891c10a
     ) -> Self {
         Self {
             self_peer,
@@ -393,11 +385,7 @@
             randomness_config,
             jwk_consensus_config,
             executor,
-<<<<<<< HEAD
-=======
-            features,
             allow_batches_without_pos_in_proposal,
->>>>>>> 8891c10a
         }
     }
 
@@ -771,11 +759,7 @@
         OnChainRandomnessConfig::default_enabled(),
         OnChainJWKConsensusConfig::default_enabled(),
         BoundedExecutor::new(2, Handle::current()),
-<<<<<<< HEAD
-=======
-        features,
         true,
->>>>>>> 8891c10a
     );
 
     let (_base_state, handler, fetch_service) = bootstraper.full_bootstrap();
