// Copyright © Aptos Foundation
// Parts of the project are originally copyright © Meta Platforms, Inc.
// SPDX-License-Identifier: Apache-2.0

use crate::{
    block_storage::{BlockReader, BlockStore},
    liveness::{
        proposal_generator::{
            ChainHealthBackoffConfig, PipelineBackpressureConfig, ProposalGenerator,
        },
        proposer_election::ProposerElection,
        rotating_proposer_election::RotatingProposer,
        round_state::{ExponentialTimeInterval, RoundState},
    },
    metrics_safety_rules::MetricsSafetyRules,
    network::{IncomingBlockRetrievalRequest, NetworkSender},
    network_interface::{CommitMessage, ConsensusMsg, ConsensusNetworkClient, DIRECT_SEND, RPC},
    network_tests::{NetworkPlayground, TwinId},
    payload_manager::PayloadManager,
    persistent_liveness_storage::RecoveryData,
    pipeline::buffer_manager::OrderedBlocks,
    round_manager::RoundManager,
    test_utils::{
        consensus_runtime, create_vec_signed_transactions, timed_block_on, MockPayloadManager,
        MockStateComputer, MockStorage, TreeInserter,
    },
    util::time_service::{ClockTimeService, TimeService},
};
use aptos_channels::{self, aptos_channel, message_queues::QueueStyle};
use aptos_config::{
    config::{ConsensusConfig, QcAggregatorType},
    network_id::{NetworkId, PeerNetworkId},
};
use aptos_consensus_types::{
    block::{
        block_test_utils::{certificate_for_genesis, gen_test_certificate},
        Block,
    },
    block_retrieval::{BlockRetrievalRequest, BlockRetrievalStatus},
    common::{Author, Payload, Round},
    pipeline::commit_decision::CommitDecision,
    proposal_msg::ProposalMsg,
    sync_info::SyncInfo,
    timeout_2chain::{TwoChainTimeout, TwoChainTimeoutWithPartialSignatures},
    vote_msg::VoteMsg,
};
use aptos_crypto::HashValue;
use aptos_infallible::Mutex;
use aptos_logger::prelude::info;
use aptos_network::{
    application::interface::NetworkClient,
    peer_manager::{conn_notifs_channel, ConnectionRequestSender, PeerManagerRequestSender},
    protocols::{
        network,
        network::{Event, NetworkEvents, NewNetworkEvents, NewNetworkSender},
        wire::handshake::v1::ProtocolIdSet,
    },
    transport::ConnectionMetadata,
    ProtocolId,
};
use aptos_safety_rules::{PersistentSafetyStorage, SafetyRulesManager};
use aptos_secure_storage::Storage;
use aptos_types::{
    epoch_state::EpochState,
    jwks::QuorumCertifiedUpdate,
    ledger_info::LedgerInfo,
    on_chain_config::{
        ConsensusAlgorithmConfig, ConsensusConfigV1, FeatureFlag, Features, OnChainConsensusConfig,
        ValidatorTxnConfig,
    },
    transaction::SignedTransaction,
    validator_signer::ValidatorSigner,
    validator_txn::ValidatorTransaction,
    validator_verifier::{generate_validator_verifier, random_validator_verifier},
    waypoint::Waypoint,
};
use futures::{
    channel::{mpsc, oneshot},
    executor::block_on,
    stream::select,
    FutureExt, Stream, StreamExt,
};
use futures_channel::mpsc::unbounded;
use maplit::hashmap;
use std::{
    iter::FromIterator,
    sync::{
        atomic::{AtomicBool, Ordering},
        Arc,
    },
    time::Duration,
};
use tokio::{
    runtime::{Handle, Runtime},
    task::JoinHandle,
    time::timeout,
};

/// Auxiliary struct that is setting up node environment for the test.
pub struct NodeSetup {
    block_store: Arc<BlockStore>,
    round_manager: RoundManager,
    storage: Arc<MockStorage>,
    signer: ValidatorSigner,
    proposers: Vec<Author>,
    safety_rules_manager: SafetyRulesManager,
    pending_network_events: Vec<Event<ConsensusMsg>>,
    all_network_events: Box<dyn Stream<Item = Event<ConsensusMsg>> + Send + Unpin>,
    ordered_blocks_events: mpsc::UnboundedReceiver<OrderedBlocks>,
    mock_state_computer: Arc<MockStateComputer>,
    _state_sync_receiver: mpsc::UnboundedReceiver<Vec<SignedTransaction>>,
    id: usize,
    onchain_consensus_config: OnChainConsensusConfig,
    local_consensus_config: ConsensusConfig,
    features: Features,
}

impl NodeSetup {
    fn create_round_state(time_service: Arc<dyn TimeService>) -> RoundState {
        let base_timeout = Duration::new(60, 0);
        let time_interval = Box::new(ExponentialTimeInterval::fixed(base_timeout));
        let (round_timeout_sender, _) = aptos_channels::new_test(1_024);
        let (delayed_qc_tx, _) = unbounded();
        RoundState::new(
            time_interval,
            time_service,
            round_timeout_sender,
            delayed_qc_tx,
            QcAggregatorType::NoDelay,
        )
    }

    fn create_proposer_election(proposers: Vec<Author>) -> Arc<dyn ProposerElection + Send + Sync> {
        Arc::new(RotatingProposer::new(proposers, 1))
    }

    fn create_nodes(
        playground: &mut NetworkPlayground,
        executor: Handle,
        num_nodes: usize,
        proposer_indices: Option<Vec<usize>>,
        onchain_consensus_config: Option<OnChainConsensusConfig>,
        local_consensus_config: Option<ConsensusConfig>,
        features: Option<Features>,
    ) -> Vec<Self> {
        let onchain_consensus_config = onchain_consensus_config.unwrap_or_default();
        let local_consensus_config = local_consensus_config.unwrap_or_default();
        let (signers, validators) = random_validator_verifier(num_nodes, None, false);
        let proposers = proposer_indices
            .unwrap_or_else(|| vec![0])
            .iter()
            .map(|i| signers[*i].author())
            .collect::<Vec<_>>();
        let validator_set = (&validators).into();
        let waypoint =
            Waypoint::new_epoch_boundary(&LedgerInfo::mock_genesis(Some(validator_set))).unwrap();

        let mut nodes = vec![];
        // pre-initialize the mapping to avoid race conditions (peer try to broadcast to someone not added yet)
        let peers_and_metadata = playground.peer_protocols();
        for signer in signers.iter().take(num_nodes) {
            let peer_id = signer.author();
            let mut conn_meta = ConnectionMetadata::mock(peer_id);
            conn_meta.application_protocols = ProtocolIdSet::from_iter([
                ProtocolId::ConsensusDirectSendJson,
                ProtocolId::ConsensusDirectSendBcs,
                ProtocolId::ConsensusRpcBcs,
            ]);
            let peer_network_id = PeerNetworkId::new(NetworkId::Validator, peer_id);
            peers_and_metadata
                .insert_connection_metadata(peer_network_id, conn_meta)
                .unwrap();
        }
        for (id, signer) in signers.iter().take(num_nodes).enumerate() {
            let (initial_data, storage) = MockStorage::start_for_testing((&validators).into());

            let safety_storage = PersistentSafetyStorage::initialize(
                Storage::from(aptos_secure_storage::InMemoryStorage::new()),
                signer.author(),
                signer.private_key().clone(),
                waypoint,
                true,
            );
            let safety_rules_manager = SafetyRulesManager::new_local(safety_storage);

            nodes.push(Self::new(
                playground,
                executor.clone(),
                signer.to_owned(),
                proposers.clone(),
                storage,
                initial_data,
                safety_rules_manager,
                id,
                onchain_consensus_config.clone(),
                local_consensus_config.clone(),
                features.clone().unwrap_or_default(),
            ));
        }
        nodes
    }

    fn new(
        playground: &mut NetworkPlayground,
        executor: Handle,
        signer: ValidatorSigner,
        proposers: Vec<Author>,
        storage: Arc<MockStorage>,
        initial_data: RecoveryData,
        safety_rules_manager: SafetyRulesManager,
        id: usize,
        onchain_consensus_config: OnChainConsensusConfig,
        local_consensus_config: ConsensusConfig,
        features: Features,
    ) -> Self {
        let _entered_runtime = executor.enter();
        let epoch_state = Arc::new(EpochState {
            epoch: 1,
            verifier: storage.get_validator_set().into(),
        });
        let validators = epoch_state.verifier.clone();
        let (network_reqs_tx, network_reqs_rx) = aptos_channel::new(QueueStyle::FIFO, 8, None);
        let (connection_reqs_tx, _) = aptos_channel::new(QueueStyle::FIFO, 8, None);
        let (consensus_tx, consensus_rx) = aptos_channel::new(QueueStyle::FIFO, 8, None);
        let (_conn_mgr_reqs_tx, conn_mgr_reqs_rx) = aptos_channels::new_test(8);
        let (_, conn_status_rx) = conn_notifs_channel::new();
        let network_sender = network::NetworkSender::new(
            PeerManagerRequestSender::new(network_reqs_tx),
            ConnectionRequestSender::new(connection_reqs_tx),
        );
        let network_client = NetworkClient::new(
            DIRECT_SEND.into(),
            RPC.into(),
            hashmap! {NetworkId::Validator => network_sender},
            playground.peer_protocols(),
        );
        let consensus_network_client = ConsensusNetworkClient::new(network_client);
        let network_events = NetworkEvents::new(consensus_rx, conn_status_rx, None);
        let author = signer.author();

        let twin_id = TwinId { id, author };

        playground.add_node(twin_id, consensus_tx, network_reqs_rx, conn_mgr_reqs_rx);

        let (self_sender, self_receiver) = aptos_channels::new_test(1000);
        let network = NetworkSender::new(author, consensus_network_client, self_sender, validators);

        let all_network_events = Box::new(select(network_events, self_receiver));

        let last_vote_sent = initial_data.last_vote();
        let (ordered_blocks_tx, ordered_blocks_events) = mpsc::unbounded::<OrderedBlocks>();
        let (state_sync_client, _state_sync_receiver) = mpsc::unbounded();
        let mock_state_computer = Arc::new(MockStateComputer::new(
            state_sync_client,
            ordered_blocks_tx,
            Arc::clone(&storage),
        ));
        let time_service = Arc::new(ClockTimeService::new(executor));

        let block_store = Arc::new(BlockStore::new(
            storage.clone(),
            initial_data,
            mock_state_computer.clone(),
            10, // max pruned blocks in mem
            time_service.clone(),
            10,
            Arc::from(PayloadManager::DirectMempool),
        ));

        let proposer_election = Self::create_proposer_election(proposers.clone());
        let proposal_generator = ProposalGenerator::new(
            author,
            block_store.clone(),
            Arc::new(MockPayloadManager::new(None)),
            time_service.clone(),
            Duration::ZERO,
            10,
            1000,
            10,
            PipelineBackpressureConfig::new_no_backoff(),
            ChainHealthBackoffConfig::new_no_backoff(),
            false,
            onchain_consensus_config.effective_validator_txn_config(),
        );

        let round_state = Self::create_round_state(time_service);
        let mut safety_rules =
            MetricsSafetyRules::new(safety_rules_manager.client(), storage.clone());
        safety_rules.perform_initialize().unwrap();

        let (round_manager_tx, _) = aptos_channel::new(QueueStyle::LIFO, 1, None);

        let mut round_manager = RoundManager::new(
            epoch_state,
            Arc::clone(&block_store),
            round_state,
            proposer_election,
            proposal_generator,
            Arc::new(Mutex::new(safety_rules)),
            network,
            storage.clone(),
            onchain_consensus_config.clone(),
            round_manager_tx,
            local_consensus_config.clone(),
            features.clone(),
        );
        block_on(round_manager.init(last_vote_sent));
        Self {
            block_store,
            round_manager,
            storage,
            signer,
            proposers,
            safety_rules_manager,
            pending_network_events: Vec::new(),
            all_network_events,
            ordered_blocks_events,
            mock_state_computer,
            _state_sync_receiver,
            id,
            onchain_consensus_config,
            local_consensus_config,
            features,
        }
    }

    pub fn restart(self, playground: &mut NetworkPlayground, executor: Handle) -> Self {
        let recover_data = self
            .storage
            .try_start()
            .unwrap_or_else(|e| panic!("fail to restart due to: {}", e));
        Self::new(
            playground,
            executor,
            self.signer,
            self.proposers,
            self.storage,
            recover_data,
            self.safety_rules_manager,
            self.id,
            self.onchain_consensus_config.clone(),
            self.local_consensus_config.clone(),
            self.features,
        )
    }

    pub fn identity_desc(&self) -> String {
        format!("{} [{}]", self.id, self.signer.author())
    }

    fn poll_next_network_event(&mut self) -> Option<Event<ConsensusMsg>> {
        if !self.pending_network_events.is_empty() {
            Some(self.pending_network_events.remove(0))
        } else {
            self.all_network_events
                .next()
                .now_or_never()
                .map(|v| v.unwrap())
        }
    }

    pub async fn next_network_event(&mut self) -> Event<ConsensusMsg> {
        if !self.pending_network_events.is_empty() {
            self.pending_network_events.remove(0)
        } else {
            self.all_network_events.next().await.unwrap()
        }
    }

    pub async fn next_network_message(&mut self) -> ConsensusMsg {
        match self.next_network_event().await {
            Event::Message(_, msg) => msg,
            Event::RpcRequest(_, msg, _, _) if matches!(msg, ConsensusMsg::CommitMessage(_)) => msg,
            Event::RpcRequest(_, msg, _, _) => {
                panic!(
                    "Unexpected event, got RpcRequest, expected Message: {:?} on node {}",
                    msg,
                    self.identity_desc()
                )
            },
            _ => panic!("Unexpected Network Event"),
        }
    }

    pub fn no_next_msg(&mut self) {
        match self.poll_next_network_event() {
            Some(Event::RpcRequest(_, msg, _, _)) | Some(Event::Message(_, msg)) => panic!(
                "Unexpected Consensus Message: {:?} on node {}",
                msg,
                self.identity_desc()
            ),
            Some(_) => panic!("Unexpected Network Event"),
            None => {},
        }
    }

    pub async fn next_proposal(&mut self) -> ProposalMsg {
        match self.next_network_message().await {
            ConsensusMsg::ProposalMsg(p) => *p,
            msg => panic!(
                "Unexpected Consensus Message: {:?} on node {}",
                msg,
                self.identity_desc()
            ),
        }
    }

    pub async fn next_vote(&mut self) -> VoteMsg {
        match self.next_network_message().await {
            ConsensusMsg::VoteMsg(v) => *v,
            msg => panic!(
                "Unexpected Consensus Message: {:?} on node {}",
                msg,
                self.identity_desc()
            ),
        }
    }

    pub async fn next_commit_decision(&mut self) -> CommitDecision {
        match self.next_network_message().await {
            ConsensusMsg::CommitDecisionMsg(v) => *v,
            ConsensusMsg::CommitMessage(d) if matches!(*d, CommitMessage::Decision(_)) => {
                match *d {
                    CommitMessage::Decision(d) => d,
                    _ => unreachable!(),
                }
            },
            msg => panic!(
                "Unexpected Consensus Message: {:?} on node {}",
                msg,
                self.identity_desc()
            ),
        }
    }

    pub async fn poll_block_retreival(&mut self) -> Option<IncomingBlockRetrievalRequest> {
        match self.poll_next_network_event() {
            Some(Event::RpcRequest(_, msg, protocol, response_sender)) => match msg {
                ConsensusMsg::BlockRetrievalRequest(v) => Some(IncomingBlockRetrievalRequest {
                    req: *v,
                    protocol,
                    response_sender,
                }),
                msg => panic!(
                    "Unexpected Consensus Message: {:?} on node {}",
                    msg,
                    self.identity_desc()
                ),
            },
            Some(Event::Message(_, msg)) => panic!(
                "Unexpected Consensus Message: {:?} on node {}",
                msg,
                self.identity_desc()
            ),
            Some(_) => panic!("Unexpected Network Event"),
            None => None,
        }
    }

    pub fn no_next_ordered(&mut self) {
        if self.ordered_blocks_events.next().now_or_never().is_some() {
            panic!("Unexpected Ordered Blocks Event");
        }
    }

    pub async fn commit_next_ordered(&mut self, expected_rounds: &[Round]) {
        info!(
            "Starting commit_next_ordered to wait for {:?} on node {:?}",
            expected_rounds,
            self.identity_desc()
        );
        let ordered_blocks = self.ordered_blocks_events.next().await.unwrap();
        let rounds = ordered_blocks
            .ordered_blocks
            .iter()
            .map(|b| b.round())
            .collect::<Vec<_>>();
        assert_eq!(&rounds, expected_rounds);
        self.mock_state_computer
            .commit_to_storage(ordered_blocks)
            .await
            .unwrap();
    }
}

fn start_replying_to_block_retreival(nodes: Vec<NodeSetup>) -> ReplyingRPCHandle {
    let done = Arc::new(AtomicBool::new(false));
    let mut handles = Vec::new();
    for mut node in nodes.into_iter() {
        let done_clone = done.clone();
        handles.push(tokio::spawn(async move {
            while !done_clone.load(Ordering::Relaxed) {
                info!("Asking for RPC request on {:?}", node.identity_desc());
                let maybe_request = node.poll_block_retreival().await;
                if let Some(request) = maybe_request {
                    info!(
                        "RPC request received: {:?} on {:?}",
                        request,
                        node.identity_desc()
                    );
                    node.block_store
                        .process_block_retrieval(request)
                        .await
                        .unwrap();
                } else {
                    tokio::time::sleep(Duration::from_millis(50)).await;
                }
            }
            node
        }));
    }
    ReplyingRPCHandle { handles, done }
}

struct ReplyingRPCHandle {
    handles: Vec<JoinHandle<NodeSetup>>,
    done: Arc<AtomicBool>,
}

impl ReplyingRPCHandle {
    async fn join(self) -> Vec<NodeSetup> {
        self.done.store(true, Ordering::Relaxed);
        let mut result = Vec::new();
        for handle in self.handles.into_iter() {
            result.push(handle.await.unwrap());
        }
        info!(
            "joined nodes in order: {:?}",
            result.iter().map(|v| v.id).collect::<Vec<_>>()
        );
        result
    }
}

fn process_and_vote_on_proposal(
    runtime: &Runtime,
    nodes: &mut [NodeSetup],
    next_proposer: usize,
    down_nodes: &[usize],
    process_votes: bool,
    apply_commit_prev_proposer: Option<usize>,
    apply_commit_on_votes: bool,
    expected_round: u64,
    expected_qc_ordered_round: u64,
    expected_qc_committed_round: u64,
) {
    info!(
        "Called {} with current {} and apply commit prev {:?}",
        expected_round, next_proposer, apply_commit_prev_proposer
    );
    let mut num_votes = 0;

    for node in nodes.iter_mut() {
        info!("Waiting on next_proposal on node {}", node.identity_desc());
        if down_nodes.contains(&node.id) {
            // Drop the proposal on down nodes
            timed_block_on(runtime, node.next_proposal());
            info!("Dropping proposal on down node {}", node.identity_desc());
        } else {
            // Proccess proposal on other nodes
            let proposal_msg = timed_block_on(runtime, node.next_proposal());
            info!("Processing proposal on {}", node.identity_desc());

            assert_eq!(proposal_msg.proposal().round(), expected_round);
            assert_eq!(
                proposal_msg.sync_info().highest_ordered_round(),
                expected_qc_ordered_round
            );
            assert_eq!(
                proposal_msg.sync_info().highest_commit_round(),
                expected_qc_committed_round
            );

            timed_block_on(
                runtime,
                node.round_manager.process_proposal_msg(proposal_msg),
            )
            .unwrap();
            info!("Finish process proposal on {}", node.identity_desc());
            num_votes += 1;

            if let Some(prev_proposer) = apply_commit_prev_proposer {
                if prev_proposer != node.id && expected_round > 2 {
                    info!(
                        "Applying commit {} on node {}",
                        expected_round - 2,
                        node.identity_desc()
                    );
                    timed_block_on(runtime, node.commit_next_ordered(&[expected_round - 2]));
                }
            }
        }
    }

    let proposer_node = nodes.get_mut(next_proposer).unwrap();
    info!(
        "Fetching {} votes in round {} on node {}",
        num_votes,
        expected_round,
        proposer_node.identity_desc()
    );
    let mut votes = Vec::new();
    for _ in 0..num_votes {
        votes.push(timed_block_on(runtime, proposer_node.next_vote()));
    }

    info!("Processing votes on node {}", proposer_node.identity_desc());
    if process_votes {
        for vote_msg in votes {
            timed_block_on(
                runtime,
                proposer_node.round_manager.process_vote_msg(vote_msg),
            )
            .unwrap();
        }
        if apply_commit_prev_proposer.is_some() && expected_round > 1 && apply_commit_on_votes {
            info!(
                "Applying next commit {} on proposer node {}",
                expected_round - 2,
                proposer_node.identity_desc()
            );
            timed_block_on(
                runtime,
                proposer_node.commit_next_ordered(&[expected_round - 1]),
            );
        }
    }
}

#[test]
fn new_round_on_quorum_cert() {
    let runtime = consensus_runtime();
    let mut playground = NetworkPlayground::new(runtime.handle().clone());
    let mut nodes = NodeSetup::create_nodes(
        &mut playground,
        runtime.handle().clone(),
        1,
        None,
        None,
        None,
        None,
    );
    let node = &mut nodes[0];
    let genesis = node.block_store.ordered_root();
    timed_block_on(&runtime, async {
        // round 1 should start
        let proposal_msg = node.next_proposal().await;
        assert_eq!(
            proposal_msg.proposal().quorum_cert().certified_block().id(),
            genesis.id()
        );
        let b1_id = proposal_msg.proposal().id();
        assert_eq!(proposal_msg.proposer(), node.signer.author());

        node.round_manager
            .process_proposal_msg(proposal_msg)
            .await
            .unwrap();
        let vote_msg = node.next_vote().await;
        // Adding vote to form a QC
        node.round_manager.process_vote_msg(vote_msg).await.unwrap();

        // round 2 should start
        let proposal_msg = node.next_proposal().await;
        let proposal = proposal_msg.proposal();
        assert_eq!(proposal.round(), 2);
        assert_eq!(proposal.parent_id(), b1_id);
        assert_eq!(proposal.quorum_cert().certified_block().id(), b1_id);
    });
}

#[test]
/// If the proposal is valid, a vote should be sent
fn vote_on_successful_proposal() {
    let runtime = consensus_runtime();
    let mut playground = NetworkPlayground::new(runtime.handle().clone());
    // In order to observe the votes we're going to check proposal processing on the non-proposer
    // node (which will send the votes to the proposer).
    let mut nodes = NodeSetup::create_nodes(
        &mut playground,
        runtime.handle().clone(),
        1,
        None,
        None,
        None,
        None,
    );
    let node = &mut nodes[0];

    let genesis_qc = certificate_for_genesis();
    timed_block_on(&runtime, async {
        // Start round 1 and clear the message queue
        node.next_proposal().await;

        let proposal = Block::new_proposal(
            Payload::empty(false),
            1,
            1,
            genesis_qc.clone(),
            &node.signer,
            Vec::new(),
        )
        .unwrap();
        let proposal_id = proposal.id();
        node.round_manager.process_proposal(proposal).await.unwrap();
        let vote_msg = node.next_vote().await;
        assert_eq!(vote_msg.vote().author(), node.signer.author());
        assert_eq!(vote_msg.vote().vote_data().proposed().id(), proposal_id);
        let consensus_state = node.round_manager.consensus_state();
        assert_eq!(consensus_state.epoch(), 1);
        assert_eq!(consensus_state.last_voted_round(), 1);
        assert_eq!(consensus_state.preferred_round(), 0);
        assert!(consensus_state.in_validator_set());
    });
}

#[test]
/// In back pressure mode, verify that the proposals are processed after we get out of back pressure.
fn delay_proposal_processing_in_sync_only() {
    let runtime = consensus_runtime();
    let mut playground = NetworkPlayground::new(runtime.handle().clone());
    // In order to observe the votes we're going to check proposal processing on the non-proposer
    // node (which will send the votes to the proposer).
    let mut nodes = NodeSetup::create_nodes(
        &mut playground,
        runtime.handle().clone(),
        1,
        None,
        None,
        None,
        None,
    );
    let node = &mut nodes[0];

    let genesis_qc = certificate_for_genesis();
    timed_block_on(&runtime, async {
        // Start round 1 and clear the message queue
        node.next_proposal().await;

        // Set sync only to true so that new proposal processing is delayed.
        node.round_manager
            .block_store
            .set_back_pressure_for_test(true);
        let proposal = Block::new_proposal(
            Payload::empty(false),
            1,
            1,
            genesis_qc.clone(),
            &node.signer,
            Vec::new(),
        )
        .unwrap();
        let proposal_id = proposal.id();
        node.round_manager
            .process_proposal(proposal.clone())
            .await
            .unwrap();

        // Wait for some time to ensure that the proposal was not processed
        timeout(Duration::from_millis(200), node.next_vote())
            .await
            .unwrap_err();

        // Clear the sync only mode and process verified proposal and ensure it is processed now
        node.round_manager
            .block_store
            .set_back_pressure_for_test(false);

        node.round_manager
            .process_verified_proposal(proposal)
            .await
            .unwrap();

        let vote_msg = node.next_vote().await;
        assert_eq!(vote_msg.vote().author(), node.signer.author());
        assert_eq!(vote_msg.vote().vote_data().proposed().id(), proposal_id);
        let consensus_state = node.round_manager.consensus_state();
        assert_eq!(consensus_state.epoch(), 1);
        assert_eq!(consensus_state.last_voted_round(), 1);
        assert_eq!(consensus_state.preferred_round(), 0);
        assert!(consensus_state.in_validator_set());
    });
}

#[test]
/// If the proposal does not pass voting rules,
/// No votes are sent, but the block is still added to the block tree.
fn no_vote_on_old_proposal() {
    let runtime = consensus_runtime();
    let mut playground = NetworkPlayground::new(runtime.handle().clone());
    // In order to observe the votes we're going to check proposal processing on the non-proposer
    // node (which will send the votes to the proposer).
    let mut nodes = NodeSetup::create_nodes(
        &mut playground,
        runtime.handle().clone(),
        1,
        None,
        None,
        None,
        None,
    );
    let node = &mut nodes[0];
    let genesis_qc = certificate_for_genesis();
    let new_block = Block::new_proposal(
        Payload::empty(false),
        1,
        1,
        genesis_qc.clone(),
        &node.signer,
        Vec::new(),
    )
    .unwrap();
    let new_block_id = new_block.id();
    let old_block = Block::new_proposal(
        Payload::empty(false),
        1,
        2,
        genesis_qc,
        &node.signer,
        Vec::new(),
    )
    .unwrap();
    timed_block_on(&runtime, async {
        // clear the message queue
        node.next_proposal().await;

        node.round_manager
            .process_proposal(new_block)
            .await
            .unwrap();
        node.round_manager
            .process_proposal(old_block)
            .await
            .unwrap_err();
        let vote_msg = node.next_vote().await;
        assert_eq!(vote_msg.vote().vote_data().proposed().id(), new_block_id);
    });
}

#[test]
/// We don't vote for proposals that 'skips' rounds
/// After that when we then receive proposal for correct round, we vote for it
/// Basically it checks that adversary can not send proposal and skip rounds violating round_state
/// rules
fn no_vote_on_mismatch_round() {
    let runtime = consensus_runtime();
    let mut playground = NetworkPlayground::new(runtime.handle().clone());
    // In order to observe the votes we're going to check proposal processing on the non-proposer
    // node (which will send the votes to the proposer).
    let mut node = NodeSetup::create_nodes(
        &mut playground,
        runtime.handle().clone(),
        1,
        None,
        None,
        None,
        None,
    )
    .pop()
    .unwrap();
    let genesis_qc = certificate_for_genesis();
    let correct_block = Block::new_proposal(
        Payload::empty(false),
        1,
        1,
        genesis_qc.clone(),
        &node.signer,
        Vec::new(),
    )
    .unwrap();
    let block_skip_round = Block::new_proposal(
        Payload::empty(false),
        2,
        2,
        genesis_qc.clone(),
        &node.signer,
        Vec::new(),
    )
    .unwrap();
    timed_block_on(&runtime, async {
        let bad_proposal = ProposalMsg::new(
            block_skip_round,
            SyncInfo::new(genesis_qc.clone(), genesis_qc.clone(), None),
        );
        assert!(node
            .round_manager
            .process_proposal_msg(bad_proposal)
            .await
            .is_err());
        let good_proposal = ProposalMsg::new(
            correct_block.clone(),
            SyncInfo::new(genesis_qc.clone(), genesis_qc.clone(), None),
        );
        node.round_manager
            .process_proposal_msg(good_proposal)
            .await
            .unwrap();
    });
}

#[test]
/// Ensure that after the vote messages are broadcasted upon timeout, the receivers
/// have the highest quorum certificate (carried by the SyncInfo of the vote message)
fn sync_info_carried_on_timeout_vote() {
    let runtime = consensus_runtime();
    let mut playground = NetworkPlayground::new(runtime.handle().clone());
    let mut nodes = NodeSetup::create_nodes(
        &mut playground,
        runtime.handle().clone(),
        1,
        None,
        None,
        None,
        None,
    );
    let mut node = nodes.pop().unwrap();

    timed_block_on(&runtime, async {
        let proposal_msg = node.next_proposal().await;
        let block_0 = proposal_msg.proposal().clone();
        node.round_manager
            .process_proposal_msg(proposal_msg)
            .await
            .unwrap();
        node.next_vote().await;
        let parent_block_info = block_0.quorum_cert().certified_block();
        // Populate block_0 and a quorum certificate for block_0 on non_proposer
        let block_0_quorum_cert = gen_test_certificate(
            &[node.signer.clone()],
            // Follow MockStateComputer implementation
            block_0.gen_block_info(
                parent_block_info.executed_state_id(),
                parent_block_info.version(),
                parent_block_info.next_epoch_state().cloned(),
            ),
            parent_block_info.clone(),
            None,
        );
        node.block_store
            .insert_single_quorum_cert(block_0_quorum_cert.clone())
            .unwrap();

        node.round_manager
            .round_state
            .process_certificates(SyncInfo::new(
                block_0_quorum_cert.clone(),
                block_0_quorum_cert.clone(),
                None,
            ));
        node.round_manager
            .process_local_timeout(2)
            .await
            .unwrap_err();
        let vote_msg_on_timeout = node.next_vote().await;
        assert!(vote_msg_on_timeout.vote().is_timeout());
        assert_eq!(
            *vote_msg_on_timeout.sync_info().highest_quorum_cert(),
            block_0_quorum_cert
        );
    });
}

#[test]
/// We don't vote for proposals that comes from proposers that are not valid proposers for round
fn no_vote_on_invalid_proposer() {
    let runtime = consensus_runtime();
    let mut playground = NetworkPlayground::new(runtime.handle().clone());
    // In order to observe the votes we're going to check proposal processing on the non-proposer
    // node (which will send the votes to the proposer).
    let mut nodes = NodeSetup::create_nodes(
        &mut playground,
        runtime.handle().clone(),
        2,
        None,
        None,
        None,
        None,
    );
    let incorrect_proposer = nodes.pop().unwrap();
    let mut node = nodes.pop().unwrap();
    let genesis_qc = certificate_for_genesis();
    let correct_block = Block::new_proposal(
        Payload::empty(false),
        1,
        1,
        genesis_qc.clone(),
        &node.signer,
        Vec::new(),
    )
    .unwrap();
    let block_incorrect_proposer = Block::new_proposal(
        Payload::empty(false),
        1,
        1,
        genesis_qc.clone(),
        &incorrect_proposer.signer,
        Vec::new(),
    )
    .unwrap();
    timed_block_on(&runtime, async {
        let bad_proposal = ProposalMsg::new(
            block_incorrect_proposer,
            SyncInfo::new(genesis_qc.clone(), genesis_qc.clone(), None),
        );
        assert!(node
            .round_manager
            .process_proposal_msg(bad_proposal)
            .await
            .is_err());
        let good_proposal = ProposalMsg::new(
            correct_block.clone(),
            SyncInfo::new(genesis_qc.clone(), genesis_qc.clone(), None),
        );

        node.round_manager
            .process_proposal_msg(good_proposal.clone())
            .await
            .unwrap();
    });
}

#[test]
/// We allow to 'skip' round if proposal carries timeout certificate for next round
fn new_round_on_timeout_certificate() {
    let runtime = consensus_runtime();
    let mut playground = NetworkPlayground::new(runtime.handle().clone());
    // In order to observe the votes we're going to check proposal processing on the non-proposer
    // node (which will send the votes to the proposer).
    let mut node = NodeSetup::create_nodes(
        &mut playground,
        runtime.handle().clone(),
        1,
        None,
        None,
        None,
        None,
    )
    .pop()
    .unwrap();
    let genesis_qc = certificate_for_genesis();
    let correct_block = Block::new_proposal(
        Payload::empty(false),
        1,
        1,
        genesis_qc.clone(),
        &node.signer,
        Vec::new(),
    )
    .unwrap();
    let block_skip_round = Block::new_proposal(
        Payload::empty(false),
        2,
        2,
        genesis_qc.clone(),
        &node.signer,
        vec![(1, node.signer.author())],
    )
    .unwrap();
    let timeout = TwoChainTimeout::new(1, 1, genesis_qc.clone());
    let timeout_signature = timeout.sign(&node.signer).unwrap();

    let mut tc_partial = TwoChainTimeoutWithPartialSignatures::new(timeout.clone());
    tc_partial.add(node.signer.author(), timeout, timeout_signature);

    let tc = tc_partial
        .aggregate_signatures(&generate_validator_verifier(&[node.signer.clone()]))
        .unwrap();
    timed_block_on(&runtime, async {
        let skip_round_proposal = ProposalMsg::new(
            block_skip_round,
            SyncInfo::new(genesis_qc.clone(), genesis_qc.clone(), Some(tc)),
        );
        node.round_manager
            .process_proposal_msg(skip_round_proposal)
            .await
            .unwrap();
        let old_good_proposal = ProposalMsg::new(
            correct_block.clone(),
            SyncInfo::new(genesis_qc.clone(), genesis_qc.clone(), None),
        );
        assert!(node
            .round_manager
            .process_proposal_msg(old_good_proposal)
            .await
            .is_err());
    });
}

#[test]
/// We allow to 'skip' round if proposal carries timeout certificate for next round
fn reject_invalid_failed_authors() {
    let runtime = consensus_runtime();
    let mut playground = NetworkPlayground::new(runtime.handle().clone());
    // In order to observe the votes we're going to check proposal processing on the non-proposer
    // node (which will send the votes to the proposer).
    let mut node = NodeSetup::create_nodes(
        &mut playground,
        runtime.handle().clone(),
        1,
        None,
        None,
        None,
        None,
    )
    .pop()
    .unwrap();
    let genesis_qc = certificate_for_genesis();

    let create_timeout = |round: Round| {
        let timeout = TwoChainTimeout::new(1, round, genesis_qc.clone());
        let timeout_signature = timeout.sign(&node.signer).unwrap();
        let mut tc_partial = TwoChainTimeoutWithPartialSignatures::new(timeout.clone());
        tc_partial.add(node.signer.author(), timeout, timeout_signature);

        tc_partial
            .aggregate_signatures(&generate_validator_verifier(&[node.signer.clone()]))
            .unwrap()
    };

    let create_proposal = |round: Round, failed_authors: Vec<(Round, Author)>| {
        let block = Block::new_proposal(
            Payload::empty(false),
            round,
            2,
            genesis_qc.clone(),
            &node.signer,
            failed_authors,
        )
        .unwrap();
        ProposalMsg::new(
            block,
            SyncInfo::new(
                genesis_qc.clone(),
                genesis_qc.clone(),
                if round > 1 {
                    Some(create_timeout(round - 1))
                } else {
                    None
                },
            ),
        )
    };

    let extra_failed_authors_proposal = create_proposal(2, vec![(1, Author::random())]);
    let missing_failed_authors_proposal = create_proposal(2, vec![]);
    let wrong_failed_authors_proposal = create_proposal(2, vec![(1, Author::random())]);
    let not_enough_failed_proposal = create_proposal(3, vec![(2, node.signer.author())]);
    let valid_proposal = create_proposal(
        4,
        (1..4).map(|i| (i as Round, node.signer.author())).collect(),
    );

    timed_block_on(&runtime, async {
        assert!(node
            .round_manager
            .process_proposal_msg(extra_failed_authors_proposal)
            .await
            .is_err());

        assert!(node
            .round_manager
            .process_proposal_msg(missing_failed_authors_proposal)
            .await
            .is_err());
    });

    timed_block_on(&runtime, async {
        assert!(node
            .round_manager
            .process_proposal_msg(wrong_failed_authors_proposal)
            .await
            .is_err());

        assert!(node
            .round_manager
            .process_proposal_msg(not_enough_failed_proposal)
            .await
            .is_err());

        node.round_manager
            .process_proposal_msg(valid_proposal)
            .await
            .unwrap()
    });
}

#[test]
fn response_on_block_retrieval() {
    let runtime = consensus_runtime();
    let mut playground = NetworkPlayground::new(runtime.handle().clone());
    let mut node = NodeSetup::create_nodes(
        &mut playground,
        runtime.handle().clone(),
        1,
        None,
        None,
        None,
        None,
    )
    .pop()
    .unwrap();

    let genesis_qc = certificate_for_genesis();
    let block = Block::new_proposal(
        Payload::empty(false),
        1,
        1,
        genesis_qc.clone(),
        &node.signer,
        Vec::new(),
    )
    .unwrap();
    let block_id = block.id();
    let proposal = ProposalMsg::new(block, SyncInfo::new(genesis_qc.clone(), genesis_qc, None));

    timed_block_on(&runtime, async {
        node.round_manager
            .process_proposal_msg(proposal)
            .await
            .unwrap();

        // first verify that we can retrieve the block if it's in the tree
        let (tx1, rx1) = oneshot::channel();
        let single_block_request = IncomingBlockRetrievalRequest {
            req: BlockRetrievalRequest::new(block_id, 1),
            protocol: ProtocolId::ConsensusRpcBcs,
            response_sender: tx1,
        };
        node.block_store
            .process_block_retrieval(single_block_request)
            .await
            .unwrap();
        match rx1.await {
            Ok(Ok(bytes)) => {
                let response = match bcs::from_bytes(&bytes) {
                    Ok(ConsensusMsg::BlockRetrievalResponse(resp)) => *resp,
                    _ => panic!("block retrieval failure"),
                };
                assert_eq!(response.status(), BlockRetrievalStatus::Succeeded);
                assert_eq!(response.blocks().first().unwrap().id(), block_id);
            },
            _ => panic!("block retrieval failure"),
        }

        // verify that if a block is not there, return ID_NOT_FOUND
        let (tx2, rx2) = oneshot::channel();
        let missing_block_request = IncomingBlockRetrievalRequest {
            req: BlockRetrievalRequest::new(HashValue::random(), 1),
            protocol: ProtocolId::ConsensusRpcBcs,
            response_sender: tx2,
        };

        node.block_store
            .process_block_retrieval(missing_block_request)
            .await
            .unwrap();
        match rx2.await {
            Ok(Ok(bytes)) => {
                let response = match bcs::from_bytes(&bytes) {
                    Ok(ConsensusMsg::BlockRetrievalResponse(resp)) => *resp,
                    _ => panic!("block retrieval failure"),
                };
                assert_eq!(response.status(), BlockRetrievalStatus::IdNotFound);
                assert!(response.blocks().is_empty());
            },
            _ => panic!("block retrieval failure"),
        }

        // if asked for many blocks, return NOT_ENOUGH_BLOCKS
        let (tx3, rx3) = oneshot::channel();
        let many_block_request = IncomingBlockRetrievalRequest {
            req: BlockRetrievalRequest::new(block_id, 3),
            protocol: ProtocolId::ConsensusRpcBcs,
            response_sender: tx3,
        };
        node.block_store
            .process_block_retrieval(many_block_request)
            .await
            .unwrap();
        match rx3.await {
            Ok(Ok(bytes)) => {
                let response = match bcs::from_bytes(&bytes) {
                    Ok(ConsensusMsg::BlockRetrievalResponse(resp)) => *resp,
                    _ => panic!("block retrieval failure"),
                };
                assert_eq!(response.status(), BlockRetrievalStatus::NotEnoughBlocks);
                assert_eq!(block_id, response.blocks().first().unwrap().id());
                assert_eq!(
                    node.block_store.ordered_root().id(),
                    response.blocks().get(1).unwrap().id()
                );
            },
            _ => panic!("block retrieval failure"),
        }
    });
}

#[test]
/// rebuild a node from previous storage without violating safety guarantees.
fn recover_on_restart() {
    let runtime = consensus_runtime();
    let mut playground = NetworkPlayground::new(runtime.handle().clone());
    let mut node = NodeSetup::create_nodes(
        &mut playground,
        runtime.handle().clone(),
        1,
        None,
        None,
        None,
        None,
    )
    .pop()
    .unwrap();
    let inserter = TreeInserter::new_with_store(node.signer.clone(), node.block_store.clone());

    let genesis_qc = certificate_for_genesis();
    let mut data = Vec::new();
    let num_proposals = 100;
    // insert a few successful proposals
    for i in 1..=num_proposals {
        let proposal = inserter.create_block_with_qc(
            genesis_qc.clone(),
            i,
            i,
            Payload::empty(false),
            (std::cmp::max(1, i.saturating_sub(10))..i)
                .map(|i| (i, inserter.signer().author()))
                .collect(),
        );
        let timeout = TwoChainTimeout::new(1, i - 1, genesis_qc.clone());
        let mut tc_partial = TwoChainTimeoutWithPartialSignatures::new(timeout.clone());
        tc_partial.add(
            inserter.signer().author(),
            timeout.clone(),
            timeout.sign(inserter.signer()).unwrap(),
        );

        let tc = tc_partial
            .aggregate_signatures(&generate_validator_verifier(&[node.signer.clone()]))
            .unwrap();

        data.push((proposal, tc));
    }

    timed_block_on(&runtime, async {
        for (proposal, tc) in &data {
            let proposal_msg = ProposalMsg::new(
                proposal.clone(),
                SyncInfo::new(
                    proposal.quorum_cert().clone(),
                    genesis_qc.clone(),
                    Some(tc.clone()),
                ),
            );
            node.round_manager
                .process_proposal_msg(proposal_msg)
                .await
                .unwrap();
        }
    });

    // verify after restart we recover the data
    node = node.restart(&mut playground, runtime.handle().clone());
    let consensus_state = node.round_manager.consensus_state();
    assert_eq!(consensus_state.epoch(), 1);
    assert_eq!(consensus_state.last_voted_round(), num_proposals);
    assert_eq!(consensus_state.preferred_round(), 0);
    assert!(consensus_state.in_validator_set());
    for (block, _) in data {
        assert!(node.block_store.block_exists(block.id()));
    }
}

#[test]
/// Generate a NIL vote extending HQC upon timeout if no votes have been sent in the round.
fn nil_vote_on_timeout() {
    let runtime = consensus_runtime();
    let mut playground = NetworkPlayground::new(runtime.handle().clone());
    let mut nodes = NodeSetup::create_nodes(
        &mut playground,
        runtime.handle().clone(),
        1,
        None,
        None,
        None,
        None,
    );
    let node = &mut nodes[0];
    let genesis = node.block_store.ordered_root();
    timed_block_on(&runtime, async {
        node.next_proposal().await;
        // Process the outgoing vote message and verify that it contains a round signature
        // and that the vote extends genesis.
        node.round_manager
            .process_local_timeout(1)
            .await
            .unwrap_err();
        let vote_msg = node.next_vote().await;

        let vote = vote_msg.vote();

        assert!(vote.is_timeout());
        // NIL block doesn't change timestamp
        assert_eq!(
            vote.vote_data().proposed().timestamp_usecs(),
            genesis.timestamp_usecs()
        );
        assert_eq!(vote.vote_data().proposed().round(), 1);
        assert_eq!(
            vote.vote_data().parent().id(),
            node.block_store.ordered_root().id()
        );
    });
}

#[test]
/// If the node votes in a round, upon timeout the same vote is re-sent with a timeout signature.
fn vote_resent_on_timeout() {
    let runtime = consensus_runtime();
    let mut playground = NetworkPlayground::new(runtime.handle().clone());
    let mut nodes = NodeSetup::create_nodes(
        &mut playground,
        runtime.handle().clone(),
        1,
        None,
        None,
        None,
        None,
    );
    let node = &mut nodes[0];
    timed_block_on(&runtime, async {
        let proposal_msg = node.next_proposal().await;
        let id = proposal_msg.proposal().id();
        node.round_manager
            .process_proposal_msg(proposal_msg)
            .await
            .unwrap();
        let vote_msg = node.next_vote().await;
        let vote = vote_msg.vote();
        assert!(!vote.is_timeout());
        assert_eq!(vote.vote_data().proposed().id(), id);
        // Process the outgoing vote message and verify that it contains a round signature
        // and that the vote is the same as above.
        node.round_manager
            .process_local_timeout(1)
            .await
            .unwrap_err();
        let timeout_vote_msg = node.next_vote().await;
        let timeout_vote = timeout_vote_msg.vote();

        assert!(timeout_vote.is_timeout());
        assert_eq!(timeout_vote.vote_data(), vote.vote_data());
    });
}

#[test]
#[ignore] // TODO: this test needs to be fixed!
fn sync_on_partial_newer_sync_info() {
    let runtime = consensus_runtime();
    let mut playground = NetworkPlayground::new(runtime.handle().clone());
    let mut nodes = NodeSetup::create_nodes(
        &mut playground,
        runtime.handle().clone(),
        1,
        None,
        None,
        None,
        None,
    );
    let mut node = nodes.pop().unwrap();
    runtime.spawn(playground.start());
    timed_block_on(&runtime, async {
        // commit block 1 after 4 rounds
        for _ in 1..=4 {
            let proposal_msg = node.next_proposal().await;

            node.round_manager
                .process_proposal_msg(proposal_msg)
                .await
                .unwrap();
            let vote_msg = node.next_vote().await;
            // Adding vote to form a QC
            node.round_manager.process_vote_msg(vote_msg).await.unwrap();
        }
        let block_4 = node.next_proposal().await;
        node.round_manager
            .process_proposal_msg(block_4.clone())
            .await
            .unwrap();
        // commit genesis and block 1
        for i in 0..2 {
            node.commit_next_ordered(&[i]).await;
        }
        let vote_msg = node.next_vote().await;
        let vote_data = vote_msg.vote().vote_data();
        let block_4_qc = gen_test_certificate(
            &[node.signer.clone()],
            vote_data.proposed().clone(),
            vote_data.parent().clone(),
            None,
        );
        // Create a sync info with newer quorum cert but older commit cert
        let sync_info = SyncInfo::new(block_4_qc.clone(), certificate_for_genesis(), None);
        node.round_manager
            .ensure_round_and_sync_up(
                sync_info.highest_round() + 1,
                &sync_info,
                node.signer.author(),
            )
            .await
            .unwrap();
        // QuorumCert added
        assert_eq!(*node.block_store.highest_quorum_cert(), block_4_qc);
    });
}

#[test]
fn safety_rules_crash() {
    let runtime = consensus_runtime();
    let mut playground = NetworkPlayground::new(runtime.handle().clone());
    let mut nodes = NodeSetup::create_nodes(
        &mut playground,
        runtime.handle().clone(),
        1,
        None,
        None,
        None,
        None,
    );
    let mut node = nodes.pop().unwrap();
    runtime.spawn(playground.start());

    fn reset_safety_rules(node: &mut NodeSetup) {
        let safety_storage = PersistentSafetyStorage::initialize(
            Storage::from(aptos_secure_storage::InMemoryStorage::new()),
            node.signer.author(),
            node.signer.private_key().clone(),
            node.round_manager.consensus_state().waypoint(),
            true,
        );

        node.safety_rules_manager = SafetyRulesManager::new_local(safety_storage);
        let safety_rules =
            MetricsSafetyRules::new(node.safety_rules_manager.client(), node.storage.clone());
        let safety_rules_container = Arc::new(Mutex::new(safety_rules));
        node.round_manager.set_safety_rules(safety_rules_container);
    }

    timed_block_on(&runtime, async {
        for _ in 0..2 {
            let proposal_msg = node.next_proposal().await;

            reset_safety_rules(&mut node);
            // construct_and_sign_vote
            node.round_manager
                .process_proposal_msg(proposal_msg)
                .await
                .unwrap();

            let vote_msg = node.next_vote().await;

            // sign_timeout
            reset_safety_rules(&mut node);
            let round = vote_msg.vote().vote_data().proposed().round();
            node.round_manager
                .process_local_timeout(round)
                .await
                .unwrap_err();
            let vote_msg = node.next_vote().await;

            // sign proposal
            reset_safety_rules(&mut node);
            node.round_manager.process_vote_msg(vote_msg).await.unwrap();
        }

        // verify the last sign proposal happened
        node.next_proposal().await;
    });
}

#[test]
fn echo_timeout() {
    let runtime = consensus_runtime();
    let mut playground = NetworkPlayground::new(runtime.handle().clone());
    let mut nodes = NodeSetup::create_nodes(
        &mut playground,
        runtime.handle().clone(),
        4,
        None,
        None,
        None,
        None,
    );
    runtime.spawn(playground.start());
    timed_block_on(&runtime, async {
        // clear the message queue
        for node in &mut nodes {
            node.next_proposal().await;
        }
        // timeout 3 nodes
        for node in &mut nodes[1..] {
            node.round_manager
                .process_local_timeout(1)
                .await
                .unwrap_err();
        }
        let node_0 = &mut nodes[0];
        // node 0 doesn't timeout and should echo the timeout after 2 timeout message
        for i in 0..3 {
            let timeout_vote = node_0.next_vote().await;
            let result = node_0.round_manager.process_vote_msg(timeout_vote).await;
            // first and third message should not timeout
            if i == 0 || i == 2 {
                assert!(result.is_ok());
            }
            if i == 1 {
                // timeout is an Error
                assert!(result.is_err());
            }
        }

        let node_1 = &mut nodes[1];
        // it receives 4 timeout messages (1 from each) and doesn't echo since it already timeout
        for _ in 0..4 {
            let timeout_vote = node_1.next_vote().await;
            node_1
                .round_manager
                .process_vote_msg(timeout_vote)
                .await
                .unwrap();
        }
    });
}

#[test]
fn no_next_test() {
    let runtime = consensus_runtime();
    let mut playground = NetworkPlayground::new(runtime.handle().clone());
    let mut nodes = NodeSetup::create_nodes(
        &mut playground,
        runtime.handle().clone(),
        4,
        None,
        None,
        None,
        None,
    );
    runtime.spawn(playground.start());

    timed_block_on(&runtime, async {
        // clear the message queue
        for node in &mut nodes {
            node.next_proposal().await;
        }

        tokio::time::sleep(Duration::from_secs(1)).await;

        for node in nodes.iter_mut() {
            node.no_next_msg();
        }
        tokio::time::sleep(Duration::from_secs(1)).await;

        for node in nodes.iter_mut() {
            node.no_next_msg();
        }
    });
}

#[test]
fn commit_pipeline_test() {
    let runtime = consensus_runtime();
    let proposers = vec![0, 0, 0, 0, 5];

    let mut playground = NetworkPlayground::new(runtime.handle().clone());
    let mut nodes = NodeSetup::create_nodes(
        &mut playground,
        runtime.handle().clone(),
        7,
        Some(proposers.clone()),
        None,
        None,
        None,
    );
    runtime.spawn(playground.start());
    let behind_node = 6;
    for i in 0..10 {
        let next_proposer = proposers[(i + 2) as usize % proposers.len()];
        let prev_proposer = proposers[(i + 1) as usize % proposers.len()];
        info!("processing {}", i);
        process_and_vote_on_proposal(
            &runtime,
            &mut nodes,
            next_proposer,
            &[behind_node],
            true,
            Some(prev_proposer),
            true,
            i + 1,
            i.saturating_sub(1),
            i.saturating_sub(2),
        );

        std::thread::sleep(Duration::from_secs(1));

        for node in nodes.iter_mut() {
            node.no_next_ordered();
        }
    }
}

#[test]
fn block_retrieval_test() {
    let runtime = consensus_runtime();
    let mut playground = NetworkPlayground::new(runtime.handle().clone());
    let mut nodes = NodeSetup::create_nodes(
        &mut playground,
        runtime.handle().clone(),
        4,
        Some(vec![0, 1]),
        None,
        None,
        None,
    );
    runtime.spawn(playground.start());

    for i in 0..4 {
        info!("processing {}", i);
        process_and_vote_on_proposal(
            &runtime,
            &mut nodes,
            i as usize % 2,
            &[3],
            true,
            None,
            true,
            i + 1,
            i.saturating_sub(1),
            0,
        );
    }

    timed_block_on(&runtime, async {
        let mut behind_node = nodes.pop().unwrap();

        // Drain the queue on other nodes
        for node in nodes.iter_mut() {
            let _ = node.next_proposal().await;
        }

        info!(
            "Processing proposals for behind node {}",
            behind_node.identity_desc()
        );
        let handle = start_replying_to_block_retreival(nodes);
        let proposal_msg = behind_node.next_proposal().await;
        behind_node
            .round_manager
            .process_proposal_msg(proposal_msg)
            .await
            .unwrap();

        handle.join().await;
    });
}

#[test]
pub fn forking_retrieval_test() {
    let runtime = consensus_runtime();

    let proposal_node = 0;
    let behind_node = 6;
    let forking_node = 5;

    let mut playground = NetworkPlayground::new(runtime.handle().clone());
    let mut nodes = NodeSetup::create_nodes(
        &mut playground,
        runtime.handle().clone(),
        7,
        Some(vec![
            proposal_node,
            proposal_node,
            proposal_node,
            proposal_node,
            proposal_node,
            forking_node,
            proposal_node,
            proposal_node,
        ]),
        None,
        None,
        None,
    );
    runtime.spawn(playground.start());

    info!("Propose vote and commit on first block");
    process_and_vote_on_proposal(
        &runtime,
        &mut nodes,
        proposal_node,
        &[behind_node],
        true,
        Some(proposal_node),
        true,
        1,
        0,
        0,
    );

    info!("Propose vote and commit on second block");
    process_and_vote_on_proposal(
        &runtime,
        &mut nodes,
        proposal_node,
        &[behind_node],
        true,
        Some(proposal_node),
        true,
        2,
        0,
        0,
    );

    info!("Propose vote and commit on second block");
    process_and_vote_on_proposal(
        &runtime,
        &mut nodes,
        proposal_node,
        &[behind_node],
        true,
        Some(proposal_node),
        true,
        3,
        1,
        0,
    );

    info!("Propose vote and commit on third (dangling) block");
    process_and_vote_on_proposal(
        &runtime,
        &mut nodes,
        forking_node,
        &[behind_node, forking_node],
        false,
        Some(proposal_node),
        true,
        4,
        2,
        1,
    );

    timed_block_on(&runtime, async {
        println!("Insert local timeout to all nodes on next round");
        let mut timeout_votes = 0;
        for node in nodes.iter_mut() {
            if node.id != behind_node && node.id != forking_node {
                node.round_manager
                    .process_local_timeout(4)
                    .await
                    .unwrap_err();
                timeout_votes += 1;
            }
        }

        println!("Process all local timeouts");
        for node in nodes.iter_mut() {
            println!("Timeouts on {}", node.id);
            for i in 0..timeout_votes {
                println!("Timeout {} on {}", i, node.id);
                if node.id == forking_node && (2..4).contains(&i) {
                    println!("Got {}", node.next_commit_decision().await);
                }

                let vote_msg_on_timeout = node.next_vote().await;
                assert!(vote_msg_on_timeout.vote().is_timeout());
                if node.id != behind_node {
                    let result = node
                        .round_manager
                        .process_vote_msg(vote_msg_on_timeout)
                        .await;

                    if node.id == forking_node && i == 2 {
                        result.unwrap_err();
                    } else {
                        result.unwrap();
                    }
                }
            }
        }
    });

    timed_block_on(&runtime, async {
        for node in nodes.iter_mut() {
            let vote_msg_on_timeout = node.next_vote().await;
            assert!(vote_msg_on_timeout.vote().is_timeout());
        }

        println!("Got {}", nodes[forking_node].next_commit_decision().await);
    });

    info!("Create forked block");
    process_and_vote_on_proposal(
        &runtime,
        &mut nodes,
        proposal_node,
        &[behind_node],
        true,
        Some(forking_node),
        false,
        5,
        2,
        1,
    );

    process_and_vote_on_proposal(
        &runtime,
        &mut nodes,
        proposal_node,
        &[behind_node, forking_node],
        true,
        None,
        false,
        6,
        3,
        3,
    );

    process_and_vote_on_proposal(
        &runtime,
        &mut nodes,
        proposal_node,
        &[behind_node, forking_node],
        true,
        None,
        false,
        7,
        5,
        3,
    );

    let mut nodes = timed_block_on(&runtime, async {
        let mut behind_node_obj = nodes.pop().unwrap();

        // Drain the queue on other nodes
        let mut proposals = Vec::new();
        for node in nodes.iter_mut() {
            proposals.push(node.next_proposal().await);
        }

        println!(
            "Processing proposals for behind node {}",
            behind_node_obj.identity_desc()
        );
        let handle = start_replying_to_block_retreival(nodes);
        let proposal_msg = behind_node_obj.next_proposal().await;
        behind_node_obj
            .round_manager
            .process_proposal_msg(proposal_msg.clone())
            .await
            .unwrap();

        nodes = handle.join().await;
        behind_node_obj.no_next_msg();

        for (proposal, node) in proposals.into_iter().zip(nodes.iter_mut()) {
            node.pending_network_events.push(Event::Message(
                node.signer.author(),
                ConsensusMsg::ProposalMsg(Box::new(proposal)),
            ));
        }
        behind_node_obj.pending_network_events.push(Event::Message(
            behind_node_obj.signer.author(),
            ConsensusMsg::ProposalMsg(Box::new(proposal_msg)),
        ));

        nodes.push(behind_node_obj);
        nodes
    });

    // confirm behind node can participate in consensus after state sync
    process_and_vote_on_proposal(
        &runtime,
        &mut nodes,
        proposal_node,
        &[forking_node, behind_node],
        true,
        None,
        false,
        8,
        6,
        3,
    );

    let next_message = timed_block_on(&runtime, nodes[proposal_node].next_network_message());
    match next_message {
        ConsensusMsg::VoteMsg(_) => info!("Skip extra vote msg"),
        ConsensusMsg::ProposalMsg(msg) => {
            // put the message back in the queue.
            // actual peer doesn't matter, it is ignored, so use self.
            let peer = nodes[proposal_node].signer.author();
            nodes[proposal_node]
                .pending_network_events
                .push(Event::Message(peer, ConsensusMsg::ProposalMsg(msg)))
        },
        _ => panic!("unexpected network message {:?}", next_message),
    }
    process_and_vote_on_proposal(
        &runtime,
        &mut nodes,
        proposal_node,
        &[forking_node],
        true,
        None,
        false,
        9,
        7,
        3,
    );
}

#[test]
/// If ProposalExt feature is disabled, ProposalExt should be rejected
/// No votes are sent, but the block is still added to the block tree.
fn no_vote_on_proposal_ext_when_feature_disabled() {
    let runtime = consensus_runtime();
    let mut playground = NetworkPlayground::new(runtime.handle().clone());
    // In order to observe the votes we're going to check proposal processing on the non-proposer
    // node (which will send the votes to the proposer).
    let mut nodes = NodeSetup::create_nodes(
        &mut playground,
        runtime.handle().clone(),
        1,
        None,
        None,
        None,
        None,
    );
    let node = &mut nodes[0];
    let genesis_qc = certificate_for_genesis();

    let invalid_block = Block::new_proposal_ext(
        vec![ValidatorTransaction::dummy(vec![0xFF]); 5],
        Payload::empty(false),
        1,
        1,
        genesis_qc.clone(),
        &node.signer,
        Vec::new(),
    )
    .unwrap();

    let valid_block = Block::new_proposal(
        Payload::empty(false),
        1,
        1,
        genesis_qc,
        &node.signer,
        Vec::new(),
    )
    .unwrap();

    timed_block_on(&runtime, async {
        // clear the message queue
        node.next_proposal().await;

        assert!(node
            .round_manager
            .process_proposal(invalid_block)
            .await
            .is_err());

        assert!(node
            .round_manager
            .process_proposal(valid_block)
            .await
            .is_ok());
    });
}

#[test]
fn no_vote_on_proposal_with_unexpected_vtxns() {
    let vtxns = vec![ValidatorTransaction::ObservedJWKUpdate(
        QuorumCertifiedUpdate::dummy(),
    )];
    let mut features = Features::default();
    features.disable(FeatureFlag::JWK_CONSENSUS);
    assert_process_proposal_result(Some(features.clone()), vtxns.clone(), false);

    features.enable(FeatureFlag::JWK_CONSENSUS);
    assert_process_proposal_result(Some(features), vtxns, true);
}

/// Setup a node with default configs and an optional `Features` override.
/// Create a block, fill it with the given vtxns, and process it with the `RoundManager` from the setup.
/// Assert the processing result.
fn assert_process_proposal_result(
    features: Option<Features>,
    vtxns: Vec<ValidatorTransaction>,
    expected_result: bool,
) {
    let runtime = consensus_runtime();
    let mut playground = NetworkPlayground::new(runtime.handle().clone());
    let mut nodes = NodeSetup::create_nodes(
        &mut playground,
        runtime.handle().clone(),
        1,
        None,
        Some(OnChainConsensusConfig::default_for_genesis()),
        None,
        features,
    );

    let node = &mut nodes[0];
    let genesis_qc = certificate_for_genesis();
    let block = Block::new_proposal_ext(
        vtxns,
        Payload::empty(false),
        1,
        1,
        genesis_qc.clone(),
        &node.signer,
        Vec::new(),
    )
    .unwrap();

    timed_block_on(&runtime, async {
        // clear the message queue
        node.next_proposal().await;

        assert_eq!(
            expected_result,
            node.round_manager
                .process_proposal(block.clone())
                .await
                .is_ok()
        );
    });
}

#[test]
/// If receiving txn num/block size limit is exceeded, ProposalExt should be rejected.
fn no_vote_on_proposal_ext_when_receiving_limit_exceeded() {
    let runtime = consensus_runtime();
    let mut playground = NetworkPlayground::new(runtime.handle().clone());

    let alg_config = ConsensusAlgorithmConfig::Jolteon {
        main: ConsensusConfigV1::default(),
        quorum_store_enabled: true,
    };
    let vtxn_config = ValidatorTxnConfig::V1 {
        per_block_limit_txn_count: 5,
        per_block_limit_total_bytes: 400,
    };

    let local_config = ConsensusConfig {
        max_receiving_block_txns_quorum_store_override: 10,
        max_receiving_block_bytes_quorum_store_override: 800,
        ..Default::default()
    };

    let mut features = Features::default();
    features.enable(FeatureFlag::RECONFIGURE_WITH_DKG);
    let mut nodes = NodeSetup::create_nodes(
        &mut playground,
        runtime.handle().clone(),
        1,
        None,
        Some(OnChainConsensusConfig::V3 {
            alg: alg_config,
            vtxn: vtxn_config,
        }),
        Some(local_config),
<<<<<<< HEAD
        None,
=======
        Some(features),
>>>>>>> c5a1b598
    );
    let node = &mut nodes[0];
    let genesis_qc = certificate_for_genesis();

    let block_too_many_txns = Block::new_proposal_ext(
        vec![],
        Payload::DirectMempool(create_vec_signed_transactions(11)),
        1,
        1,
        genesis_qc.clone(),
        &node.signer,
        Vec::new(),
    )
    .unwrap();

    let block_too_many_vtxns = Block::new_proposal_ext(
        vec![ValidatorTransaction::dummy(vec![0xFF; 20]); 6],
        Payload::DirectMempool(create_vec_signed_transactions(4)),
        1,
        1,
        genesis_qc.clone(),
        &node.signer,
        Vec::new(),
    )
    .unwrap();

    let block_too_large = Block::new_proposal_ext(
        vec![ValidatorTransaction::dummy(vec![0xFF; 200]); 1], // total_bytes >= 200 * 1 = 200
        Payload::DirectMempool(create_vec_signed_transactions(9)), // = total_bytes >= 69 * 9 = 621
        1,
        1,
        genesis_qc.clone(),
        &node.signer,
        Vec::new(),
    )
    .unwrap();

    let block_vtxns_too_large = Block::new_proposal_ext(
        vec![ValidatorTransaction::dummy(vec![0xFF; 200]); 5], // total_bytes >= 200 * 5 = 1000
        Payload::empty(false),
        1,
        1,
        genesis_qc.clone(),
        &node.signer,
        Vec::new(),
    )
    .unwrap();

    let valid_block = Block::new_proposal_ext(
        vec![ValidatorTransaction::dummy(vec![0xFF; 20]); 5], // total_bytes >= 60 * 5 = 300
        Payload::DirectMempool(create_vec_signed_transactions(5)), // total_bytes >= 69 * 5 = 345
        1,
        1,
        genesis_qc.clone(),
        &node.signer,
        Vec::new(),
    )
    .unwrap();

    timed_block_on(&runtime, async {
        // clear the message queue
        node.next_proposal().await;

        assert!(node
            .round_manager
            .process_proposal(block_too_many_txns)
            .await
            .is_err());

        assert!(node
            .round_manager
            .process_proposal(block_too_many_vtxns)
            .await
            .is_err());

        assert!(node
            .round_manager
            .process_proposal(block_too_large)
            .await
            .is_err());

        assert!(node
            .round_manager
            .process_proposal(block_vtxns_too_large)
            .await
            .is_err());

        assert!(node
            .round_manager
            .process_proposal(valid_block)
            .await
            .is_ok());
    });
}<|MERGE_RESOLUTION|>--- conflicted
+++ resolved
@@ -2169,11 +2169,7 @@
             vtxn: vtxn_config,
         }),
         Some(local_config),
-<<<<<<< HEAD
-        None,
-=======
         Some(features),
->>>>>>> c5a1b598
     );
     let node = &mut nodes[0];
     let genesis_qc = certificate_for_genesis();
