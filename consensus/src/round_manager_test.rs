// Copyright © Aptos Foundation
// Parts of the project are originally copyright © Meta Platforms, Inc.
// SPDX-License-Identifier: Apache-2.0

use crate::{
    block_storage::{BlockReader, BlockStore},
    experimental::buffer_manager::OrderedBlocks,
    liveness::{
        proposal_generator::{
            ChainHealthBackoffConfig, PipelineBackpressureConfig, ProposalGenerator,
        },
        proposer_election::ProposerElection,
        rotating_proposer_election::RotatingProposer,
        round_state::{ExponentialTimeInterval, RoundState},
    },
    metrics_safety_rules::MetricsSafetyRules,
    network::{IncomingBlockRetrievalRequest, NetworkSender},
    network_interface::{CommitMessage, ConsensusMsg, ConsensusNetworkClient, DIRECT_SEND, RPC},
    network_tests::{NetworkPlayground, TwinId},
    payload_manager::PayloadManager,
    persistent_liveness_storage::RecoveryData,
    round_manager::RoundManager,
    test_utils::{
        consensus_runtime, timed_block_on, MockPayloadManager, MockStateComputer, MockStorage,
        TreeInserter,
    },
    util::time_service::{ClockTimeService, TimeService},
};
use aptos_channels::{self, aptos_channel, message_queues::QueueStyle};
use aptos_config::{
    config::{ConsensusConfig, QcAggregatorType},
    network_id::{NetworkId, PeerNetworkId},
};
use aptos_consensus_types::{
    block::{
        block_test_utils::{certificate_for_genesis, gen_test_certificate},
        Block,
    },
    block_retrieval::{BlockRetrievalRequest, BlockRetrievalStatus},
    common::{Author, Payload, Round},
    experimental::commit_decision::CommitDecision,
    proposal_msg::ProposalMsg,
    sync_info::SyncInfo,
    timeout_2chain::{TwoChainTimeout, TwoChainTimeoutWithPartialSignatures},
    vote_msg::VoteMsg,
};
use aptos_crypto::HashValue;
use aptos_infallible::Mutex;
use aptos_logger::prelude::info;
use aptos_network::{
    application::interface::NetworkClient,
    peer_manager::{conn_notifs_channel, ConnectionRequestSender, PeerManagerRequestSender},
    protocols::{
        network,
        network::{Event, NetworkEvents, NewNetworkEvents, NewNetworkSender},
        wire::handshake::v1::ProtocolIdSet,
    },
    transport::ConnectionMetadata,
    ProtocolId,
};
use aptos_safety_rules::{PersistentSafetyStorage, SafetyRulesManager};
use aptos_secure_storage::Storage;
use aptos_types::{
    epoch_state::EpochState,
    ledger_info::LedgerInfo,
    on_chain_config::{ConsensusConfigV1Ext, ConsensusExtraFeature, OnChainConsensusConfig},
    transaction::SignedTransaction,
    validator_signer::ValidatorSigner,
    validator_txn::{pool::ValidatorTransactionPool, ValidatorTransaction},
    validator_verifier::{generate_validator_verifier, random_validator_verifier},
    waypoint::Waypoint,
};
use futures::{
    channel::{mpsc, oneshot},
    executor::block_on,
    stream::select,
    FutureExt, Stream, StreamExt,
};
use futures_channel::mpsc::unbounded;
use maplit::hashmap;
use std::{
    iter::FromIterator,
    sync::{
        atomic::{AtomicBool, Ordering},
        Arc,
    },
    time::Duration,
};
use tokio::{
    runtime::{Handle, Runtime},
    task::JoinHandle,
    time::timeout,
};

/// Auxiliary struct that is setting up node environment for the test.
pub struct NodeSetup {
    block_store: Arc<BlockStore>,
    round_manager: RoundManager,
    storage: Arc<MockStorage>,
    signer: ValidatorSigner,
    proposers: Vec<Author>,
    safety_rules_manager: SafetyRulesManager,
    pending_network_events: Vec<Event<ConsensusMsg>>,
    all_network_events: Box<dyn Stream<Item = Event<ConsensusMsg>> + Send + Unpin>,
    ordered_blocks_events: mpsc::UnboundedReceiver<OrderedBlocks>,
    mock_state_computer: Arc<MockStateComputer>,
    _state_sync_receiver: mpsc::UnboundedReceiver<Vec<SignedTransaction>>,
    id: usize,
    onchain_consensus_config: OnChainConsensusConfig,
    local_consensus_config: ConsensusConfig,
}

impl NodeSetup {
    fn create_round_state(time_service: Arc<dyn TimeService>) -> RoundState {
        let base_timeout = Duration::new(60, 0);
        let time_interval = Box::new(ExponentialTimeInterval::fixed(base_timeout));
        let (round_timeout_sender, _) = aptos_channels::new_test(1_024);
        let (delayed_qc_tx, _) = unbounded();
        RoundState::new(
            time_interval,
            time_service,
            round_timeout_sender,
            delayed_qc_tx,
            QcAggregatorType::NoDelay,
        )
    }

    fn create_proposer_election(proposers: Vec<Author>) -> Arc<dyn ProposerElection + Send + Sync> {
        Arc::new(RotatingProposer::new(proposers, 1))
    }

    fn create_nodes(
        playground: &mut NetworkPlayground,
        executor: Handle,
        num_nodes: usize,
        proposer_indices: Option<Vec<usize>>,
        onchain_consensus_config: Option<OnChainConsensusConfig>,
        local_consensus_config: Option<ConsensusConfig>,
    ) -> Vec<Self> {
        let onchain_consensus_config = onchain_consensus_config.unwrap_or_default();
        let local_consensus_config = local_consensus_config.unwrap_or_default();
        let (signers, validators) = random_validator_verifier(num_nodes, None, false);
        let proposers = proposer_indices
            .unwrap_or_else(|| vec![0])
            .iter()
            .map(|i| signers[*i].author())
            .collect::<Vec<_>>();
        let validator_set = (&validators).into();
        let waypoint =
            Waypoint::new_epoch_boundary(&LedgerInfo::mock_genesis(Some(validator_set))).unwrap();

        let mut nodes = vec![];
        // pre-initialize the mapping to avoid race conditions (peer try to broadcast to someone not added yet)
        let peers_and_metadata = playground.peer_protocols();
        for signer in signers.iter().take(num_nodes) {
            let peer_id = signer.author();
            let mut conn_meta = ConnectionMetadata::mock(peer_id);
            conn_meta.application_protocols = ProtocolIdSet::from_iter([
                ProtocolId::ConsensusDirectSendJson,
                ProtocolId::ConsensusDirectSendBcs,
                ProtocolId::ConsensusRpcBcs,
            ]);
            let peer_network_id = PeerNetworkId::new(NetworkId::Validator, peer_id);
            peers_and_metadata
                .insert_connection_metadata(peer_network_id, conn_meta)
                .unwrap();
        }
        for (id, signer) in signers.iter().take(num_nodes).enumerate() {
            let (initial_data, storage) = MockStorage::start_for_testing((&validators).into());

            let safety_storage = PersistentSafetyStorage::initialize(
                Storage::from(aptos_secure_storage::InMemoryStorage::new()),
                signer.author(),
                signer.private_key().clone(),
                waypoint,
                true,
            );
            let safety_rules_manager = SafetyRulesManager::new_local(safety_storage);

            nodes.push(Self::new(
                playground,
                executor.clone(),
                signer.to_owned(),
                proposers.clone(),
                storage,
                initial_data,
                safety_rules_manager,
                id,
                onchain_consensus_config.clone(),
                local_consensus_config.clone(),
            ));
        }
        nodes
    }

    fn new(
        playground: &mut NetworkPlayground,
        executor: Handle,
        signer: ValidatorSigner,
        proposers: Vec<Author>,
        storage: Arc<MockStorage>,
        initial_data: RecoveryData,
        safety_rules_manager: SafetyRulesManager,
        id: usize,
        onchain_consensus_config: OnChainConsensusConfig,
        local_consensus_config: ConsensusConfig,
    ) -> Self {
        let _entered_runtime = executor.enter();
        let epoch_state = EpochState {
            epoch: 1,
            verifier: storage.get_validator_set().into(),
        };
        let validators = epoch_state.verifier.clone();
        let (network_reqs_tx, network_reqs_rx) = aptos_channel::new(QueueStyle::FIFO, 8, None);
        let (connection_reqs_tx, _) = aptos_channel::new(QueueStyle::FIFO, 8, None);
        let (consensus_tx, consensus_rx) = aptos_channel::new(QueueStyle::FIFO, 8, None);
        let (_conn_mgr_reqs_tx, conn_mgr_reqs_rx) = aptos_channels::new_test(8);
        let (_, conn_status_rx) = conn_notifs_channel::new();
        let network_sender = network::NetworkSender::new(
            PeerManagerRequestSender::new(network_reqs_tx),
            ConnectionRequestSender::new(connection_reqs_tx),
        );
        let network_client = NetworkClient::new(
            DIRECT_SEND.into(),
            RPC.into(),
            hashmap! {NetworkId::Validator => network_sender},
            playground.peer_protocols(),
        );
        let consensus_network_client = ConsensusNetworkClient::new(network_client);
        let network_events = NetworkEvents::new(consensus_rx, conn_status_rx, None);
        let author = signer.author();

        let twin_id = TwinId { id, author };

        playground.add_node(twin_id, consensus_tx, network_reqs_rx, conn_mgr_reqs_rx);

        let (self_sender, self_receiver) = aptos_channels::new_test(1000);
        let network = NetworkSender::new(author, consensus_network_client, self_sender, validators);

        let all_network_events = Box::new(select(network_events, self_receiver));

        let last_vote_sent = initial_data.last_vote();
        let (ordered_blocks_tx, ordered_blocks_events) = mpsc::unbounded::<OrderedBlocks>();
        let (state_sync_client, _state_sync_receiver) = mpsc::unbounded();
        let mock_state_computer = Arc::new(MockStateComputer::new(
            state_sync_client,
            ordered_blocks_tx,
            Arc::clone(&storage),
        ));
        let time_service = Arc::new(ClockTimeService::new(executor));

        let block_store = Arc::new(BlockStore::new(
            storage.clone(),
            initial_data,
            mock_state_computer.clone(),
            10, // max pruned blocks in mem
            time_service.clone(),
            10,
            Arc::from(PayloadManager::DirectMempool),
        ));

        let proposer_election = Self::create_proposer_election(proposers.clone());
        let proposal_generator = ProposalGenerator::new(
            author,
            block_store.clone(),
            Arc::new(MockPayloadManager::new(None)),
            time_service.clone(),
            Duration::ZERO,
            10,
            1000,
            10,
            PipelineBackpressureConfig::new_no_backoff(),
            ChainHealthBackoffConfig::new_no_backoff(),
            false,
<<<<<<< HEAD
            Arc::new(SystemTransactionPool::new()),
            onchain_consensus_config.system_txn_enabled(),
=======
            Arc::new(ValidatorTransactionPool::new()),
            onchain_consensus_config.should_propose_validator_txns(),
>>>>>>> 180a5fd3
        );

        let round_state = Self::create_round_state(time_service);
        let mut safety_rules =
            MetricsSafetyRules::new(safety_rules_manager.client(), storage.clone());
        safety_rules.perform_initialize().unwrap();

        let (round_manager_tx, _) = aptos_channel::new(QueueStyle::LIFO, 1, None);

        let mut round_manager = RoundManager::new(
            epoch_state,
            Arc::clone(&block_store),
            round_state,
            proposer_election,
            proposal_generator,
            Arc::new(Mutex::new(safety_rules)),
            network,
            storage.clone(),
            onchain_consensus_config.clone(),
            round_manager_tx,
            local_consensus_config.clone(),
        );
        block_on(round_manager.init(last_vote_sent));
        Self {
            block_store,
            round_manager,
            storage,
            signer,
            proposers,
            safety_rules_manager,
            pending_network_events: Vec::new(),
            all_network_events,
            ordered_blocks_events,
            mock_state_computer,
            _state_sync_receiver,
            id,
            onchain_consensus_config,
            local_consensus_config,
        }
    }

    pub fn restart(self, playground: &mut NetworkPlayground, executor: Handle) -> Self {
        let recover_data = self
            .storage
            .try_start()
            .unwrap_or_else(|e| panic!("fail to restart due to: {}", e));
        Self::new(
            playground,
            executor,
            self.signer,
            self.proposers,
            self.storage,
            recover_data,
            self.safety_rules_manager,
            self.id,
            self.onchain_consensus_config.clone(),
            self.local_consensus_config.clone(),
        )
    }

    pub fn identity_desc(&self) -> String {
        format!("{} [{}]", self.id, self.signer.author())
    }

    fn poll_next_network_event(&mut self) -> Option<Event<ConsensusMsg>> {
        if !self.pending_network_events.is_empty() {
            Some(self.pending_network_events.remove(0))
        } else {
            self.all_network_events
                .next()
                .now_or_never()
                .map(|v| v.unwrap())
        }
    }

    pub async fn next_network_event(&mut self) -> Event<ConsensusMsg> {
        if !self.pending_network_events.is_empty() {
            self.pending_network_events.remove(0)
        } else {
            self.all_network_events.next().await.unwrap()
        }
    }

    pub async fn next_network_message(&mut self) -> ConsensusMsg {
        match self.next_network_event().await {
            Event::Message(_, msg) => msg,
            Event::RpcRequest(_, msg, _, _) if matches!(msg, ConsensusMsg::CommitMessage(_)) => msg,
            Event::RpcRequest(_, msg, _, _) => {
                panic!(
                    "Unexpected event, got RpcRequest, expected Message: {:?} on node {}",
                    msg,
                    self.identity_desc()
                )
            },
            _ => panic!("Unexpected Network Event"),
        }
    }

    pub fn no_next_msg(&mut self) {
        match self.poll_next_network_event() {
            Some(Event::RpcRequest(_, msg, _, _)) | Some(Event::Message(_, msg)) => panic!(
                "Unexpected Consensus Message: {:?} on node {}",
                msg,
                self.identity_desc()
            ),
            Some(_) => panic!("Unexpected Network Event"),
            None => {},
        }
    }

    pub async fn next_proposal(&mut self) -> ProposalMsg {
        match self.next_network_message().await {
            ConsensusMsg::ProposalMsg(p) => *p,
            msg => panic!(
                "Unexpected Consensus Message: {:?} on node {}",
                msg,
                self.identity_desc()
            ),
        }
    }

    pub async fn next_vote(&mut self) -> VoteMsg {
        match self.next_network_message().await {
            ConsensusMsg::VoteMsg(v) => *v,
            msg => panic!(
                "Unexpected Consensus Message: {:?} on node {}",
                msg,
                self.identity_desc()
            ),
        }
    }

    pub async fn next_commit_decision(&mut self) -> CommitDecision {
        match self.next_network_message().await {
            ConsensusMsg::CommitDecisionMsg(v) => *v,
            ConsensusMsg::CommitMessage(d) if matches!(*d, CommitMessage::Decision(_)) => {
                match *d {
                    CommitMessage::Decision(d) => d,
                    _ => unreachable!(),
                }
            },
            msg => panic!(
                "Unexpected Consensus Message: {:?} on node {}",
                msg,
                self.identity_desc()
            ),
        }
    }

    pub async fn poll_block_retreival(&mut self) -> Option<IncomingBlockRetrievalRequest> {
        match self.poll_next_network_event() {
            Some(Event::RpcRequest(_, msg, protocol, response_sender)) => match msg {
                ConsensusMsg::BlockRetrievalRequest(v) => Some(IncomingBlockRetrievalRequest {
                    req: *v,
                    protocol,
                    response_sender,
                }),
                msg => panic!(
                    "Unexpected Consensus Message: {:?} on node {}",
                    msg,
                    self.identity_desc()
                ),
            },
            Some(Event::Message(_, msg)) => panic!(
                "Unexpected Consensus Message: {:?} on node {}",
                msg,
                self.identity_desc()
            ),
            Some(_) => panic!("Unexpected Network Event"),
            None => None,
        }
    }

    pub fn no_next_ordered(&mut self) {
        if self.ordered_blocks_events.next().now_or_never().is_some() {
            panic!("Unexpected Ordered Blocks Event");
        }
    }

    pub async fn commit_next_ordered(&mut self, expected_rounds: &[Round]) {
        info!(
            "Starting commit_next_ordered to wait for {:?} on node {:?}",
            expected_rounds,
            self.identity_desc()
        );
        let ordered_blocks = self.ordered_blocks_events.next().await.unwrap();
        let rounds = ordered_blocks
            .ordered_blocks
            .iter()
            .map(|b| b.round())
            .collect::<Vec<_>>();
        assert_eq!(&rounds, expected_rounds);
        self.mock_state_computer
            .commit_to_storage(ordered_blocks)
            .await
            .unwrap();
    }
}

fn start_replying_to_block_retreival(nodes: Vec<NodeSetup>) -> ReplyingRPCHandle {
    let done = Arc::new(AtomicBool::new(false));
    let mut handles = Vec::new();
    for mut node in nodes.into_iter() {
        let done_clone = done.clone();
        handles.push(tokio::spawn(async move {
            while !done_clone.load(Ordering::Relaxed) {
                info!("Asking for RPC request on {:?}", node.identity_desc());
                let maybe_request = node.poll_block_retreival().await;
                if let Some(request) = maybe_request {
                    info!(
                        "RPC request received: {:?} on {:?}",
                        request,
                        node.identity_desc()
                    );
                    node.block_store
                        .process_block_retrieval(request)
                        .await
                        .unwrap();
                } else {
                    tokio::time::sleep(Duration::from_millis(50)).await;
                }
            }
            node
        }));
    }
    ReplyingRPCHandle { handles, done }
}

struct ReplyingRPCHandle {
    handles: Vec<JoinHandle<NodeSetup>>,
    done: Arc<AtomicBool>,
}

impl ReplyingRPCHandle {
    async fn join(self) -> Vec<NodeSetup> {
        self.done.store(true, Ordering::Relaxed);
        let mut result = Vec::new();
        for handle in self.handles.into_iter() {
            result.push(handle.await.unwrap());
        }
        info!(
            "joined nodes in order: {:?}",
            result.iter().map(|v| v.id).collect::<Vec<_>>()
        );
        result
    }
}

fn process_and_vote_on_proposal(
    runtime: &Runtime,
    nodes: &mut [NodeSetup],
    next_proposer: usize,
    down_nodes: &[usize],
    process_votes: bool,
    apply_commit_prev_proposer: Option<usize>,
    apply_commit_on_votes: bool,
    expected_round: u64,
    expected_qc_ordered_round: u64,
    expected_qc_committed_round: u64,
) {
    info!(
        "Called {} with current {} and apply commit prev {:?}",
        expected_round, next_proposer, apply_commit_prev_proposer
    );
    let mut num_votes = 0;

    for node in nodes.iter_mut() {
        info!("Waiting on next_proposal on node {}", node.identity_desc());
        if down_nodes.contains(&node.id) {
            // Drop the proposal on down nodes
            timed_block_on(runtime, node.next_proposal());
            info!("Dropping proposal on down node {}", node.identity_desc());
        } else {
            // Proccess proposal on other nodes
            let proposal_msg = timed_block_on(runtime, node.next_proposal());
            info!("Processing proposal on {}", node.identity_desc());

            assert_eq!(proposal_msg.proposal().round(), expected_round);
            assert_eq!(
                proposal_msg.sync_info().highest_ordered_round(),
                expected_qc_ordered_round
            );
            assert_eq!(
                proposal_msg.sync_info().highest_commit_round(),
                expected_qc_committed_round
            );

            timed_block_on(
                runtime,
                node.round_manager.process_proposal_msg(proposal_msg),
            )
            .unwrap();
            info!("Finish process proposal on {}", node.identity_desc());
            num_votes += 1;

            if let Some(prev_proposer) = apply_commit_prev_proposer {
                if prev_proposer != node.id && expected_round > 2 {
                    info!(
                        "Applying commit {} on node {}",
                        expected_round - 2,
                        node.identity_desc()
                    );
                    timed_block_on(runtime, node.commit_next_ordered(&[expected_round - 2]));
                }
            }
        }
    }

    let proposer_node = nodes.get_mut(next_proposer).unwrap();
    info!(
        "Fetching {} votes in round {} on node {}",
        num_votes,
        expected_round,
        proposer_node.identity_desc()
    );
    let mut votes = Vec::new();
    for _ in 0..num_votes {
        votes.push(timed_block_on(runtime, proposer_node.next_vote()));
    }

    info!("Processing votes on node {}", proposer_node.identity_desc());
    if process_votes {
        for vote_msg in votes {
            timed_block_on(
                runtime,
                proposer_node.round_manager.process_vote_msg(vote_msg),
            )
            .unwrap();
        }
        if apply_commit_prev_proposer.is_some() && expected_round > 1 && apply_commit_on_votes {
            info!(
                "Applying next commit {} on proposer node {}",
                expected_round - 2,
                proposer_node.identity_desc()
            );
            timed_block_on(
                runtime,
                proposer_node.commit_next_ordered(&[expected_round - 1]),
            );
        }
    }
}

#[test]
fn new_round_on_quorum_cert() {
    let runtime = consensus_runtime();
    let mut playground = NetworkPlayground::new(runtime.handle().clone());
    let mut nodes = NodeSetup::create_nodes(
        &mut playground,
        runtime.handle().clone(),
        1,
        None,
        None,
        None,
    );
    let node = &mut nodes[0];
    let genesis = node.block_store.ordered_root();
    timed_block_on(&runtime, async {
        // round 1 should start
        let proposal_msg = node.next_proposal().await;
        assert_eq!(
            proposal_msg.proposal().quorum_cert().certified_block().id(),
            genesis.id()
        );
        let b1_id = proposal_msg.proposal().id();
        assert_eq!(proposal_msg.proposer(), node.signer.author());

        node.round_manager
            .process_proposal_msg(proposal_msg)
            .await
            .unwrap();
        let vote_msg = node.next_vote().await;
        // Adding vote to form a QC
        node.round_manager.process_vote_msg(vote_msg).await.unwrap();

        // round 2 should start
        let proposal_msg = node.next_proposal().await;
        let proposal = proposal_msg.proposal();
        assert_eq!(proposal.round(), 2);
        assert_eq!(proposal.parent_id(), b1_id);
        assert_eq!(proposal.quorum_cert().certified_block().id(), b1_id);
    });
}

#[test]
/// If the proposal is valid, a vote should be sent
fn vote_on_successful_proposal() {
    let runtime = consensus_runtime();
    let mut playground = NetworkPlayground::new(runtime.handle().clone());
    // In order to observe the votes we're going to check proposal processing on the non-proposer
    // node (which will send the votes to the proposer).
    let mut nodes = NodeSetup::create_nodes(
        &mut playground,
        runtime.handle().clone(),
        1,
        None,
        None,
        None,
    );
    let node = &mut nodes[0];

    let genesis_qc = certificate_for_genesis();
    timed_block_on(&runtime, async {
        // Start round 1 and clear the message queue
        node.next_proposal().await;

        let proposal = Block::new_proposal(
            Payload::empty(false),
            1,
            1,
            genesis_qc.clone(),
            &node.signer,
            Vec::new(),
        )
        .unwrap();
        let proposal_id = proposal.id();
        node.round_manager.process_proposal(proposal).await.unwrap();
        let vote_msg = node.next_vote().await;
        assert_eq!(vote_msg.vote().author(), node.signer.author());
        assert_eq!(vote_msg.vote().vote_data().proposed().id(), proposal_id);
        let consensus_state = node.round_manager.consensus_state();
        assert_eq!(consensus_state.epoch(), 1);
        assert_eq!(consensus_state.last_voted_round(), 1);
        assert_eq!(consensus_state.preferred_round(), 0);
        assert!(consensus_state.in_validator_set());
    });
}

#[test]
/// In back pressure mode, verify that the proposals are processed after we get out of back pressure.
fn delay_proposal_processing_in_sync_only() {
    let runtime = consensus_runtime();
    let mut playground = NetworkPlayground::new(runtime.handle().clone());
    // In order to observe the votes we're going to check proposal processing on the non-proposer
    // node (which will send the votes to the proposer).
    let mut nodes = NodeSetup::create_nodes(
        &mut playground,
        runtime.handle().clone(),
        1,
        None,
        None,
        None,
    );
    let node = &mut nodes[0];

    let genesis_qc = certificate_for_genesis();
    timed_block_on(&runtime, async {
        // Start round 1 and clear the message queue
        node.next_proposal().await;

        // Set sync only to true so that new proposal processing is delayed.
        node.round_manager
            .block_store
            .set_back_pressure_for_test(true);
        let proposal = Block::new_proposal(
            Payload::empty(false),
            1,
            1,
            genesis_qc.clone(),
            &node.signer,
            Vec::new(),
        )
        .unwrap();
        let proposal_id = proposal.id();
        node.round_manager
            .process_proposal(proposal.clone())
            .await
            .unwrap();

        // Wait for some time to ensure that the proposal was not processed
        timeout(Duration::from_millis(200), node.next_vote())
            .await
            .unwrap_err();

        // Clear the sync only mode and process verified proposal and ensure it is processed now
        node.round_manager
            .block_store
            .set_back_pressure_for_test(false);

        node.round_manager
            .process_verified_proposal(proposal)
            .await
            .unwrap();

        let vote_msg = node.next_vote().await;
        assert_eq!(vote_msg.vote().author(), node.signer.author());
        assert_eq!(vote_msg.vote().vote_data().proposed().id(), proposal_id);
        let consensus_state = node.round_manager.consensus_state();
        assert_eq!(consensus_state.epoch(), 1);
        assert_eq!(consensus_state.last_voted_round(), 1);
        assert_eq!(consensus_state.preferred_round(), 0);
        assert!(consensus_state.in_validator_set());
    });
}

#[test]
/// If the proposal does not pass voting rules,
/// No votes are sent, but the block is still added to the block tree.
fn no_vote_on_old_proposal() {
    let runtime = consensus_runtime();
    let mut playground = NetworkPlayground::new(runtime.handle().clone());
    // In order to observe the votes we're going to check proposal processing on the non-proposer
    // node (which will send the votes to the proposer).
    let mut nodes = NodeSetup::create_nodes(
        &mut playground,
        runtime.handle().clone(),
        1,
        None,
        None,
        None,
    );
    let node = &mut nodes[0];
    let genesis_qc = certificate_for_genesis();
    let new_block = Block::new_proposal(
        Payload::empty(false),
        1,
        1,
        genesis_qc.clone(),
        &node.signer,
        Vec::new(),
    )
    .unwrap();
    let new_block_id = new_block.id();
    let old_block = Block::new_proposal(
        Payload::empty(false),
        1,
        2,
        genesis_qc,
        &node.signer,
        Vec::new(),
    )
    .unwrap();
    timed_block_on(&runtime, async {
        // clear the message queue
        node.next_proposal().await;

        node.round_manager
            .process_proposal(new_block)
            .await
            .unwrap();
        node.round_manager
            .process_proposal(old_block)
            .await
            .unwrap_err();
        let vote_msg = node.next_vote().await;
        assert_eq!(vote_msg.vote().vote_data().proposed().id(), new_block_id);
    });
}

#[test]
/// We don't vote for proposals that 'skips' rounds
/// After that when we then receive proposal for correct round, we vote for it
/// Basically it checks that adversary can not send proposal and skip rounds violating round_state
/// rules
fn no_vote_on_mismatch_round() {
    let runtime = consensus_runtime();
    let mut playground = NetworkPlayground::new(runtime.handle().clone());
    // In order to observe the votes we're going to check proposal processing on the non-proposer
    // node (which will send the votes to the proposer).
    let mut node = NodeSetup::create_nodes(
        &mut playground,
        runtime.handle().clone(),
        1,
        None,
        None,
        None,
    )
    .pop()
    .unwrap();
    let genesis_qc = certificate_for_genesis();
    let correct_block = Block::new_proposal(
        Payload::empty(false),
        1,
        1,
        genesis_qc.clone(),
        &node.signer,
        Vec::new(),
    )
    .unwrap();
    let block_skip_round = Block::new_proposal(
        Payload::empty(false),
        2,
        2,
        genesis_qc.clone(),
        &node.signer,
        Vec::new(),
    )
    .unwrap();
    timed_block_on(&runtime, async {
        let bad_proposal = ProposalMsg::new(
            block_skip_round,
            SyncInfo::new(genesis_qc.clone(), genesis_qc.clone(), None),
        );
        assert!(node
            .round_manager
            .process_proposal_msg(bad_proposal)
            .await
            .is_err());
        let good_proposal = ProposalMsg::new(
            correct_block.clone(),
            SyncInfo::new(genesis_qc.clone(), genesis_qc.clone(), None),
        );
        node.round_manager
            .process_proposal_msg(good_proposal)
            .await
            .unwrap();
    });
}

#[test]
/// Ensure that after the vote messages are broadcasted upon timeout, the receivers
/// have the highest quorum certificate (carried by the SyncInfo of the vote message)
fn sync_info_carried_on_timeout_vote() {
    let runtime = consensus_runtime();
    let mut playground = NetworkPlayground::new(runtime.handle().clone());
    let mut nodes = NodeSetup::create_nodes(
        &mut playground,
        runtime.handle().clone(),
        1,
        None,
        None,
        None,
    );
    let mut node = nodes.pop().unwrap();

    timed_block_on(&runtime, async {
        let proposal_msg = node.next_proposal().await;
        let block_0 = proposal_msg.proposal().clone();
        node.round_manager
            .process_proposal_msg(proposal_msg)
            .await
            .unwrap();
        node.next_vote().await;
        let parent_block_info = block_0.quorum_cert().certified_block();
        // Populate block_0 and a quorum certificate for block_0 on non_proposer
        let block_0_quorum_cert = gen_test_certificate(
            &[node.signer.clone()],
            // Follow MockStateComputer implementation
            block_0.gen_block_info(
                parent_block_info.executed_state_id(),
                parent_block_info.version(),
                parent_block_info.next_epoch_state().cloned(),
            ),
            parent_block_info.clone(),
            None,
        );
        node.block_store
            .insert_single_quorum_cert(block_0_quorum_cert.clone())
            .unwrap();

        node.round_manager
            .round_state
            .process_certificates(SyncInfo::new(
                block_0_quorum_cert.clone(),
                block_0_quorum_cert.clone(),
                None,
            ));
        node.round_manager
            .process_local_timeout(2)
            .await
            .unwrap_err();
        let vote_msg_on_timeout = node.next_vote().await;
        assert!(vote_msg_on_timeout.vote().is_timeout());
        assert_eq!(
            *vote_msg_on_timeout.sync_info().highest_quorum_cert(),
            block_0_quorum_cert
        );
    });
}

#[test]
/// We don't vote for proposals that comes from proposers that are not valid proposers for round
fn no_vote_on_invalid_proposer() {
    let runtime = consensus_runtime();
    let mut playground = NetworkPlayground::new(runtime.handle().clone());
    // In order to observe the votes we're going to check proposal processing on the non-proposer
    // node (which will send the votes to the proposer).
    let mut nodes = NodeSetup::create_nodes(
        &mut playground,
        runtime.handle().clone(),
        2,
        None,
        None,
        None,
    );
    let incorrect_proposer = nodes.pop().unwrap();
    let mut node = nodes.pop().unwrap();
    let genesis_qc = certificate_for_genesis();
    let correct_block = Block::new_proposal(
        Payload::empty(false),
        1,
        1,
        genesis_qc.clone(),
        &node.signer,
        Vec::new(),
    )
    .unwrap();
    let block_incorrect_proposer = Block::new_proposal(
        Payload::empty(false),
        1,
        1,
        genesis_qc.clone(),
        &incorrect_proposer.signer,
        Vec::new(),
    )
    .unwrap();
    timed_block_on(&runtime, async {
        let bad_proposal = ProposalMsg::new(
            block_incorrect_proposer,
            SyncInfo::new(genesis_qc.clone(), genesis_qc.clone(), None),
        );
        assert!(node
            .round_manager
            .process_proposal_msg(bad_proposal)
            .await
            .is_err());
        let good_proposal = ProposalMsg::new(
            correct_block.clone(),
            SyncInfo::new(genesis_qc.clone(), genesis_qc.clone(), None),
        );

        node.round_manager
            .process_proposal_msg(good_proposal.clone())
            .await
            .unwrap();
    });
}

#[test]
/// We allow to 'skip' round if proposal carries timeout certificate for next round
fn new_round_on_timeout_certificate() {
    let runtime = consensus_runtime();
    let mut playground = NetworkPlayground::new(runtime.handle().clone());
    // In order to observe the votes we're going to check proposal processing on the non-proposer
    // node (which will send the votes to the proposer).
    let mut node = NodeSetup::create_nodes(
        &mut playground,
        runtime.handle().clone(),
        1,
        None,
        None,
        None,
    )
    .pop()
    .unwrap();
    let genesis_qc = certificate_for_genesis();
    let correct_block = Block::new_proposal(
        Payload::empty(false),
        1,
        1,
        genesis_qc.clone(),
        &node.signer,
        Vec::new(),
    )
    .unwrap();
    let block_skip_round = Block::new_proposal(
        Payload::empty(false),
        2,
        2,
        genesis_qc.clone(),
        &node.signer,
        vec![(1, node.signer.author())],
    )
    .unwrap();
    let timeout = TwoChainTimeout::new(1, 1, genesis_qc.clone());
    let timeout_signature = timeout.sign(&node.signer).unwrap();

    let mut tc_partial = TwoChainTimeoutWithPartialSignatures::new(timeout.clone());
    tc_partial.add(node.signer.author(), timeout, timeout_signature);

    let tc = tc_partial
        .aggregate_signatures(&generate_validator_verifier(&[node.signer.clone()]))
        .unwrap();
    timed_block_on(&runtime, async {
        let skip_round_proposal = ProposalMsg::new(
            block_skip_round,
            SyncInfo::new(genesis_qc.clone(), genesis_qc.clone(), Some(tc)),
        );
        node.round_manager
            .process_proposal_msg(skip_round_proposal)
            .await
            .unwrap();
        let old_good_proposal = ProposalMsg::new(
            correct_block.clone(),
            SyncInfo::new(genesis_qc.clone(), genesis_qc.clone(), None),
        );
        assert!(node
            .round_manager
            .process_proposal_msg(old_good_proposal)
            .await
            .is_err());
    });
}

#[test]
/// We allow to 'skip' round if proposal carries timeout certificate for next round
fn reject_invalid_failed_authors() {
    let runtime = consensus_runtime();
    let mut playground = NetworkPlayground::new(runtime.handle().clone());
    // In order to observe the votes we're going to check proposal processing on the non-proposer
    // node (which will send the votes to the proposer).
    let mut node = NodeSetup::create_nodes(
        &mut playground,
        runtime.handle().clone(),
        1,
        None,
        None,
        None,
    )
    .pop()
    .unwrap();
    let genesis_qc = certificate_for_genesis();

    let create_timeout = |round: Round| {
        let timeout = TwoChainTimeout::new(1, round, genesis_qc.clone());
        let timeout_signature = timeout.sign(&node.signer).unwrap();
        let mut tc_partial = TwoChainTimeoutWithPartialSignatures::new(timeout.clone());
        tc_partial.add(node.signer.author(), timeout, timeout_signature);

        tc_partial
            .aggregate_signatures(&generate_validator_verifier(&[node.signer.clone()]))
            .unwrap()
    };

    let create_proposal = |round: Round, failed_authors: Vec<(Round, Author)>| {
        let block = Block::new_proposal(
            Payload::empty(false),
            round,
            2,
            genesis_qc.clone(),
            &node.signer,
            failed_authors,
        )
        .unwrap();
        ProposalMsg::new(
            block,
            SyncInfo::new(
                genesis_qc.clone(),
                genesis_qc.clone(),
                if round > 1 {
                    Some(create_timeout(round - 1))
                } else {
                    None
                },
            ),
        )
    };

    let extra_failed_authors_proposal = create_proposal(2, vec![(1, Author::random())]);
    let missing_failed_authors_proposal = create_proposal(2, vec![]);
    let wrong_failed_authors_proposal = create_proposal(2, vec![(1, Author::random())]);
    let not_enough_failed_proposal = create_proposal(3, vec![(2, node.signer.author())]);
    let valid_proposal = create_proposal(
        4,
        (1..4).map(|i| (i as Round, node.signer.author())).collect(),
    );

    timed_block_on(&runtime, async {
        assert!(node
            .round_manager
            .process_proposal_msg(extra_failed_authors_proposal)
            .await
            .is_err());

        assert!(node
            .round_manager
            .process_proposal_msg(missing_failed_authors_proposal)
            .await
            .is_err());
    });

    timed_block_on(&runtime, async {
        assert!(node
            .round_manager
            .process_proposal_msg(wrong_failed_authors_proposal)
            .await
            .is_err());

        assert!(node
            .round_manager
            .process_proposal_msg(not_enough_failed_proposal)
            .await
            .is_err());

        node.round_manager
            .process_proposal_msg(valid_proposal)
            .await
            .unwrap()
    });
}

#[test]
fn response_on_block_retrieval() {
    let runtime = consensus_runtime();
    let mut playground = NetworkPlayground::new(runtime.handle().clone());
    let mut node = NodeSetup::create_nodes(
        &mut playground,
        runtime.handle().clone(),
        1,
        None,
        None,
        None,
    )
    .pop()
    .unwrap();

    let genesis_qc = certificate_for_genesis();
    let block = Block::new_proposal(
        Payload::empty(false),
        1,
        1,
        genesis_qc.clone(),
        &node.signer,
        Vec::new(),
    )
    .unwrap();
    let block_id = block.id();
    let proposal = ProposalMsg::new(block, SyncInfo::new(genesis_qc.clone(), genesis_qc, None));

    timed_block_on(&runtime, async {
        node.round_manager
            .process_proposal_msg(proposal)
            .await
            .unwrap();

        // first verify that we can retrieve the block if it's in the tree
        let (tx1, rx1) = oneshot::channel();
        let single_block_request = IncomingBlockRetrievalRequest {
            req: BlockRetrievalRequest::new(block_id, 1),
            protocol: ProtocolId::ConsensusRpcBcs,
            response_sender: tx1,
        };
        node.block_store
            .process_block_retrieval(single_block_request)
            .await
            .unwrap();
        match rx1.await {
            Ok(Ok(bytes)) => {
                let response = match bcs::from_bytes(&bytes) {
                    Ok(ConsensusMsg::BlockRetrievalResponse(resp)) => *resp,
                    _ => panic!("block retrieval failure"),
                };
                assert_eq!(response.status(), BlockRetrievalStatus::Succeeded);
                assert_eq!(response.blocks().first().unwrap().id(), block_id);
            },
            _ => panic!("block retrieval failure"),
        }

        // verify that if a block is not there, return ID_NOT_FOUND
        let (tx2, rx2) = oneshot::channel();
        let missing_block_request = IncomingBlockRetrievalRequest {
            req: BlockRetrievalRequest::new(HashValue::random(), 1),
            protocol: ProtocolId::ConsensusRpcBcs,
            response_sender: tx2,
        };

        node.block_store
            .process_block_retrieval(missing_block_request)
            .await
            .unwrap();
        match rx2.await {
            Ok(Ok(bytes)) => {
                let response = match bcs::from_bytes(&bytes) {
                    Ok(ConsensusMsg::BlockRetrievalResponse(resp)) => *resp,
                    _ => panic!("block retrieval failure"),
                };
                assert_eq!(response.status(), BlockRetrievalStatus::IdNotFound);
                assert!(response.blocks().is_empty());
            },
            _ => panic!("block retrieval failure"),
        }

        // if asked for many blocks, return NOT_ENOUGH_BLOCKS
        let (tx3, rx3) = oneshot::channel();
        let many_block_request = IncomingBlockRetrievalRequest {
            req: BlockRetrievalRequest::new(block_id, 3),
            protocol: ProtocolId::ConsensusRpcBcs,
            response_sender: tx3,
        };
        node.block_store
            .process_block_retrieval(many_block_request)
            .await
            .unwrap();
        match rx3.await {
            Ok(Ok(bytes)) => {
                let response = match bcs::from_bytes(&bytes) {
                    Ok(ConsensusMsg::BlockRetrievalResponse(resp)) => *resp,
                    _ => panic!("block retrieval failure"),
                };
                assert_eq!(response.status(), BlockRetrievalStatus::NotEnoughBlocks);
                assert_eq!(block_id, response.blocks().first().unwrap().id());
                assert_eq!(
                    node.block_store.ordered_root().id(),
                    response.blocks().get(1).unwrap().id()
                );
            },
            _ => panic!("block retrieval failure"),
        }
    });
}

#[test]
/// rebuild a node from previous storage without violating safety guarantees.
fn recover_on_restart() {
    let runtime = consensus_runtime();
    let mut playground = NetworkPlayground::new(runtime.handle().clone());
    let mut node = NodeSetup::create_nodes(
        &mut playground,
        runtime.handle().clone(),
        1,
        None,
        None,
        None,
    )
    .pop()
    .unwrap();
    let inserter = TreeInserter::new_with_store(node.signer.clone(), node.block_store.clone());

    let genesis_qc = certificate_for_genesis();
    let mut data = Vec::new();
    let num_proposals = 100;
    // insert a few successful proposals
    for i in 1..=num_proposals {
        let proposal = inserter.create_block_with_qc(
            genesis_qc.clone(),
            i,
            i,
            Payload::empty(false),
            (std::cmp::max(1, i.saturating_sub(10))..i)
                .map(|i| (i, inserter.signer().author()))
                .collect(),
        );
        let timeout = TwoChainTimeout::new(1, i - 1, genesis_qc.clone());
        let mut tc_partial = TwoChainTimeoutWithPartialSignatures::new(timeout.clone());
        tc_partial.add(
            inserter.signer().author(),
            timeout.clone(),
            timeout.sign(inserter.signer()).unwrap(),
        );

        let tc = tc_partial
            .aggregate_signatures(&generate_validator_verifier(&[node.signer.clone()]))
            .unwrap();

        data.push((proposal, tc));
    }

    timed_block_on(&runtime, async {
        for (proposal, tc) in &data {
            let proposal_msg = ProposalMsg::new(
                proposal.clone(),
                SyncInfo::new(
                    proposal.quorum_cert().clone(),
                    genesis_qc.clone(),
                    Some(tc.clone()),
                ),
            );
            node.round_manager
                .process_proposal_msg(proposal_msg)
                .await
                .unwrap();
        }
    });

    // verify after restart we recover the data
    node = node.restart(&mut playground, runtime.handle().clone());
    let consensus_state = node.round_manager.consensus_state();
    assert_eq!(consensus_state.epoch(), 1);
    assert_eq!(consensus_state.last_voted_round(), num_proposals);
    assert_eq!(consensus_state.preferred_round(), 0);
    assert!(consensus_state.in_validator_set());
    for (block, _) in data {
        assert!(node.block_store.block_exists(block.id()));
    }
}

#[test]
/// Generate a NIL vote extending HQC upon timeout if no votes have been sent in the round.
fn nil_vote_on_timeout() {
    let runtime = consensus_runtime();
    let mut playground = NetworkPlayground::new(runtime.handle().clone());
    let mut nodes = NodeSetup::create_nodes(
        &mut playground,
        runtime.handle().clone(),
        1,
        None,
        None,
        None,
    );
    let node = &mut nodes[0];
    let genesis = node.block_store.ordered_root();
    timed_block_on(&runtime, async {
        node.next_proposal().await;
        // Process the outgoing vote message and verify that it contains a round signature
        // and that the vote extends genesis.
        node.round_manager
            .process_local_timeout(1)
            .await
            .unwrap_err();
        let vote_msg = node.next_vote().await;

        let vote = vote_msg.vote();

        assert!(vote.is_timeout());
        // NIL block doesn't change timestamp
        assert_eq!(
            vote.vote_data().proposed().timestamp_usecs(),
            genesis.timestamp_usecs()
        );
        assert_eq!(vote.vote_data().proposed().round(), 1);
        assert_eq!(
            vote.vote_data().parent().id(),
            node.block_store.ordered_root().id()
        );
    });
}

#[test]
/// If the node votes in a round, upon timeout the same vote is re-sent with a timeout signature.
fn vote_resent_on_timeout() {
    let runtime = consensus_runtime();
    let mut playground = NetworkPlayground::new(runtime.handle().clone());
    let mut nodes = NodeSetup::create_nodes(
        &mut playground,
        runtime.handle().clone(),
        1,
        None,
        None,
        None,
    );
    let node = &mut nodes[0];
    timed_block_on(&runtime, async {
        let proposal_msg = node.next_proposal().await;
        let id = proposal_msg.proposal().id();
        node.round_manager
            .process_proposal_msg(proposal_msg)
            .await
            .unwrap();
        let vote_msg = node.next_vote().await;
        let vote = vote_msg.vote();
        assert!(!vote.is_timeout());
        assert_eq!(vote.vote_data().proposed().id(), id);
        // Process the outgoing vote message and verify that it contains a round signature
        // and that the vote is the same as above.
        node.round_manager
            .process_local_timeout(1)
            .await
            .unwrap_err();
        let timeout_vote_msg = node.next_vote().await;
        let timeout_vote = timeout_vote_msg.vote();

        assert!(timeout_vote.is_timeout());
        assert_eq!(timeout_vote.vote_data(), vote.vote_data());
    });
}

#[test]
#[ignore] // TODO: this test needs to be fixed!
fn sync_on_partial_newer_sync_info() {
    let runtime = consensus_runtime();
    let mut playground = NetworkPlayground::new(runtime.handle().clone());
    let mut nodes = NodeSetup::create_nodes(
        &mut playground,
        runtime.handle().clone(),
        1,
        None,
        None,
        None,
    );
    let mut node = nodes.pop().unwrap();
    runtime.spawn(playground.start());
    timed_block_on(&runtime, async {
        // commit block 1 after 4 rounds
        for _ in 1..=4 {
            let proposal_msg = node.next_proposal().await;

            node.round_manager
                .process_proposal_msg(proposal_msg)
                .await
                .unwrap();
            let vote_msg = node.next_vote().await;
            // Adding vote to form a QC
            node.round_manager.process_vote_msg(vote_msg).await.unwrap();
        }
        let block_4 = node.next_proposal().await;
        node.round_manager
            .process_proposal_msg(block_4.clone())
            .await
            .unwrap();
        // commit genesis and block 1
        for i in 0..2 {
            node.commit_next_ordered(&[i]).await;
        }
        let vote_msg = node.next_vote().await;
        let vote_data = vote_msg.vote().vote_data();
        let block_4_qc = gen_test_certificate(
            &[node.signer.clone()],
            vote_data.proposed().clone(),
            vote_data.parent().clone(),
            None,
        );
        // Create a sync info with newer quorum cert but older commit cert
        let sync_info = SyncInfo::new(block_4_qc.clone(), certificate_for_genesis(), None);
        node.round_manager
            .ensure_round_and_sync_up(
                sync_info.highest_round() + 1,
                &sync_info,
                node.signer.author(),
            )
            .await
            .unwrap();
        // QuorumCert added
        assert_eq!(*node.block_store.highest_quorum_cert(), block_4_qc);
    });
}

#[test]
fn safety_rules_crash() {
    let runtime = consensus_runtime();
    let mut playground = NetworkPlayground::new(runtime.handle().clone());
    let mut nodes = NodeSetup::create_nodes(
        &mut playground,
        runtime.handle().clone(),
        1,
        None,
        None,
        None,
    );
    let mut node = nodes.pop().unwrap();
    runtime.spawn(playground.start());

    fn reset_safety_rules(node: &mut NodeSetup) {
        let safety_storage = PersistentSafetyStorage::initialize(
            Storage::from(aptos_secure_storage::InMemoryStorage::new()),
            node.signer.author(),
            node.signer.private_key().clone(),
            node.round_manager.consensus_state().waypoint(),
            true,
        );

        node.safety_rules_manager = SafetyRulesManager::new_local(safety_storage);
        let safety_rules =
            MetricsSafetyRules::new(node.safety_rules_manager.client(), node.storage.clone());
        let safety_rules_container = Arc::new(Mutex::new(safety_rules));
        node.round_manager.set_safety_rules(safety_rules_container);
    }

    timed_block_on(&runtime, async {
        for _ in 0..2 {
            let proposal_msg = node.next_proposal().await;

            reset_safety_rules(&mut node);
            // construct_and_sign_vote
            node.round_manager
                .process_proposal_msg(proposal_msg)
                .await
                .unwrap();

            let vote_msg = node.next_vote().await;

            // sign_timeout
            reset_safety_rules(&mut node);
            let round = vote_msg.vote().vote_data().proposed().round();
            node.round_manager
                .process_local_timeout(round)
                .await
                .unwrap_err();
            let vote_msg = node.next_vote().await;

            // sign proposal
            reset_safety_rules(&mut node);
            node.round_manager.process_vote_msg(vote_msg).await.unwrap();
        }

        // verify the last sign proposal happened
        node.next_proposal().await;
    });
}

#[test]
fn echo_timeout() {
    let runtime = consensus_runtime();
    let mut playground = NetworkPlayground::new(runtime.handle().clone());
    let mut nodes = NodeSetup::create_nodes(
        &mut playground,
        runtime.handle().clone(),
        4,
        None,
        None,
        None,
    );
    runtime.spawn(playground.start());
    timed_block_on(&runtime, async {
        // clear the message queue
        for node in &mut nodes {
            node.next_proposal().await;
        }
        // timeout 3 nodes
        for node in &mut nodes[1..] {
            node.round_manager
                .process_local_timeout(1)
                .await
                .unwrap_err();
        }
        let node_0 = &mut nodes[0];
        // node 0 doesn't timeout and should echo the timeout after 2 timeout message
        for i in 0..3 {
            let timeout_vote = node_0.next_vote().await;
            let result = node_0.round_manager.process_vote_msg(timeout_vote).await;
            // first and third message should not timeout
            if i == 0 || i == 2 {
                assert!(result.is_ok());
            }
            if i == 1 {
                // timeout is an Error
                assert!(result.is_err());
            }
        }

        let node_1 = &mut nodes[1];
        // it receives 4 timeout messages (1 from each) and doesn't echo since it already timeout
        for _ in 0..4 {
            let timeout_vote = node_1.next_vote().await;
            node_1
                .round_manager
                .process_vote_msg(timeout_vote)
                .await
                .unwrap();
        }
    });
}

#[test]
fn no_next_test() {
    let runtime = consensus_runtime();
    let mut playground = NetworkPlayground::new(runtime.handle().clone());
    let mut nodes = NodeSetup::create_nodes(
        &mut playground,
        runtime.handle().clone(),
        4,
        None,
        None,
        None,
    );
    runtime.spawn(playground.start());

    timed_block_on(&runtime, async {
        // clear the message queue
        for node in &mut nodes {
            node.next_proposal().await;
        }

        tokio::time::sleep(Duration::from_secs(1)).await;

        for node in nodes.iter_mut() {
            node.no_next_msg();
        }
        tokio::time::sleep(Duration::from_secs(1)).await;

        for node in nodes.iter_mut() {
            node.no_next_msg();
        }
    });
}

#[test]
fn commit_pipeline_test() {
    let runtime = consensus_runtime();
    let proposers = vec![0, 0, 0, 0, 5];

    let mut playground = NetworkPlayground::new(runtime.handle().clone());
    let mut nodes = NodeSetup::create_nodes(
        &mut playground,
        runtime.handle().clone(),
        7,
        Some(proposers.clone()),
        None,
        None,
    );
    runtime.spawn(playground.start());
    let behind_node = 6;
    for i in 0..10 {
        let next_proposer = proposers[(i + 2) as usize % proposers.len()];
        let prev_proposer = proposers[(i + 1) as usize % proposers.len()];
        info!("processing {}", i);
        process_and_vote_on_proposal(
            &runtime,
            &mut nodes,
            next_proposer,
            &[behind_node],
            true,
            Some(prev_proposer),
            true,
            i + 1,
            i.saturating_sub(1),
            i.saturating_sub(2),
        );

        std::thread::sleep(Duration::from_secs(1));

        for node in nodes.iter_mut() {
            node.no_next_ordered();
        }
    }
}

#[test]
fn block_retrieval_test() {
    let runtime = consensus_runtime();
    let mut playground = NetworkPlayground::new(runtime.handle().clone());
    let mut nodes = NodeSetup::create_nodes(
        &mut playground,
        runtime.handle().clone(),
        4,
        Some(vec![0, 1]),
        None,
        None,
    );
    runtime.spawn(playground.start());

    for i in 0..4 {
        info!("processing {}", i);
        process_and_vote_on_proposal(
            &runtime,
            &mut nodes,
            i as usize % 2,
            &[3],
            true,
            None,
            true,
            i + 1,
            i.saturating_sub(1),
            0,
        );
    }

    timed_block_on(&runtime, async {
        let mut behind_node = nodes.pop().unwrap();

        // Drain the queue on other nodes
        for node in nodes.iter_mut() {
            let _ = node.next_proposal().await;
        }

        info!(
            "Processing proposals for behind node {}",
            behind_node.identity_desc()
        );
        let handle = start_replying_to_block_retreival(nodes);
        let proposal_msg = behind_node.next_proposal().await;
        behind_node
            .round_manager
            .process_proposal_msg(proposal_msg)
            .await
            .unwrap();

        handle.join().await;
    });
}

#[test]
pub fn forking_retrieval_test() {
    let runtime = consensus_runtime();

    let proposal_node = 0;
    let behind_node = 6;
    let forking_node = 5;

    let mut playground = NetworkPlayground::new(runtime.handle().clone());
    let mut nodes = NodeSetup::create_nodes(
        &mut playground,
        runtime.handle().clone(),
        7,
        Some(vec![
            proposal_node,
            proposal_node,
            proposal_node,
            proposal_node,
            proposal_node,
            forking_node,
            proposal_node,
            proposal_node,
        ]),
        None,
        None,
    );
    runtime.spawn(playground.start());

    info!("Propose vote and commit on first block");
    process_and_vote_on_proposal(
        &runtime,
        &mut nodes,
        proposal_node,
        &[behind_node],
        true,
        Some(proposal_node),
        true,
        1,
        0,
        0,
    );

    info!("Propose vote and commit on second block");
    process_and_vote_on_proposal(
        &runtime,
        &mut nodes,
        proposal_node,
        &[behind_node],
        true,
        Some(proposal_node),
        true,
        2,
        0,
        0,
    );

    info!("Propose vote and commit on second block");
    process_and_vote_on_proposal(
        &runtime,
        &mut nodes,
        proposal_node,
        &[behind_node],
        true,
        Some(proposal_node),
        true,
        3,
        1,
        0,
    );

    info!("Propose vote and commit on third (dangling) block");
    process_and_vote_on_proposal(
        &runtime,
        &mut nodes,
        forking_node,
        &[behind_node, forking_node],
        false,
        Some(proposal_node),
        true,
        4,
        2,
        1,
    );

    timed_block_on(&runtime, async {
        println!("Insert local timeout to all nodes on next round");
        let mut timeout_votes = 0;
        for node in nodes.iter_mut() {
            if node.id != behind_node && node.id != forking_node {
                node.round_manager
                    .process_local_timeout(4)
                    .await
                    .unwrap_err();
                timeout_votes += 1;
            }
        }

        println!("Process all local timeouts");
        for node in nodes.iter_mut() {
            println!("Timeouts on {}", node.id);
            for i in 0..timeout_votes {
                println!("Timeout {} on {}", i, node.id);
                if node.id == forking_node && (2..4).contains(&i) {
                    println!("Got {}", node.next_commit_decision().await);
                }

                let vote_msg_on_timeout = node.next_vote().await;
                assert!(vote_msg_on_timeout.vote().is_timeout());
                if node.id != behind_node {
                    let result = node
                        .round_manager
                        .process_vote_msg(vote_msg_on_timeout)
                        .await;

                    if node.id == forking_node && i == 2 {
                        result.unwrap_err();
                    } else {
                        result.unwrap();
                    }
                }
            }
        }
    });

    timed_block_on(&runtime, async {
        for node in nodes.iter_mut() {
            let vote_msg_on_timeout = node.next_vote().await;
            assert!(vote_msg_on_timeout.vote().is_timeout());
        }

        println!("Got {}", nodes[forking_node].next_commit_decision().await);
    });

    info!("Create forked block");
    process_and_vote_on_proposal(
        &runtime,
        &mut nodes,
        proposal_node,
        &[behind_node],
        true,
        Some(forking_node),
        false,
        5,
        2,
        1,
    );

    process_and_vote_on_proposal(
        &runtime,
        &mut nodes,
        proposal_node,
        &[behind_node, forking_node],
        true,
        None,
        false,
        6,
        3,
        3,
    );

    process_and_vote_on_proposal(
        &runtime,
        &mut nodes,
        proposal_node,
        &[behind_node, forking_node],
        true,
        None,
        false,
        7,
        5,
        3,
    );

    let mut nodes = timed_block_on(&runtime, async {
        let mut behind_node_obj = nodes.pop().unwrap();

        // Drain the queue on other nodes
        let mut proposals = Vec::new();
        for node in nodes.iter_mut() {
            proposals.push(node.next_proposal().await);
        }

        println!(
            "Processing proposals for behind node {}",
            behind_node_obj.identity_desc()
        );
        let handle = start_replying_to_block_retreival(nodes);
        let proposal_msg = behind_node_obj.next_proposal().await;
        behind_node_obj
            .round_manager
            .process_proposal_msg(proposal_msg.clone())
            .await
            .unwrap();

        nodes = handle.join().await;
        behind_node_obj.no_next_msg();

        for (proposal, node) in proposals.into_iter().zip(nodes.iter_mut()) {
            node.pending_network_events.push(Event::Message(
                node.signer.author(),
                ConsensusMsg::ProposalMsg(Box::new(proposal)),
            ));
        }
        behind_node_obj.pending_network_events.push(Event::Message(
            behind_node_obj.signer.author(),
            ConsensusMsg::ProposalMsg(Box::new(proposal_msg)),
        ));

        nodes.push(behind_node_obj);
        nodes
    });

    // confirm behind node can participate in consensus after state sync
    process_and_vote_on_proposal(
        &runtime,
        &mut nodes,
        proposal_node,
        &[forking_node, behind_node],
        true,
        None,
        false,
        8,
        6,
        3,
    );

    let next_message = timed_block_on(&runtime, nodes[proposal_node].next_network_message());
    match next_message {
        ConsensusMsg::VoteMsg(_) => info!("Skip extra vote msg"),
        ConsensusMsg::ProposalMsg(msg) => {
            // put the message back in the queue.
            // actual peer doesn't matter, it is ignored, so use self.
            let peer = nodes[proposal_node].signer.author();
            nodes[proposal_node]
                .pending_network_events
                .push(Event::Message(peer, ConsensusMsg::ProposalMsg(msg)))
        },
        _ => panic!("unexpected network message {:?}", next_message),
    }
    process_and_vote_on_proposal(
        &runtime,
        &mut nodes,
        proposal_node,
        &[forking_node],
        true,
        None,
        false,
        9,
        7,
        3,
    );
}

#[test]
/// If ProposalExt feature is disabled, ProposalExt should be rejected
/// No votes are sent, but the block is still added to the block tree.
fn no_vote_on_proposal_ext_when_feature_disabled() {
    let runtime = consensus_runtime();
    let mut playground = NetworkPlayground::new(runtime.handle().clone());
    // In order to observe the votes we're going to check proposal processing on the non-proposer
    // node (which will send the votes to the proposer).
    let mut nodes = NodeSetup::create_nodes(
        &mut playground,
        runtime.handle().clone(),
        1,
        None,
        None,
        None,
    );
    let node = &mut nodes[0];
    let genesis_qc = certificate_for_genesis();

    let invalid_block = Block::new_proposal_ext(
        vec![ValidatorTransaction::dummy(vec![0xFF]); 5],
        Payload::empty(false),
        1,
        1,
        genesis_qc.clone(),
        &node.signer,
        Vec::new(),
    )
    .unwrap();

    let valid_block = Block::new_proposal(
        Payload::empty(false),
        1,
        1,
        genesis_qc,
        &node.signer,
        Vec::new(),
    )
    .unwrap();

    timed_block_on(&runtime, async {
        // clear the message queue
        node.next_proposal().await;

        assert!(node
            .round_manager
            .process_proposal(invalid_block)
            .await
            .is_err());

        assert!(node
            .round_manager
            .process_proposal(valid_block)
            .await
            .is_ok());
    });
}

#[test]
/// If receiving txn num/block size limit is exceeded, ProposalExt should be rejected.
fn no_vote_on_proposal_ext_when_receiving_limit_exceeded() {
    let runtime = consensus_runtime();
    let mut playground = NetworkPlayground::new(runtime.handle().clone());

    let mut onchain_config_inner = ConsensusConfigV1Ext::default_if_missing();
<<<<<<< HEAD
    onchain_config_inner.extra_features.update_extra_features(
        vec![ConsensusExtraFeature::ProposalWithSystemTransactions],
=======
    onchain_config_inner.update_extra_features(
        vec![ConsensusExtraFeature::ProposalWithValidatorTransactions],
>>>>>>> 180a5fd3
        vec![],
    );

    let local_config = ConsensusConfig {
        max_receiving_block_txns_quorum_store_override: 10,
        max_receiving_block_bytes_quorum_store_override: 256,
        ..Default::default()
    };

    let mut nodes = NodeSetup::create_nodes(
        &mut playground,
        runtime.handle().clone(),
        1,
        None,
        Some(OnChainConsensusConfig::V3(onchain_config_inner)),
        Some(local_config),
    );
    let node = &mut nodes[0];
    let genesis_qc = certificate_for_genesis();

    let block_too_many_txns = Block::new_proposal_ext(
        vec![ValidatorTransaction::dummy(vec![0xFF; 20]); 11],
        Payload::empty(false),
        1,
        1,
        genesis_qc.clone(),
        &node.signer,
        Vec::new(),
    )
    .unwrap();

    let block_too_large = Block::new_proposal_ext(
        vec![ValidatorTransaction::dummy(vec![0xFF; 30]); 10],
        Payload::empty(false),
        1,
        1,
        genesis_qc.clone(),
        &node.signer,
        Vec::new(),
    )
    .unwrap();

    let valid_block = Block::new_proposal_ext(
        vec![ValidatorTransaction::dummy(vec![0xFF; 25]); 10], // 64 bytes in total
        Payload::empty(false),
        1,
        1,
        genesis_qc.clone(),
        &node.signer,
        Vec::new(),
    )
    .unwrap();

    timed_block_on(&runtime, async {
        // clear the message queue
        node.next_proposal().await;

        assert!(node
            .round_manager
            .process_proposal(block_too_many_txns)
            .await
            .is_err());

        assert!(node
            .round_manager
            .process_proposal(block_too_large)
            .await
            .is_err());

        assert!(node
            .round_manager
            .process_proposal(valid_block)
            .await
            .is_ok());
    });
}<|MERGE_RESOLUTION|>--- conflicted
+++ resolved
@@ -66,7 +66,7 @@
     on_chain_config::{ConsensusConfigV1Ext, ConsensusExtraFeature, OnChainConsensusConfig},
     transaction::SignedTransaction,
     validator_signer::ValidatorSigner,
-    validator_txn::{pool::ValidatorTransactionPool, ValidatorTransaction},
+    validator_txn::ValidatorTransaction,
     validator_verifier::{generate_validator_verifier, random_validator_verifier},
     waypoint::Waypoint,
 };
@@ -272,13 +272,7 @@
             PipelineBackpressureConfig::new_no_backoff(),
             ChainHealthBackoffConfig::new_no_backoff(),
             false,
-<<<<<<< HEAD
-            Arc::new(SystemTransactionPool::new()),
-            onchain_consensus_config.system_txn_enabled(),
-=======
-            Arc::new(ValidatorTransactionPool::new()),
-            onchain_consensus_config.should_propose_validator_txns(),
->>>>>>> 180a5fd3
+            onchain_consensus_config.validator_txn_enabled(),
         );
 
         let round_state = Self::create_round_state(time_service);
@@ -2057,15 +2051,9 @@
     let mut playground = NetworkPlayground::new(runtime.handle().clone());
 
     let mut onchain_config_inner = ConsensusConfigV1Ext::default_if_missing();
-<<<<<<< HEAD
-    onchain_config_inner.extra_features.update_extra_features(
-        vec![ConsensusExtraFeature::ProposalWithSystemTransactions],
-=======
-    onchain_config_inner.update_extra_features(
-        vec![ConsensusExtraFeature::ProposalWithValidatorTransactions],
->>>>>>> 180a5fd3
-        vec![],
-    );
+    onchain_config_inner
+        .extra_features
+        .update_extra_features(vec![ConsensusExtraFeature::ValidatorTransaction], vec![]);
 
     let local_config = ConsensusConfig {
         max_receiving_block_txns_quorum_store_override: 10,
