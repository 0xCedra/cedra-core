// Copyright © Aptos Foundation
// Parts of the project are originally copyright © Meta Platforms, Inc.
// SPDX-License-Identifier: Apache-2.0

use crate::{
    block_storage::tracing::{observe_block, BlockStage},
    counters,
    experimental::{
        buffer::{Buffer, Cursor},
        buffer_item::BufferItem,
        execution_phase::{ExecutionRequest, ExecutionResponse},
        persisting_phase::PersistingRequest,
        pipeline_phase::CountedRequest,
        signing_phase::{SigningRequest, SigningResponse},
    },
    monitor,
    network::NetworkSender,
    round_manager::VerifiedEvent,
    state_replication::StateComputerCommitCallBackType,
};
use aptos_consensus_types::{common::Author, executed_block::ExecutedBlock, experimental::{rand_decision::RandDecisions, rand_share::RandShares}};
use aptos_crypto::HashValue;
use aptos_logger::prelude::*;
use aptos_types::{
    account_address::AccountAddress, epoch_change::EpochChangeProof,
    ledger_info::LedgerInfoWithSignatures, validator_verifier::ValidatorVerifier,
};
use futures::{
    channel::{
        mpsc::{unbounded, UnboundedReceiver, UnboundedSender},
        oneshot,
    },
    FutureExt, SinkExt, StreamExt,
};
use once_cell::sync::OnceCell;
use std::{sync::{
    atomic::{AtomicU64, Ordering},
    Arc,
}, collections::{HashMap, HashSet}};
use tokio::time::{Duration, Instant};

pub const COMMIT_VOTE_REBROADCAST_INTERVAL_MS: u64 = 1500;
pub const RAND_SHARE_REBROADCAST_INTERVAL_MS: u64 = 1500;
pub const RAND_DECISION_REBROADCAST_INTERVAL_MS: u64 = 1500;

pub const LOOP_INTERVAL_MS: u64 = 1500;


// Each validator will send a randomness share of size rand_size * rand_num / 100 (assuming 100 validators and even distribution)
pub const RAND_SIZE: usize = 96;
pub const RAND_NUM: usize = 10000;
pub const SHARE_SIZE: usize = RAND_SIZE * RAND_NUM / 100;
pub const DECISION_SIZE: usize = RAND_SIZE;

#[derive(Debug, Default)]
pub struct ResetAck {}

pub struct ResetRequest {
    pub tx: oneshot::Sender<ResetAck>,
    pub stop: bool,
}

pub struct OrderedBlocks {
    pub ordered_blocks: Vec<ExecutedBlock>,
    pub ordered_proof: LedgerInfoWithSignatures,
    pub callback: StateComputerCommitCallBackType,
}

pub type BufferItemRootType = Cursor;
pub type Sender<T> = UnboundedSender<T>;
pub type Receiver<T> = UnboundedReceiver<T>;

pub fn create_channel<T>() -> (Sender<T>, Receiver<T>) {
    unbounded::<T>()
}

/// BufferManager handles the states of ordered blocks and
/// interacts with the execution phase, the signing phase, and
/// the persisting phase.
pub struct BufferManager {
    author: Author,

    buffer: Buffer<BufferItem>,


    // map from item_id to the authors of the randomness shares
    item_to_rand_authors_map: HashMap<HashValue, HashSet<Author>>,
    // map from item_id to the partially aggregated randomness
    item_to_rand_shares_map: HashMap<HashValue, HashMap<Author, RandShares>>,

    rand_msg_tx: NetworkSender,
    rand_msg_rx: aptos_channels::aptos_channel::Receiver<AccountAddress, VerifiedEvent>,

    // the roots point to the first *unprocessed* item that has randomness.
    // None means no items ready to be processed (either all processed or no item finishes previous stage)
    execution_root: BufferItemRootType,
    execution_phase_tx: Sender<CountedRequest<ExecutionRequest>>,
    execution_phase_rx: Receiver<ExecutionResponse>,

    signing_root: BufferItemRootType,
    signing_phase_tx: Sender<CountedRequest<SigningRequest>>,
    signing_phase_rx: Receiver<SigningResponse>,

    commit_msg_tx: NetworkSender,
    commit_msg_rx: aptos_channels::aptos_channel::Receiver<AccountAddress, VerifiedEvent>,

    // we don't hear back from the persisting phase
    persisting_phase_tx: Sender<CountedRequest<PersistingRequest>>,

    block_rx: UnboundedReceiver<OrderedBlocks>,
    reset_rx: UnboundedReceiver<ResetRequest>,
    stop: bool,

    verifier: ValidatorVerifier,

    ongoing_tasks: Arc<AtomicU64>,
    // Since proposal_generator is not aware of reconfiguration any more, the suffix blocks
    // will not have the same timestamp as the reconfig block which violates the invariant
    // that block.timestamp == state.timestamp because no txn is executed in suffix blocks.
    // We change the timestamp field of the block info to maintain the invariant.
    // If the executed blocks are b1 <- b2 <- r <- b4 <- b5 with timestamp t1..t5
    // we replace t5 with t3 (from reconfiguration block) since that's the last timestamp
    // being updated on-chain.
    end_epoch_timestamp: OnceCell<u64>,
    previous_commit_time: Instant,
}

impl BufferManager {
    pub fn new(
        author: Author,
        rand_msg_tx: NetworkSender,
        rand_msg_rx: aptos_channels::aptos_channel::Receiver<AccountAddress, VerifiedEvent>,
        execution_phase_tx: Sender<CountedRequest<ExecutionRequest>>,
        execution_phase_rx: Receiver<ExecutionResponse>,
        signing_phase_tx: Sender<CountedRequest<SigningRequest>>,
        signing_phase_rx: Receiver<SigningResponse>,
        commit_msg_tx: NetworkSender,
        commit_msg_rx: aptos_channels::aptos_channel::Receiver<AccountAddress, VerifiedEvent>,
        persisting_phase_tx: Sender<CountedRequest<PersistingRequest>>,
        block_rx: UnboundedReceiver<OrderedBlocks>,
        reset_rx: UnboundedReceiver<ResetRequest>,
        verifier: ValidatorVerifier,
        ongoing_tasks: Arc<AtomicU64>,
    ) -> Self {
        let buffer = Buffer::<BufferItem>::new();

        Self {
            author,

            buffer,
            item_to_rand_authors_map: HashMap::new(),
            item_to_rand_shares_map: HashMap::new(),

            rand_msg_tx,
            rand_msg_rx,

            execution_root: None,
            execution_phase_tx,
            execution_phase_rx,

            signing_root: None,
            signing_phase_tx,
            signing_phase_rx,

            commit_msg_tx,
            commit_msg_rx,

            persisting_phase_tx,

            block_rx,
            reset_rx,
            stop: false,

            verifier,
            ongoing_tasks,
            end_epoch_timestamp: OnceCell::new(),
            previous_commit_time: Instant::now(),
        }
    }

    fn create_new_request<Request>(&self, req: Request) -> CountedRequest<Request> {
        CountedRequest::new(req, self.ongoing_tasks.clone())
    }

    fn spawn_retry_request<T: Send + 'static>(
        mut sender: Sender<T>,
        request: T,
        duration: Duration,
    ) {
        counters::BUFFER_MANAGER_RETRY_COUNT.inc();
        spawn_named!("retry request", async move {
            tokio::time::sleep(duration).await;
            sender
                .send(request)
                .await
                .expect("Failed to send retry request");
        });
    }

    /// process incoming ordered blocks
    /// push them into the buffer and update the roots if they are none.
    async fn process_ordered_blocks(&mut self, blocks: OrderedBlocks) {
        let OrderedBlocks {
            ordered_blocks,
            ordered_proof,
            callback,
        } = blocks;

        info!(
            "Receive ordered block {}, the queue size is {}",
            ordered_proof.commit_info(),
            self.buffer.len() + 1,
        );
        let item = BufferItem::new_ordered(ordered_blocks.clone(), ordered_proof.clone(), callback);
        let item_hash = item.get_hash();

        // Disseminate the VRF shares for the ordered blocks
        // Happy path: each validator sends its VRF shares to the leader
        // Unhappy path: if the leader timeout, broadcast the randomness share

        // todo: if the unhappy path is too bad, can try multiple proposers or retry with more proposers


        // Send the randomness shares through the first k proposers,
        // otherwise all blocks are Nil/genesis blocks that do not need randomness
        let rand_shares = RandShares::new(item_hash, self.author, item.epoch(), item.gen_dummy_rand_share_vec(self.author));
        // for proposer in item.get_first_k_proposers(1) {
        //     println!("[rand debug] {} send share {} to leader {}", self.author, rand_shares.item_id(), proposer);
        //     self.rand_msg_tx
        //     .send_rand_shares(rand_shares.clone(), proposer)
        //     .await;
        // }
        self.rand_msg_tx
            .broadcast_rand_shares(rand_shares)
            .await;

        self.buffer.push_back(item);
    }

    /// process the VRF share messages
    /// once receiving rand shares, aggregate to the existing ones
    /// once the randomness is aggregated
    /// it scans the whole buffer for a matching blockinfo
    /// if found, try adding randomness to the item
    async fn process_rand_message(&mut self, rand_msg: VerifiedEvent) -> bool {
        match rand_msg {
            VerifiedEvent::RandShareMsg(rand_shares) => {
                let item_id = rand_shares.item_id();
                info!("Receive random shares for item {:?}", item_id);

                println!("[rand debug] {} receive share {} from node {}", self.author, rand_shares.item_id(), rand_shares.author());

                // todo: verify rand message, ignore invalid ones

                let shares = self.item_to_rand_shares_map.entry(item_id).or_insert(HashMap::new());
                (*shares).insert(rand_shares.author(), *rand_shares.clone());

                let authors = self.item_to_rand_authors_map.entry(item_id).or_default();
                (*authors).insert(rand_shares.author());

                if self.verifier.check_voting_power(authors.iter()).is_ok() {
                    // enough randomness shares, can produce randomness for the block
                    let current_cursor = self.buffer.find_elem_by_key(*self.buffer.head_cursor(), item_id);
                    if current_cursor.is_some() {
                        let mut item = self.buffer.take(&current_cursor);
                        if item.is_ordered() && item.aggregate_rand_shares(self.item_to_rand_shares_map.get(&item_id).unwrap().clone()).is_ok() {
                            let rand_decisions = RandDecisions::new(item_id, rand_shares.epoch(), item.gen_dummy_rand_decision_vec());
                            item.update_rand_decisions(rand_decisions.clone());

                            if item.get_blocks().len() != rand_decisions.decisions().len() {
                                println!("unequal length on generated rand {} != {}", item.get_blocks().len(), rand_decisions.decisions().len());
                            }
                            // // if we're one of the proposer for the first k proposal block,
                            // // we're responsible to broadcast the randomness decision
                            // if item.get_first_k_proposers(1).contains(&self.author) {
                            //     self.rand_msg_tx
                            //         .broadcast_rand_decisions(rand_decisions)
                            //         .await;
                            // }
                            self.buffer.set(&current_cursor, item.try_advance_to_execution_ready());
                            return true;
                        }
                        self.buffer.set(&current_cursor, item);
                    }
                }
            },
            VerifiedEvent::RandDecisionMsg(rand_decisions) => {
                let item_id = rand_decisions.item_id();
                info!("Receive random decision for item {:?}", item_id);

                // todo: verify rand message, ignore invalid ones

                let current_cursor = self.buffer.find_elem_by_key(*self.buffer.head_cursor(), item_id);
                if current_cursor.is_some() {
                    let mut item = self.buffer.take(&current_cursor);
                    if item.is_ordered() {
                        // add the randomness to block
                        item.update_rand_decisions(*rand_decisions.clone());
                        if item.get_blocks().len() != rand_decisions.decisions().len() {
                            println!("unequal length on received rand {} != {}", item.get_blocks().len(), rand_decisions.decisions().len());
                        }
                        self.buffer.set(&current_cursor, item.try_advance_to_execution_ready());
                        return true;
                    }
                    self.buffer.set(&current_cursor, item);
                }
            },
            _ => {
                unreachable!("[Buffer Manager] Processing randomness message of wrong format");
            },
        }
        false
    }

    fn print_blocks(&mut self, blocks: Vec<ExecutedBlock>) {
        for block in blocks {
            print!(" {} ", block.id());
        }
        println!();
    }

    // helper function to prints the buffer_manager
    fn print_buffer(&mut self) {
        let mut current = *self.buffer.head_cursor();
        println!("================= start printing current buffer =================");
        while current.is_some() {
            match self.buffer.get(&current) {
                BufferItem::Ordered(item) => { print!("Ordered "); self.print_blocks(item.ordered_blocks.clone()); }
                BufferItem::ExecutionReady(item) => { print!("ExecutionReady "); self.print_blocks(item.ordered_blocks.clone()); }
                BufferItem::Executed(item) => { print!("Executed "); self.print_blocks(item.executed_blocks.clone()); }
                BufferItem::Signed(item) => { print!("Signed "); self.print_blocks(item.executed_blocks.clone()); }
                BufferItem::Aggregated(item) => { print!("Aggregated "); self.print_blocks(item.executed_blocks.clone()); }
            }
            current = self.buffer.get_next(&current);
        }
        println!("================= end printing current buffer =================");
        println!();
    }

    /// Set the execution root to the first execution ready item (but no ordered item before it) and send execution request
    /// Set to None if not exist
    async fn advance_execution_root(&mut self) {
        let cursor = self.execution_root;
        self.execution_root = self
            .buffer
            .find_elem_from_with_prefix(cursor.or_else(|| *self.buffer.head_cursor()), |item| {
                item.is_execution_ready()
            }, |item| {
                item.is_ordered()
            }
        );
        println!(
            "Advance execution root from {:?} to {:?}",
            cursor, self.execution_root
        );
        // self.print_buffer();

        if self.execution_root.is_some() {
            let ordered_blocks = self.buffer.get(&self.execution_root).get_blocks().clone();
            let request = self.create_new_request(ExecutionRequest { ordered_blocks });
            if cursor == self.execution_root {
                let sender = self.execution_phase_tx.clone();
                Self::spawn_retry_request(sender, request, Duration::from_millis(100));
            } else {
                self.execution_phase_tx
                    .send(request)
                    .await
                    .expect("Failed to send execution request")
            }
        }
    }

    /// Set the signing root to the first not signed item (Executed) and send execution request
    /// Set to None if not exist
    async fn advance_signing_root(&mut self) {
        let cursor = self.signing_root;
        self.signing_root = self
            .buffer
            .find_elem_from(cursor.or_else(|| *self.buffer.head_cursor()), |item| {
                item.is_executed()
            });
        println!(
            "Advance signing root from {:?} to {:?}",
            cursor, self.signing_root
        );
        if self.signing_root.is_some() {
            let item = self.buffer.get(&self.signing_root);
            let executed_item = item.unwrap_executed_ref();
            let request = self.create_new_request(SigningRequest {
                ordered_ledger_info: executed_item.ordered_proof.clone(),
                commit_ledger_info: executed_item.partial_commit_proof.ledger_info().clone(),
            });
            if cursor == self.signing_root {
                let sender = self.signing_phase_tx.clone();
                Self::spawn_retry_request(sender, request, Duration::from_millis(100));
            } else {
                self.signing_phase_tx
                    .send(request)
                    .await
                    .expect("Failed to send signing request");
            }
        }
    }

    /// Pop the prefix of buffer items until (including) target_block_id
    /// Send persist request.
    async fn advance_head(&mut self, target_block_id: HashValue) {
        let mut blocks_to_persist: Vec<Arc<ExecutedBlock>> = vec![];

        while let Some(item) = self.buffer.pop_front() {
            blocks_to_persist.extend(
                item.get_blocks()
                    .iter()
                    .map(|eb| Arc::new(eb.clone()))
                    .collect::<Vec<Arc<ExecutedBlock>>>(),
            );
            if self.signing_root == Some(item.block_id()) {
                self.signing_root = None;
            }
            if self.execution_root == Some(item.block_id()) {
                self.execution_root = None;
            }
            if item.block_id() == target_block_id {
                let aggregated_item = item.unwrap_aggregated();
                let block = aggregated_item.executed_blocks.last().unwrap().block();
                observe_block(block.timestamp_usecs(), BlockStage::COMMIT_CERTIFIED);
                // if we're the proposer for the block, we're responsible to broadcast the commit decision.
                if block.author() == Some(self.author) {
                    self.commit_msg_tx
                        .broadcast_commit_proof(aggregated_item.commit_proof.clone())
                        .await;
                }
                if aggregated_item.commit_proof.ledger_info().ends_epoch() {
                    self.commit_msg_tx
                        .send_epoch_change(EpochChangeProof::new(
                            vec![aggregated_item.commit_proof.clone()],
                            false,
                        ))
                        .await;
                    // the epoch ends, reset to avoid executing more blocks, execute after
                    // this persisting request will result in BlockNotFound
                    self.reset().await;
                }
                self.persisting_phase_tx
                    .send(self.create_new_request(PersistingRequest {
                        blocks: blocks_to_persist,
                        commit_ledger_info: aggregated_item.commit_proof,
                        // we use the last callback
                        // this is okay because the callback function (from BlockStore::commit)
                        // takes in the actual blocks and ledger info from the state computer
                        // the encoded values are references to the block_tree, storage, and a commit root
                        // the block_tree and storage are the same for all the callbacks in the current epoch
                        // the commit root is used in logging only.
                        callback: aggregated_item.callback,
                    }))
                    .await
                    .expect("Failed to send persist request");
                println!("Advance head to {:?}", self.buffer.head_cursor());
                self.previous_commit_time = Instant::now();
                return;
            }
        }
        unreachable!("Aggregated item not found in the list");
    }

    /// Reset any request in buffer manager, this is important to avoid race condition with state sync.
    /// Internal requests are managed with ongoing_tasks.
    /// Incoming ordered blocks are pulled, it should only have existing blocks but no new blocks until reset finishes.
    async fn reset(&mut self) {
        self.buffer = Buffer::new();
        self.execution_root = None;
        self.signing_root = None;
        self.previous_commit_time = Instant::now();
        // purge the incoming blocks queue
        while let Ok(Some(_)) = self.block_rx.try_next() {}
        // Wait for ongoing tasks to finish before sending back ack.
        while self.ongoing_tasks.load(Ordering::SeqCst) > 0 {
            tokio::time::sleep(Duration::from_millis(10)).await;
        }
    }

    /// It pops everything in the buffer and if reconfig flag is set, it stops the main loop
    async fn process_reset_request(&mut self, request: ResetRequest) {
        let ResetRequest { tx, stop } = request;
        info!("Receive reset");

        self.stop = stop;
        self.reset().await;
        tx.send(ResetAck::default()).unwrap();
        info!("Reset finishes");
    }

    /// If the response is successful, advance the item to Executed, otherwise panic (TODO fix).
    async fn process_execution_response(&mut self, response: ExecutionResponse) {
        let ExecutionResponse { block_id, inner } = response;
        // find the corresponding item, may not exist if a reset or aggregated happened
        let current_cursor = self.buffer.find_elem_by_key(self.execution_root, block_id);
        if current_cursor.is_none() {
            return;
        }

        let executed_blocks = match inner {
            Ok(result) => result,
            Err(e) => {
                error!("Execution error {:?}", e);
                return;
            },
        };
        info!(
            "Receive executed response {}",
            executed_blocks.last().unwrap().block_info()
        );

        // Handle reconfiguration timestamp reconciliation.
        // end epoch timestamp is set to the first block that causes the reconfiguration.
        // once it's set, any subsequent block commit info will be set to this timestamp.
        if self.end_epoch_timestamp.get().is_none() {
            let maybe_reconfig_timestamp = executed_blocks
                .iter()
                .find(|b| b.block_info().has_reconfiguration())
                .map(|b| b.timestamp_usecs());
            if let Some(timestamp) = maybe_reconfig_timestamp {
                debug!("Reconfig happens, set epoch end timestamp to {}", timestamp);
                self.end_epoch_timestamp
                    .set(timestamp)
                    .expect("epoch end timestamp should only be set once");
            }
        }

        let item = self.buffer.take(&current_cursor);
        let new_item = item.advance_to_executed_or_aggregated(
            executed_blocks,
            &self.verifier,
            self.end_epoch_timestamp.get().cloned(),
        );
        let aggregated = new_item.is_aggregated();
        self.buffer.set(&current_cursor, new_item);
        if aggregated {
            println!("aggregated advance head!");
            self.advance_head(block_id).await;
        }
    }

    /// If the signing response is successful, advance the item to Signed and broadcast commit votes.
    async fn process_signing_response(&mut self, response: SigningResponse) {
        let SigningResponse {
            signature_result,
            commit_ledger_info,
        } = response;
        let signature = match signature_result {
            Ok(sig) => sig,
            Err(e) => {
                error!("Signing failed {:?}", e);
                return;
            },
        };
        println!(
            "Receive signing response {}",
            commit_ledger_info.commit_info()
        );
        // find the corresponding item, may not exist if a reset or aggregated happened
        let current_cursor = self
            .buffer
            .find_elem_by_key(self.signing_root, commit_ledger_info.commit_info().id());
        if current_cursor.is_some() {
            let item = self.buffer.take(&current_cursor);
            // it is possible that we already signed this buffer item (double check after the final integration)
            if item.is_executed() {
                // we have found the buffer item
                let signed_item = item.advance_to_signed(self.author, signature);
                let maybe_proposer = signed_item
                    .unwrap_signed_ref()
                    .executed_blocks
                    .last()
                    .unwrap()
                    .block()
                    .author();
                let commit_vote = signed_item.unwrap_signed_ref().commit_vote.clone();

                self.buffer.set(&current_cursor, signed_item);
                if let Some(proposer) = maybe_proposer {
                    self.commit_msg_tx
                        .send_commit_vote(commit_vote, proposer)
                        .await;
                } else {
                    self.commit_msg_tx.broadcast_commit_vote(commit_vote).await;
                }
            } else {
                self.buffer.set(&current_cursor, item);
            }
        }
    }

    /// process the commit vote messages
    /// it scans the whole buffer for a matching blockinfo
    /// if found, try advancing the item to be aggregated
    fn process_commit_message(&mut self, commit_msg: VerifiedEvent) -> Option<HashValue> {
        match commit_msg {
            VerifiedEvent::CommitVote(vote) => {
                // find the corresponding item
                let author = vote.author();
                let commit_info = vote.commit_info().clone();
                println!("Receive commit vote {} from {}", commit_info, author);
                let target_block_id = vote.commit_info().id();
                let current_cursor = self
                    .buffer
                    .find_elem_by_key(*self.buffer.head_cursor(), target_block_id);
                if current_cursor.is_some() {
                    let mut item = self.buffer.take(&current_cursor);
                    let new_item = match item.add_signature_if_matched(*vote) {
                        Ok(()) => item.try_advance_to_aggregated(&self.verifier),
                        Err(e) => {
                            error!(
                                error = ?e,
                                author = author,
                                commit_info = commit_info,
                                "Failed to add commit vote",
                            );
                            item
                        },
                    };
                    self.buffer.set(&current_cursor, new_item);
                    if self.buffer.get(&current_cursor).is_aggregated() {
                        return Some(target_block_id);
                    }
                }
            },
            VerifiedEvent::CommitDecision(commit_proof) => {
                let target_block_id = commit_proof.ledger_info().commit_info().id();
                println!(
                    "Receive commit decision {}",
                    commit_proof.ledger_info().commit_info()
                );
                let cursor = self
                    .buffer
                    .find_elem_by_key(*self.buffer.head_cursor(), target_block_id);
                if cursor.is_some() {
                    let item = self.buffer.take(&cursor);
                    let new_item = item.try_advance_to_aggregated_with_ledger_info(
                        commit_proof.ledger_info().clone(),
                    );
                    let aggregated = new_item.is_aggregated();
                    self.buffer.set(&cursor, new_item);
                    if aggregated {
                        return Some(target_block_id);
                    }
                }
            },
            _ => {
                unreachable!("[Buffer Manager] Processing commit message of wrong format");
            },
        }
        None
    }

    /// this function retries all the items until the signing root
    /// note that there might be other signed items after the signing root
    async fn rebroadcast_commit_votes_if_needed(&mut self) {
        if self.previous_commit_time.elapsed()
            < Duration::from_millis(COMMIT_VOTE_REBROADCAST_INTERVAL_MS)
        {
            return;
        }
        let mut cursor = *self.buffer.head_cursor();
        let mut count = 0;
        println!("rebroadcast_commit_votes_if_needed");
        while cursor.is_some() {
            {
                let item = self.buffer.get(&cursor);
                if !item.is_signed() {
                    break;
                }
                let signed_item = item.unwrap_signed_ref();
                self.commit_msg_tx
                    .broadcast_commit_vote(signed_item.commit_vote.clone())
                    .await;
                count += 1;
            }
            cursor = self.buffer.get_next(&cursor);
        }
        if count > 0 {
            info!("Rebroadcasting {} commit votes", count);
        }
    }

    async fn rebroadcast_rand_share_if_needed(&mut self) {
        if self.previous_commit_time.elapsed()
            < Duration::from_millis(RAND_SHARE_REBROADCAST_INTERVAL_MS)
        {
            return;
        }
        let mut cursor = *self.buffer.head_cursor();
        let mut count = 0;

        while cursor.is_some() {
            let item = self.buffer.get(&cursor);
            if !item.is_ordered() {
                cursor = self.buffer.get_next(&cursor);
                continue;
            }
            println!("rebroadcast_rand_share_if_needed for item {:?}", cursor);

            let rand_shares = RandShares::new(cursor.unwrap(), self.author, item.epoch(), item.gen_dummy_rand_share_vec(self.author));

            self.rand_msg_tx
                .broadcast_rand_shares(rand_shares)
                .await;
            count += 1;
            cursor = self.buffer.get_next(&cursor);
        }
        if count > 0 {
            info!("Rebroadcasting {} randomness shares", count);
        }
    }

    async fn rebroadcast_rand_decision_if_needed(&mut self) {
        if self.previous_commit_time.elapsed()
            < Duration::from_millis(RAND_DECISION_REBROADCAST_INTERVAL_MS)
        {
            return;
        }

        // Need to rebroadcast randomness decisions for any non-committed execution ready block
        let mut cursor = *self.buffer.head_cursor();
        let mut count = 0;

        while cursor.is_some() {
            let item = self.buffer.get(&cursor);
            if item.is_ordered() {
                cursor = self.buffer.get_next(&cursor);
                continue;
            }
            println!("rebroadcast_rand_decision_if_needed for item {:?}", cursor);
            let rand_decision = RandDecisions::new(cursor.unwrap(), item.epoch(), item.gen_dummy_rand_decision_vec());

            self.rand_msg_tx
                .broadcast_rand_decisions(rand_decision)
                .await;
            count += 1;
            cursor = self.buffer.get_next(&cursor);
        }
        if count > 0 {
            info!("Rebroadcasting {} randomness decisions", count);
        }
    }

    fn update_buffer_manager_metrics(&self) {
        let mut cursor = *self.buffer.head_cursor();
        let mut pending_ordered = 0;
        let mut pending_execution_ready = 0;
        let mut pending_executed = 0;
        let mut pending_signed = 0;
        let mut pending_aggregated = 0;

        while cursor.is_some() {
            match self.buffer.get(&cursor) {
                BufferItem::Ordered(_) => {
                    pending_ordered += 1;
                },
                BufferItem::ExecutionReady(_) => {
                    pending_execution_ready += 1;
                }
                BufferItem::Executed(_) => {
                    pending_executed += 1;
                },
                BufferItem::Signed(_) => {
                    pending_signed += 1;
                },
                BufferItem::Aggregated(_) => {
                    pending_aggregated += 1;
                },
            }
            cursor = self.buffer.get_next(&cursor);
        }

        counters::NUM_BLOCKS_IN_PIPELINE
            .with_label_values(&["ordered"])
            .set(pending_ordered as i64);
        counters::NUM_BLOCKS_IN_PIPELINE
            .with_label_values(&["execution_ready"])
            .set(pending_execution_ready as i64);
        counters::NUM_BLOCKS_IN_PIPELINE
            .with_label_values(&["executed"])
            .set(pending_executed as i64);
        counters::NUM_BLOCKS_IN_PIPELINE
            .with_label_values(&["signed"])
            .set(pending_signed as i64);
        counters::NUM_BLOCKS_IN_PIPELINE
            .with_label_values(&["aggregated"])
            .set(pending_aggregated as i64);
    }

    pub async fn start(mut self) {
        info!("Buffer manager starts.");
        let mut interval = tokio::time::interval(Duration::from_millis(LOOP_INTERVAL_MS));
        while !self.stop {
            // advancing the root will trigger sending requests to the pipeline
            ::futures::select! {
                blocks = self.block_rx.select_next_some() => {
<<<<<<< HEAD
                    self.process_ordered_blocks(blocks).await;
                },
                rand_msg = self.rand_msg_rx.select_next_some() => {
                    monitor!("buffer_manager_process_rand", {
                        self.process_rand_message(rand_msg).await;
                        if self.execution_root.is_none() {
                            self.advance_execution_root().await;
                        }
                    });
=======
                    monitor!("buffer_manager_process_ordered", {
                    self.process_ordered_blocks(blocks);
                    if self.execution_root.is_none() {
                        self.advance_execution_root().await;
                    }});
>>>>>>> 5c8a4512
                },
                reset_event = self.reset_rx.select_next_some() => {
                    monitor!("buffer_manager_process_reset",
                    self.process_reset_request(reset_event).await);
                },
                response = self.execution_phase_rx.select_next_some() => {
                    monitor!("buffer_manager_process_execution_response", {
                    self.process_execution_response(response).await;
                    self.advance_execution_root().await;
                    if self.signing_root.is_none() {
                        self.advance_signing_root().await;
                    }});
                },
                response = self.signing_phase_rx.select_next_some() => {
                    monitor!("buffer_manager_process_signing_response", {
                    self.process_signing_response(response).await;
                    self.advance_signing_root().await
                    })
                },
                commit_msg = self.commit_msg_rx.select_next_some() => {
<<<<<<< HEAD
                    println!("receive commit msg aggregated head!");
=======
                    monitor!("buffer_manager_process_commit_message",
>>>>>>> 5c8a4512
                    if let Some(aggregated_block_id) = self.process_commit_message(commit_msg) {
                        self.advance_head(aggregated_block_id).await;
                        if self.execution_root.is_none() {
                            self.advance_execution_root().await;
                        }
                        if self.signing_root.is_none() {
                            self.advance_signing_root().await;
                        }
                    });
                },
                _ = interval.tick().fuse() => {
<<<<<<< HEAD
                    // self.print_buffer();
                    self.update_buffer_manager_metrics();
                    monitor!("buffer_manager_process_rebroadcast_commit_vote", {
                    self.rebroadcast_commit_votes_if_needed().await
                    });
                    // unhappy path, keep broadcasting randomness decisions or randomness shares for non-committed blocks
                    monitor!("buffer_manager_process_rebroadcast_rand_share", {
                    self.rebroadcast_rand_share_if_needed().await;
                    });
                    monitor!("buffer_manager_process_rebroadcast_rand_decision", {
                    self.rebroadcast_rand_decision_if_needed().await;
                    });
=======
                    monitor!("buffer_manager_process_interval_tick", {
                    self.update_buffer_manager_metrics();
                    self.rebroadcast_commit_votes_if_needed().await
                    });
>>>>>>> 5c8a4512
                },
                // no else branch here because interval.tick will always be available
            }
        }
        info!("Buffer manager stops.");
    }
}<|MERGE_RESOLUTION|>--- conflicted
+++ resolved
@@ -797,23 +797,15 @@
             // advancing the root will trigger sending requests to the pipeline
             ::futures::select! {
                 blocks = self.block_rx.select_next_some() => {
-<<<<<<< HEAD
+                    monitor!("buffer_manager_process_ordered", {
                     self.process_ordered_blocks(blocks).await;
-                },
+                })},
                 rand_msg = self.rand_msg_rx.select_next_some() => {
                     monitor!("buffer_manager_process_rand", {
                         self.process_rand_message(rand_msg).await;
                         if self.execution_root.is_none() {
                             self.advance_execution_root().await;
-                        }
-                    });
-=======
-                    monitor!("buffer_manager_process_ordered", {
-                    self.process_ordered_blocks(blocks);
-                    if self.execution_root.is_none() {
-                        self.advance_execution_root().await;
-                    }});
->>>>>>> 5c8a4512
+                        }});
                 },
                 reset_event = self.reset_rx.select_next_some() => {
                     monitor!("buffer_manager_process_reset",
@@ -834,11 +826,8 @@
                     })
                 },
                 commit_msg = self.commit_msg_rx.select_next_some() => {
-<<<<<<< HEAD
                     println!("receive commit msg aggregated head!");
-=======
                     monitor!("buffer_manager_process_commit_message",
->>>>>>> 5c8a4512
                     if let Some(aggregated_block_id) = self.process_commit_message(commit_msg) {
                         self.advance_head(aggregated_block_id).await;
                         if self.execution_root.is_none() {
@@ -850,7 +839,6 @@
                     });
                 },
                 _ = interval.tick().fuse() => {
-<<<<<<< HEAD
                     // self.print_buffer();
                     self.update_buffer_manager_metrics();
                     monitor!("buffer_manager_process_rebroadcast_commit_vote", {
@@ -863,12 +851,6 @@
                     monitor!("buffer_manager_process_rebroadcast_rand_decision", {
                     self.rebroadcast_rand_decision_if_needed().await;
                     });
-=======
-                    monitor!("buffer_manager_process_interval_tick", {
-                    self.update_buffer_manager_metrics();
-                    self.rebroadcast_commit_votes_if_needed().await
-                    });
->>>>>>> 5c8a4512
                 },
                 // no else branch here because interval.tick will always be available
             }
