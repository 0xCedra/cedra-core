--- conflicted
+++ resolved
@@ -44,7 +44,7 @@
 use aptos_consensus_types::{
     common::{Author, Round},
     epoch_retrieval::EpochRetrievalRequest,
-    request_response::ConsensusRequest,
+    request_response::PayloadRequest,
 };
 use aptos_infallible::{duration_since_epoch, Mutex};
 use aptos_logger::prelude::*;
@@ -60,14 +60,6 @@
     validator_verifier::ValidatorVerifier,
 };
 use channel::{aptos_channel, message_queues::QueueStyle};
-<<<<<<< HEAD
-use consensus_types::{
-    common::{Author, Round},
-    epoch_retrieval::EpochRetrievalRequest,
-    request_response::PayloadRequest,
-};
-=======
->>>>>>> 82180081
 use event_notifications::ReconfigNotificationListener;
 use fail::fail_point;
 use futures::{
