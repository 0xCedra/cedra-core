--- conflicted
+++ resolved
@@ -1064,18 +1064,13 @@
         let validator_set: ValidatorSet = payload
             .get()
             .expect("failed to get ValidatorSet from payload");
-<<<<<<< HEAD
         let mut verifier: ValidatorVerifier = (&validator_set).into();
         verifier.set_optimistic_sig_verification_flag(self.config.optimistic_sig_verification);
 
         let epoch_state = Arc::new(EpochState {
             epoch: payload.epoch(),
-            verifier,
+            verifier.into(),
         });
-=======
-        let epoch_state = Arc::new(EpochState::new(payload.epoch(), (&validator_set).into()));
-
->>>>>>> 514653c0
         self.epoch_state = Some(epoch_state.clone());
 
         let onchain_consensus_config: anyhow::Result<OnChainConsensusConfig> = payload.get();
