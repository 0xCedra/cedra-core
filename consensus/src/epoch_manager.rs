// Copyright © Aptos Foundation
// Parts of the project are originally copyright © Meta Platforms, Inc.
// SPDX-License-Identifier: Apache-2.0

use crate::{
    block_storage::{
        tracing::{observe_block, BlockStage},
        BlockStore,
    },
    counters,
    dag::{DagBootstrapper, DagCommitSigner, StorageAdapter},
    error::{error_kind, DbError},
    liveness::{
        cached_proposer_election::CachedProposerElection,
        leader_reputation::{
            extract_epoch_to_proposers, AptosDBBackend, LeaderReputation,
            ProposerAndVoterHeuristic, ReputationHeuristic,
        },
        proposal_generator::{
            ChainHealthBackoffConfig, PipelineBackpressureConfig, ProposalGenerator,
        },
        proposer_election::ProposerElection,
        rotating_proposer_election::{choose_leader, RotatingProposer},
        round_proposer_election::RoundProposer,
        round_state::{ExponentialTimeInterval, RoundState},
    },
    logging::{LogEvent, LogSchema},
    metrics_safety_rules::MetricsSafetyRules,
    monitor,
    network::{
        IncomingBatchRetrievalRequest, IncomingBlockRetrievalRequest, IncomingDAGRequest,
        IncomingRandGenRequest, IncomingRpcRequest, NetworkReceivers, NetworkSender,
    },
    network_interface::{ConsensusMsg, ConsensusNetworkClient},
    payload_client::{
        mixed::MixedPayloadClient, user::quorum_store_client::QuorumStoreClient, PayloadClient,
    },
    payload_manager::PayloadManager,
    persistent_liveness_storage::{LedgerRecoveryData, PersistentLivenessStorage, RecoveryData},
    pipeline::execution_client::TExecutionClient,
    quorum_store::{
        quorum_store_builder::{DirectMempoolInnerBuilder, InnerBuilder, QuorumStoreBuilder},
        quorum_store_coordinator::CoordinatorCommand,
        quorum_store_db::QuorumStoreStorage,
    },
    rand::rand_gen::{
        storage::interface::RandStorage,
        types::{AugmentedData, RandConfig},
    },
    recovery_manager::RecoveryManager,
    round_manager::{RoundManager, UnverifiedEvent, VerifiedEvent},
    util::time_service::TimeService,
};
use anyhow::{anyhow, bail, ensure, Context};
use aptos_bounded_executor::BoundedExecutor;
use aptos_channels::{aptos_channel, message_queues::QueueStyle};
use aptos_config::config::{
    ConsensusConfig, DagConsensusConfig, ExecutionConfig, NodeConfig, QcAggregatorType,
    SafetyRulesConfig, SecureBackend,
};
use aptos_consensus_types::{
    common::{Author, Round},
    delayed_qc_msg::DelayedQcMsg,
    epoch_retrieval::EpochRetrievalRequest,
};
use aptos_crypto::bls12381;
use aptos_dkg::{
    pvss::{traits::Transcript, Player},
    weighted_vuf::traits::WeightedVUF,
};
use aptos_event_notifications::ReconfigNotificationListener;
use aptos_global_constants::CONSENSUS_KEY;
use aptos_infallible::{duration_since_epoch, Mutex};
use aptos_logger::prelude::*;
use aptos_mempool::QuorumStoreRequest;
use aptos_network::{application::interface::NetworkClient, protocols::network::Event};
use aptos_safety_rules::SafetyRulesManager;
use aptos_secure_storage::{KVStorage, Storage};
use aptos_types::{
    account_address::AccountAddress,
    dkg::{real_dkg::maybe_dk_from_bls_sk, DKGState, DKGTrait, DefaultDKG},
    epoch_change::EpochChangeProof,
    epoch_state::EpochState,
    on_chain_config::{
        LeaderReputationType, OnChainConfigPayload, OnChainConfigProvider, OnChainConsensusConfig,
        OnChainExecutionConfig, OnChainJWKConsensusConfig, OnChainRandomnessConfig,
        ProposerElectionType, RandomnessConfigMoveStruct, ValidatorSet,
    },
    randomness::{RandKeys, WvufPP, WVUF},
    validator_signer::ValidatorSigner,
};
use aptos_validator_transaction_pool::VTxnPoolState;
use fail::fail_point;
use futures::{
    channel::{
        mpsc,
        mpsc::{unbounded, Sender, UnboundedSender},
        oneshot,
    },
    SinkExt, StreamExt,
};
use itertools::Itertools;
use rand::{prelude::StdRng, thread_rng, SeedableRng};
use std::{
    cmp::Ordering,
    collections::HashMap,
    hash::Hash,
    mem::{discriminant, Discriminant},
    sync::Arc,
    time::Duration,
};

/// Range of rounds (window) that we might be calling proposer election
/// functions with at any given time, in addition to the proposer history length.
const PROPOSER_ELECTION_CACHING_WINDOW_ADDITION: usize = 3;
/// Number of rounds we expect storage to be ahead of the proposer round,
/// used for fetching data from DB.
const PROPOSER_ROUND_BEHIND_STORAGE_BUFFER: usize = 10;

#[allow(clippy::large_enum_variant)]
pub enum LivenessStorageData {
    FullRecoveryData(RecoveryData),
    PartialRecoveryData(LedgerRecoveryData),
}

// Manager the components that shared across epoch and spawn per-epoch RoundManager with
// epoch-specific input.
pub struct EpochManager<P: OnChainConfigProvider> {
    author: Author,
    config: ConsensusConfig,
    #[allow(unused)]
    execution_config: ExecutionConfig,
    time_service: Arc<dyn TimeService>,
    self_sender: aptos_channels::UnboundedSender<Event<ConsensusMsg>>,
    network_sender: ConsensusNetworkClient<NetworkClient<ConsensusMsg>>,
    timeout_sender: aptos_channels::Sender<Round>,
    quorum_store_enabled: bool,
    quorum_store_to_mempool_sender: Sender<QuorumStoreRequest>,
    execution_client: Arc<dyn TExecutionClient>,
    storage: Arc<dyn PersistentLivenessStorage>,
    safety_rules_manager: SafetyRulesManager,
    vtxn_pool: VTxnPoolState,
    reconfig_events: ReconfigNotificationListener<P>,
    // channels to rand manager
    rand_manager_msg_tx: Option<aptos_channel::Sender<AccountAddress, IncomingRandGenRequest>>,
    // channels to round manager
    round_manager_tx: Option<
        aptos_channel::Sender<(Author, Discriminant<VerifiedEvent>), (Author, VerifiedEvent)>,
    >,
    buffered_proposal_tx: Option<aptos_channel::Sender<Author, VerifiedEvent>>,
    round_manager_close_tx: Option<oneshot::Sender<oneshot::Sender<()>>>,
    epoch_state: Option<Arc<EpochState>>,
    block_retrieval_tx:
        Option<aptos_channel::Sender<AccountAddress, IncomingBlockRetrievalRequest>>,
    quorum_store_msg_tx: Option<aptos_channel::Sender<AccountAddress, VerifiedEvent>>,
    quorum_store_coordinator_tx: Option<Sender<CoordinatorCommand>>,
    quorum_store_storage: Arc<dyn QuorumStoreStorage>,
    batch_retrieval_tx:
        Option<aptos_channel::Sender<AccountAddress, IncomingBatchRetrievalRequest>>,
    bounded_executor: BoundedExecutor,
    // recovery_mode is set to true when the recovery manager is spawned
    recovery_mode: bool,

    aptos_time_service: aptos_time_service::TimeService,
    dag_rpc_tx: Option<aptos_channel::Sender<AccountAddress, IncomingDAGRequest>>,
    dag_shutdown_tx: Option<oneshot::Sender<oneshot::Sender<()>>>,
    dag_config: DagConsensusConfig,
    payload_manager: Arc<PayloadManager>,
    rand_storage: Arc<dyn RandStorage<AugmentedData>>,
}

impl<P: OnChainConfigProvider> EpochManager<P> {
    pub(crate) fn new(
        node_config: &NodeConfig,
        time_service: Arc<dyn TimeService>,
        self_sender: aptos_channels::UnboundedSender<Event<ConsensusMsg>>,
        network_sender: ConsensusNetworkClient<NetworkClient<ConsensusMsg>>,
        timeout_sender: aptos_channels::Sender<Round>,
        quorum_store_to_mempool_sender: Sender<QuorumStoreRequest>,
        execution_client: Arc<dyn TExecutionClient>,
        storage: Arc<dyn PersistentLivenessStorage>,
        quorum_store_storage: Arc<dyn QuorumStoreStorage>,
        reconfig_events: ReconfigNotificationListener<P>,
        bounded_executor: BoundedExecutor,
        aptos_time_service: aptos_time_service::TimeService,
        vtxn_pool: VTxnPoolState,
        rand_storage: Arc<dyn RandStorage<AugmentedData>>,
    ) -> Self {
        let author = node_config.validator_network.as_ref().unwrap().peer_id();
        let config = node_config.consensus.clone();
        let execution_config = node_config.execution.clone();
        let dag_config = node_config.dag_consensus.clone();
        let sr_config = &node_config.consensus.safety_rules;
        let safety_rules_manager = SafetyRulesManager::new(sr_config);
        Self {
            author,
            config,
            execution_config,
            time_service,
            self_sender,
            network_sender,
            timeout_sender,
            // This default value is updated at epoch start
            quorum_store_enabled: false,
            quorum_store_to_mempool_sender,
            execution_client,
            storage,
            safety_rules_manager,
            vtxn_pool,
            reconfig_events,
            rand_manager_msg_tx: None,
            round_manager_tx: None,
            round_manager_close_tx: None,
            buffered_proposal_tx: None,
            epoch_state: None,
            block_retrieval_tx: None,
            quorum_store_msg_tx: None,
            quorum_store_coordinator_tx: None,
            quorum_store_storage,
            batch_retrieval_tx: None,
            bounded_executor,
            recovery_mode: false,
            dag_rpc_tx: None,
            dag_shutdown_tx: None,
            aptos_time_service,
            dag_config,
            payload_manager: Arc::new(PayloadManager::DirectMempool),
            rand_storage,
        }
    }

    fn epoch_state(&self) -> &EpochState {
        self.epoch_state
            .as_ref()
            .expect("EpochManager not started yet")
    }

    fn epoch(&self) -> u64 {
        self.epoch_state().epoch
    }

    fn create_round_state(
        &self,
        time_service: Arc<dyn TimeService>,
        timeout_sender: aptos_channels::Sender<Round>,
        delayed_qc_tx: UnboundedSender<DelayedQcMsg>,
        qc_aggregator_type: QcAggregatorType,
    ) -> RoundState {
        let time_interval = Box::new(ExponentialTimeInterval::new(
            Duration::from_millis(self.config.round_initial_timeout_ms),
            self.config.round_timeout_backoff_exponent_base,
            self.config.round_timeout_backoff_max_exponent,
        ));
        RoundState::new(
            time_interval,
            time_service,
            timeout_sender,
            delayed_qc_tx,
            qc_aggregator_type,
        )
    }

    /// Create a proposer election handler based on proposers
    fn create_proposer_election(
        &self,
        epoch_state: &EpochState,
        onchain_config: &OnChainConsensusConfig,
    ) -> Arc<dyn ProposerElection + Send + Sync> {
        let proposers = epoch_state
            .verifier
            .get_ordered_account_addresses_iter()
            .collect::<Vec<_>>();
        match &onchain_config.proposer_election_type() {
            ProposerElectionType::RotatingProposer(contiguous_rounds) => {
                Arc::new(RotatingProposer::new(proposers, *contiguous_rounds))
            },
            // We don't really have a fixed proposer!
            ProposerElectionType::FixedProposer(contiguous_rounds) => {
                let proposer = choose_leader(proposers);
                Arc::new(RotatingProposer::new(vec![proposer], *contiguous_rounds))
            },
            ProposerElectionType::LeaderReputation(leader_reputation_type) => {
                let (
                    heuristic,
                    window_size,
                    weight_by_voting_power,
                    use_history_from_previous_epoch_max_count,
                ) = match &leader_reputation_type {
                    LeaderReputationType::ProposerAndVoter(proposer_and_voter_config)
                    | LeaderReputationType::ProposerAndVoterV2(proposer_and_voter_config) => {
                        let proposer_window_size = proposers.len()
                            * proposer_and_voter_config.proposer_window_num_validators_multiplier;
                        let voter_window_size = proposers.len()
                            * proposer_and_voter_config.voter_window_num_validators_multiplier;
                        let heuristic: Box<dyn ReputationHeuristic> =
                            Box::new(ProposerAndVoterHeuristic::new(
                                self.author,
                                proposer_and_voter_config.active_weight,
                                proposer_and_voter_config.inactive_weight,
                                proposer_and_voter_config.failed_weight,
                                proposer_and_voter_config.failure_threshold_percent,
                                voter_window_size,
                                proposer_window_size,
                                leader_reputation_type.use_reputation_window_from_stale_end(),
                            ));
                        (
                            heuristic,
                            std::cmp::max(proposer_window_size, voter_window_size),
                            proposer_and_voter_config.weight_by_voting_power,
                            proposer_and_voter_config.use_history_from_previous_epoch_max_count,
                        )
                    },
                };

                let seek_len = onchain_config.leader_reputation_exclude_round() as usize
                    + onchain_config.max_failed_authors_to_store()
                    + PROPOSER_ROUND_BEHIND_STORAGE_BUFFER;

                let backend = Arc::new(AptosDBBackend::new(
                    window_size,
                    seek_len,
                    self.storage.aptos_db(),
                ));
                let voting_powers: Vec<_> = if weight_by_voting_power {
                    proposers
                        .iter()
                        .map(|p| epoch_state.verifier.get_voting_power(p).unwrap())
                        .collect()
                } else {
                    vec![1; proposers.len()]
                };

                let epoch_to_proposers = self.extract_epoch_proposers(
                    epoch_state,
                    use_history_from_previous_epoch_max_count,
                    proposers,
                    (window_size + seek_len) as u64,
                );

                info!(
                    "Starting epoch {}: proposers across epochs for leader election: {:?}",
                    epoch_state.epoch,
                    epoch_to_proposers
                        .iter()
                        .map(|(epoch, proposers)| (epoch, proposers.len()))
                        .sorted()
                        .collect::<Vec<_>>()
                );

                let proposer_election = Box::new(LeaderReputation::new(
                    epoch_state.epoch,
                    epoch_to_proposers,
                    voting_powers,
                    backend,
                    heuristic,
                    onchain_config.leader_reputation_exclude_round(),
                    leader_reputation_type.use_root_hash_for_seed(),
                    self.config.window_for_chain_health,
                ));
                // LeaderReputation is not cheap, so we can cache the amount of rounds round_manager needs.
                Arc::new(CachedProposerElection::new(
                    epoch_state.epoch,
                    proposer_election,
                    onchain_config.max_failed_authors_to_store()
                        + PROPOSER_ELECTION_CACHING_WINDOW_ADDITION,
                ))
            },
            ProposerElectionType::RoundProposer(round_proposers) => {
                // Hardcoded to the first proposer
                let default_proposer = proposers.first().unwrap();
                Arc::new(RoundProposer::new(
                    round_proposers.clone(),
                    *default_proposer,
                ))
            },
        }
    }

    fn extract_epoch_proposers(
        &self,
        epoch_state: &EpochState,
        use_history_from_previous_epoch_max_count: u32,
        proposers: Vec<AccountAddress>,
        needed_rounds: u64,
    ) -> HashMap<u64, Vec<AccountAddress>> {
        // Genesis is epoch=0
        // First block (after genesis) is epoch=1, and is the only block in that epoch.
        // It has no votes, so we skip it unless we are in epoch 1, as otherwise it will
        // skew leader elections for exclude_round number of rounds.
        let first_epoch_to_consider = std::cmp::max(
            if epoch_state.epoch == 1 { 1 } else { 2 },
            epoch_state
                .epoch
                .saturating_sub(use_history_from_previous_epoch_max_count as u64),
        );
        // If we are considering beyond the current epoch, we need to fetch validators for those epochs
        if epoch_state.epoch > first_epoch_to_consider {
            self.storage
                .aptos_db()
                .get_epoch_ending_ledger_infos(first_epoch_to_consider - 1, epoch_state.epoch)
                .map_err(Into::into)
                .and_then(|proof| {
                    ensure!(
                        proof.ledger_info_with_sigs.len() as u64
                            == (epoch_state.epoch - (first_epoch_to_consider - 1))
                    );
                    extract_epoch_to_proposers(proof, epoch_state.epoch, &proposers, needed_rounds)
                })
                .unwrap_or_else(|err| {
                    error!(
                        "Couldn't create leader reputation with history across epochs, {:?}",
                        err
                    );
                    HashMap::from([(epoch_state.epoch, proposers)])
                })
        } else {
            HashMap::from([(epoch_state.epoch, proposers)])
        }
    }

    fn process_epoch_retrieval(
        &mut self,
        request: EpochRetrievalRequest,
        peer_id: AccountAddress,
    ) -> anyhow::Result<()> {
        debug!(
            LogSchema::new(LogEvent::ReceiveEpochRetrieval)
                .remote_peer(peer_id)
                .epoch(self.epoch()),
            "[EpochManager] receive {}", request,
        );
        let proof = self
            .storage
            .aptos_db()
            .get_epoch_ending_ledger_infos(request.start_epoch, request.end_epoch)
            .map_err(DbError::from)
            .context("[EpochManager] Failed to get epoch proof")?;
        let msg = ConsensusMsg::EpochChangeProof(Box::new(proof));
        self.network_sender.send_to(peer_id, msg).context(format!(
            "[EpochManager] Failed to send epoch proof to {}",
            peer_id
        ))
    }

    fn process_different_epoch(
        &mut self,
        different_epoch: u64,
        peer_id: AccountAddress,
    ) -> anyhow::Result<()> {
        debug!(
            LogSchema::new(LogEvent::ReceiveMessageFromDifferentEpoch)
                .remote_peer(peer_id)
                .epoch(self.epoch()),
            remote_epoch = different_epoch,
        );
        match different_epoch.cmp(&self.epoch()) {
            Ordering::Less => {
                if self
                    .epoch_state()
                    .verifier
                    .get_voting_power(&self.author)
                    .is_some()
                {
                    // Ignore message from lower epoch if we're part of the validator set, the node would eventually see messages from
                    // higher epoch and request a proof
                    sample!(
                        SampleRate::Duration(Duration::from_secs(1)),
                        debug!("Discard message from lower epoch {} from {}", different_epoch, peer_id);
                    );
                    Ok(())
                } else {
                    // reply back the epoch change proof if we're not part of the validator set since we won't broadcast
                    // timeout in this epoch
                    monitor!(
                        "process_epoch_retrieval",
                        self.process_epoch_retrieval(
                            EpochRetrievalRequest {
                                start_epoch: different_epoch,
                                end_epoch: self.epoch(),
                            },
                            peer_id
                        )
                    )
                }
            },
            // We request proof to join higher epoch
            Ordering::Greater => {
                let request = EpochRetrievalRequest {
                    start_epoch: self.epoch(),
                    end_epoch: different_epoch,
                };
                let msg = ConsensusMsg::EpochRetrievalRequest(Box::new(request));
                if let Err(err) = self.network_sender.send_to(peer_id, msg) {
                    warn!(
                        "[EpochManager] Failed to send epoch retrieval to {}, {:?}",
                        peer_id, err
                    );
                    counters::EPOCH_MANAGER_ISSUES_DETAILS
                        .with_label_values(&["failed_to_send_epoch_retrieval"])
                        .inc();
                }

                Ok(())
            },
            Ordering::Equal => {
                bail!("[EpochManager] Same epoch should not come to process_different_epoch");
            },
        }
    }

    async fn initiate_new_epoch(&mut self, proof: EpochChangeProof) -> anyhow::Result<()> {
        let ledger_info = proof
            .verify(self.epoch_state())
            .context("[EpochManager] Invalid EpochChangeProof")?;
        info!(
            LogSchema::new(LogEvent::NewEpoch).epoch(ledger_info.ledger_info().next_block_epoch()),
            "Received verified epoch change",
        );

        // shutdown existing processor first to avoid race condition with state sync.
        self.shutdown_current_processor().await;
        // make sure storage is on this ledger_info too, it should be no-op if it's already committed
        // panic if this doesn't succeed since the current processors are already shutdown.
        self.execution_client
            .sync_to(ledger_info.clone())
            .await
            .context(format!(
                "[EpochManager] State sync to new epoch {}",
                ledger_info
            ))
            .expect("Failed to sync to new epoch");

        monitor!("reconfig", self.await_reconfig_notification().await);
        Ok(())
    }

    fn spawn_block_retrieval_task(
        &mut self,
        epoch: u64,
        block_store: Arc<BlockStore>,
        max_blocks_allowed: u64,
    ) {
        let (request_tx, mut request_rx) = aptos_channel::new::<_, IncomingBlockRetrievalRequest>(
            QueueStyle::LIFO,
            1,
            Some(&counters::BLOCK_RETRIEVAL_TASK_MSGS),
        );
        let task = async move {
            info!(epoch = epoch, "Block retrieval task starts");
            while let Some(request) = request_rx.next().await {
                if request.req.num_blocks() > max_blocks_allowed {
                    warn!(
                        "Ignore block retrieval with too many blocks: {}",
                        request.req.num_blocks()
                    );
                    continue;
                }
                if let Err(e) = monitor!(
                    "process_block_retrieval",
                    block_store.process_block_retrieval(request).await
                ) {
                    warn!(epoch = epoch, error = ?e, kind = error_kind(&e));
                }
            }
            info!(epoch = epoch, "Block retrieval task stops");
        };
        self.block_retrieval_tx = Some(request_tx);
        tokio::spawn(task);
    }

    async fn shutdown_current_processor(&mut self) {
        if let Some(close_tx) = self.round_manager_close_tx.take() {
            // Release the previous RoundManager, especially the SafetyRule client
            let (ack_tx, ack_rx) = oneshot::channel();
            close_tx
                .send(ack_tx)
                .expect("[EpochManager] Fail to drop round manager");
            ack_rx
                .await
                .expect("[EpochManager] Fail to drop round manager");
        }
        self.round_manager_tx = None;

        if let Some(close_tx) = self.dag_shutdown_tx.take() {
            // Release the previous RoundManager, especially the SafetyRule client
            let (ack_tx, ack_rx) = oneshot::channel();
            close_tx
                .send(ack_tx)
                .expect("[EpochManager] Fail to drop DAG bootstrapper");
            ack_rx
                .await
                .expect("[EpochManager] Fail to drop DAG bootstrapper");
        }
        self.dag_shutdown_tx = None;

        // Shutdown the previous rand manager
        self.rand_manager_msg_tx = None;

        // Shutdown the previous buffer manager, to release the SafetyRule client
        self.execution_client.end_epoch().await;

        // Shutdown the block retrieval task by dropping the sender
        self.block_retrieval_tx = None;
        self.batch_retrieval_tx = None;

        if let Some(mut quorum_store_coordinator_tx) = self.quorum_store_coordinator_tx.take() {
            let (ack_tx, ack_rx) = oneshot::channel();
            quorum_store_coordinator_tx
                .send(CoordinatorCommand::Shutdown(ack_tx))
                .await
                .expect("Could not send shutdown indicator to QuorumStore");
            ack_rx.await.expect("Failed to stop QuorumStore");
        }
    }

    async fn start_recovery_manager(
        &mut self,
        ledger_data: LedgerRecoveryData,
        onchain_consensus_config: OnChainConsensusConfig,
        epoch_state: Arc<EpochState>,
        network_sender: Arc<NetworkSender>,
    ) {
        let (recovery_manager_tx, recovery_manager_rx) = aptos_channel::new(
            QueueStyle::LIFO,
            1,
            Some(&counters::ROUND_MANAGER_CHANNEL_MSGS),
        );
        self.round_manager_tx = Some(recovery_manager_tx);
        let (close_tx, close_rx) = oneshot::channel();
        self.round_manager_close_tx = Some(close_tx);
        let recovery_manager = RecoveryManager::new(
            epoch_state,
            network_sender,
            self.storage.clone(),
            self.execution_client.clone(),
            ledger_data.committed_round(),
            self.config
                .max_blocks_per_sending_request(onchain_consensus_config.quorum_store_enabled()),
            self.payload_manager.clone(),
        );
        tokio::spawn(recovery_manager.start(recovery_manager_rx, close_rx));
    }

    async fn init_payload_provider(
        &mut self,
        epoch_state: &EpochState,
        network_sender: NetworkSender,
        consensus_config: &OnChainConsensusConfig,
    ) -> (Arc<PayloadManager>, QuorumStoreClient, QuorumStoreBuilder) {
        // Start QuorumStore
        let (consensus_to_quorum_store_tx, consensus_to_quorum_store_rx) =
            mpsc::channel(self.config.intra_consensus_channel_buffer_size);

        let quorum_store_config = if consensus_config.is_dag_enabled() {
            self.dag_config.quorum_store.clone()
        } else {
            self.config.quorum_store.clone()
        };

        let mut quorum_store_builder = if self.quorum_store_enabled {
            info!("Building QuorumStore");
            QuorumStoreBuilder::QuorumStore(InnerBuilder::new(
                self.epoch(),
                self.author,
                epoch_state.verifier.len() as u64,
                quorum_store_config,
                consensus_to_quorum_store_rx,
                self.quorum_store_to_mempool_sender.clone(),
                self.config.mempool_txn_pull_timeout_ms,
                self.storage.aptos_db().clone(),
                network_sender,
                epoch_state.verifier.clone(),
                self.config.safety_rules.backend.clone(),
                self.quorum_store_storage.clone(),
                !consensus_config.is_dag_enabled(),
            ))
        } else {
            info!("Building DirectMempool");
            QuorumStoreBuilder::DirectMempool(DirectMempoolInnerBuilder::new(
                consensus_to_quorum_store_rx,
                self.quorum_store_to_mempool_sender.clone(),
                self.config.mempool_txn_pull_timeout_ms,
            ))
        };

        let (payload_manager, quorum_store_msg_tx) = quorum_store_builder.init_payload_manager();
        self.quorum_store_msg_tx = quorum_store_msg_tx;
        self.payload_manager = payload_manager.clone();

        let payload_client = QuorumStoreClient::new(
            consensus_to_quorum_store_tx,
            self.config.quorum_store_pull_timeout_ms,
            self.config.wait_for_full_blocks_above_recent_fill_threshold,
            self.config.wait_for_full_blocks_above_pending_blocks,
        );
        (payload_manager, payload_client, quorum_store_builder)
    }

    fn set_epoch_start_metrics(&self, epoch_state: &EpochState) {
        counters::EPOCH.set(epoch_state.epoch as i64);
        counters::CURRENT_EPOCH_VALIDATORS.set(epoch_state.verifier.len() as i64);

        counters::TOTAL_VOTING_POWER.set(epoch_state.verifier.total_voting_power() as f64);
        counters::VALIDATOR_VOTING_POWER.set(
            epoch_state
                .verifier
                .get_voting_power(&self.author)
                .unwrap_or(0) as f64,
        );
        epoch_state
            .verifier
            .get_ordered_account_addresses_iter()
            .for_each(|peer_id| {
                counters::ALL_VALIDATORS_VOTING_POWER
                    .with_label_values(&[&peer_id.to_string()])
                    .set(epoch_state.verifier.get_voting_power(&peer_id).unwrap_or(0) as i64)
            });
    }

    async fn start_round_manager(
        &mut self,
        recovery_data: RecoveryData,
        epoch_state: Arc<EpochState>,
        onchain_consensus_config: OnChainConsensusConfig,
        onchain_execution_config: OnChainExecutionConfig,
        onchain_randomness_config: OnChainRandomnessConfig,
        onchain_jwk_consensus_config: OnChainJWKConsensusConfig,
        network_sender: Arc<NetworkSender>,
        payload_client: Arc<dyn PayloadClient>,
        payload_manager: Arc<PayloadManager>,
        rand_config: Option<RandConfig>,
        rand_msg_rx: aptos_channel::Receiver<AccountAddress, IncomingRandGenRequest>,
    ) {
        let epoch = epoch_state.epoch;
        info!(
            epoch = epoch_state.epoch,
            validators = epoch_state.verifier.to_string(),
            root_block = %recovery_data.root_block(),
            "Starting new epoch",
        );

        info!(epoch = epoch, "Update SafetyRules");

        let mut safety_rules =
            MetricsSafetyRules::new(self.safety_rules_manager.client(), self.storage.clone());
        if let Err(error) = safety_rules.perform_initialize() {
            error!(
                epoch = epoch,
                error = error,
                "Unable to initialize safety rules.",
            );
        }
        let (delayed_qc_tx, delayed_qc_rx) = unbounded();

        info!(epoch = epoch, "Create RoundState");
        let round_state = self.create_round_state(
            self.time_service.clone(),
            self.timeout_sender.clone(),
            delayed_qc_tx,
            self.config.qc_aggregator_type.clone(),
        );

        info!(epoch = epoch, "Create ProposerElection");
        let proposer_election =
            self.create_proposer_election(&epoch_state, &onchain_consensus_config);
        let chain_health_backoff_config =
            ChainHealthBackoffConfig::new(self.config.chain_health_backoff.clone());
        let pipeline_backpressure_config =
            PipelineBackpressureConfig::new(self.config.pipeline_backpressure.clone());

        let safety_rules_container = Arc::new(Mutex::new(safety_rules));

        self.execution_client
            .start_epoch(
                epoch_state.clone(),
                safety_rules_container.clone(),
                payload_manager.clone(),
                &onchain_consensus_config,
                &onchain_execution_config,
                &onchain_randomness_config,
                rand_config,
                rand_msg_rx,
            )
            .await;

        info!(epoch = epoch, "Create BlockStore");
        // Read the last vote, before "moving" `recovery_data`
        let last_vote = recovery_data.last_vote();
        let block_store = Arc::new(BlockStore::new(
            Arc::clone(&self.storage),
            recovery_data,
            self.execution_client.clone(),
            self.config.max_pruned_blocks_in_mem,
            Arc::clone(&self.time_service),
            self.config.vote_back_pressure_limit,
            payload_manager,
        ));

        info!(epoch = epoch, "Create ProposalGenerator");
        // txn manager is required both by proposal generator (to pull the proposers)
        // and by event processor (to update their status).
        let proposal_generator = ProposalGenerator::new(
            self.author,
            block_store.clone(),
            payload_client,
            self.time_service.clone(),
            Duration::from_millis(self.config.quorum_store_poll_time_ms),
            self.config.max_sending_block_txns,
            self.config.max_sending_block_bytes,
            self.config.max_sending_inline_txns,
            self.config.max_sending_inline_bytes,
            onchain_consensus_config.max_failed_authors_to_store(),
            pipeline_backpressure_config,
            chain_health_backoff_config,
            self.quorum_store_enabled,
            onchain_consensus_config.effective_validator_txn_config(),
            self.config
                .quorum_store
                .allow_batches_without_pos_in_proposal,
        );
        let (round_manager_tx, round_manager_rx) = aptos_channel::new(
            QueueStyle::LIFO,
            1,
            Some(&counters::ROUND_MANAGER_CHANNEL_MSGS),
        );

        let (buffered_proposal_tx, buffered_proposal_rx) = aptos_channel::new(
            QueueStyle::KLAST,
            5,
            Some(&counters::ROUND_MANAGER_CHANNEL_MSGS),
        );
        self.round_manager_tx = Some(round_manager_tx.clone());
        self.buffered_proposal_tx = Some(buffered_proposal_tx.clone());
        let max_blocks_allowed = self
            .config
            .max_blocks_per_receiving_request(onchain_consensus_config.quorum_store_enabled());

        let mut round_manager = RoundManager::new(
            epoch_state,
            block_store.clone(),
            round_state,
            proposer_election,
            proposal_generator,
            safety_rules_container,
            network_sender,
            self.storage.clone(),
            onchain_consensus_config,
            buffered_proposal_tx,
            self.config.clone(),
            onchain_randomness_config,
            onchain_jwk_consensus_config,
            true,
        );

        round_manager.init(last_vote).await;

        let (close_tx, close_rx) = oneshot::channel();
        self.round_manager_close_tx = Some(close_tx);
        tokio::spawn(round_manager.start(
            round_manager_rx,
            buffered_proposal_rx,
            delayed_qc_rx,
            close_rx,
        ));

        self.spawn_block_retrieval_task(epoch, block_store, max_blocks_allowed);
    }

    fn start_quorum_store(&mut self, quorum_store_builder: QuorumStoreBuilder) {
        if let Some((quorum_store_coordinator_tx, batch_retrieval_rx)) =
            quorum_store_builder.start()
        {
            self.quorum_store_coordinator_tx = Some(quorum_store_coordinator_tx);
            self.batch_retrieval_tx = Some(batch_retrieval_rx);
        }
    }

    fn create_network_sender(&mut self, epoch_state: &EpochState) -> NetworkSender {
        NetworkSender::new(
            self.author,
            self.network_sender.clone(),
            self.self_sender.clone(),
            epoch_state.verifier.clone(),
        )
    }

    fn try_get_rand_config_for_new_epoch(
        &self,
        new_epoch_state: &EpochState,
        onchain_randomness_config: &OnChainRandomnessConfig,
        maybe_dkg_state: anyhow::Result<DKGState>,
        consensus_config: &OnChainConsensusConfig,
    ) -> Result<RandConfig, NoRandomnessReason> {
        if !consensus_config.is_vtxn_enabled() {
            return Err(NoRandomnessReason::VTxnDisabled);
        }
        if !onchain_randomness_config.randomness_enabled() {
            return Err(NoRandomnessReason::FeatureDisabled);
        }
        let new_epoch = new_epoch_state.epoch;

        let dkg_state = maybe_dkg_state.map_err(NoRandomnessReason::DKGStateResourceMissing)?;
        let dkg_session = dkg_state
            .last_completed
            .ok_or_else(|| NoRandomnessReason::DKGCompletedSessionResourceMissing)?;
        if dkg_session.metadata.dealer_epoch + 1 != new_epoch_state.epoch {
            return Err(NoRandomnessReason::CompletedSessionTooOld);
        }
        let dkg_pub_params = DefaultDKG::new_public_params(&dkg_session.metadata);
        let my_index = new_epoch_state
            .verifier
            .address_to_validator_index()
            .get(&self.author)
            .copied()
            .ok_or_else(|| NoRandomnessReason::NotInValidatorSet)?;

        let dkg_decrypt_key = load_dkg_decrypt_key(&self.config.safety_rules)
            .ok_or_else(|| NoRandomnessReason::DKGDecryptKeyUnavailable)?;
        let transcript = bcs::from_bytes::<<DefaultDKG as DKGTrait>::Transcript>(
            dkg_session.transcript.as_slice(),
        )
        .map_err(NoRandomnessReason::TranscriptDeserializationError)?;

        let vuf_pp = WvufPP::from(&dkg_pub_params.pvss_config.pp);

        // No need to verify the transcript.

        // keys for randomness generation
        let (sk, pk) = DefaultDKG::decrypt_secret_share_from_transcript(
            &dkg_pub_params,
            &transcript,
            my_index as u64,
            &dkg_decrypt_key,
        )
        .map_err(NoRandomnessReason::SecretShareDecryptionFailed)?;

        let pk_shares = (0..new_epoch_state.verifier.len())
            .map(|id| {
                transcript.get_public_key_share(&dkg_pub_params.pvss_config.wconfig, &Player { id })
            })
            .collect::<Vec<_>>();

        // Recover existing augmented key pair or generate a new one
        let (ask, apk) = if let Some((_, key_pair)) = self
            .rand_storage
            .get_key_pair_bytes()
            .map_err(NoRandomnessReason::RandDbNotAvailable)?
            .filter(|(epoch, _)| *epoch == new_epoch)
        {
            bcs::from_bytes(&key_pair).map_err(NoRandomnessReason::KeyPairDeserializationError)?
        } else {
            let mut rng =
                StdRng::from_rng(thread_rng()).map_err(NoRandomnessReason::RngCreationError)?;
            let augmented_key_pair = WVUF::augment_key_pair(&vuf_pp, sk, pk, &mut rng);
            self.rand_storage
                .save_key_pair_bytes(
                    new_epoch,
                    bcs::to_bytes(&augmented_key_pair)
                        .map_err(NoRandomnessReason::KeyPairSerializationError)?,
                )
                .map_err(NoRandomnessReason::KeyPairPersistError)?;
            augmented_key_pair
        };

        let keys = RandKeys::new(ask, apk, pk_shares, new_epoch_state.verifier.len());

        let rand_config = RandConfig::new(
            self.author,
            new_epoch,
            new_epoch_state.verifier.clone(),
            vuf_pp,
            keys,
            dkg_pub_params.pvss_config.wconfig.clone(),
        );

        Ok(rand_config)
    }

    async fn start_new_epoch(&mut self, payload: OnChainConfigPayload<P>) {
        let validator_set: ValidatorSet = payload
            .get()
            .expect("failed to get ValidatorSet from payload");
        let epoch_state = Arc::new(EpochState {
            epoch: payload.epoch(),
            verifier: (&validator_set).into(),
        });

        self.epoch_state = Some(epoch_state.clone());

        let onchain_consensus_config: anyhow::Result<OnChainConsensusConfig> = payload.get();
        let onchain_execution_config: anyhow::Result<OnChainExecutionConfig> = payload.get();
        let onchain_randomness_config: anyhow::Result<RandomnessConfigMoveStruct> = payload.get();
        let onchain_jwk_consensus_config: anyhow::Result<OnChainJWKConsensusConfig> = payload.get();
        let dkg_state = payload.get::<DKGState>();

        if let Err(error) = &onchain_consensus_config {
            error!("Failed to read on-chain consensus config {}", error);
        }

        if let Err(error) = &onchain_execution_config {
            error!("Failed to read on-chain execution config {}", error);
        }

        if let Err(error) = &onchain_randomness_config {
            error!("Failed to read on-chain randomness config {}", error);
        }

        self.epoch_state = Some(epoch_state.clone());

        let consensus_config = onchain_consensus_config.unwrap_or_default();
        let execution_config = onchain_execution_config
            .unwrap_or_else(|_| OnChainExecutionConfig::default_if_missing());
        let onchain_randomness_config = onchain_randomness_config
            .and_then(OnChainRandomnessConfig::try_from)
            .unwrap_or_else(|_| OnChainRandomnessConfig::default_if_missing());
        let jwk_consensus_config = onchain_jwk_consensus_config
            .unwrap_or_else(|_| OnChainJWKConsensusConfig::default_if_missing());
        let rand_config = self.try_get_rand_config_for_new_epoch(
            &epoch_state,
            &onchain_randomness_config,
            dkg_state,
            &consensus_config,
        );
        info!(
            "[Randomness] start_new_epoch: epoch={}, rand_config={:?}, ",
            epoch_state.epoch, rand_config
        ); // The sk inside has `SlientDebug`.
        let rand_config = rand_config.ok();

        let (network_sender, payload_client, payload_manager) = self
            .initialize_shared_component(&epoch_state, &consensus_config)
            .await;

        let (rand_msg_tx, rand_msg_rx) = aptos_channel::new::<AccountAddress, IncomingRandGenRequest>(
            QueueStyle::FIFO,
            100,
            None,
        );

        self.rand_manager_msg_tx = Some(rand_msg_tx);

        if consensus_config.is_dag_enabled() {
            self.start_new_epoch_with_dag(
                epoch_state,
                consensus_config,
                execution_config,
                onchain_randomness_config,
                jwk_consensus_config,
                network_sender,
                payload_client,
                payload_manager,
                rand_config,
                rand_msg_rx,
            )
            .await
        } else {
            self.start_new_epoch_with_joltean(
                epoch_state,
                consensus_config,
                execution_config,
                onchain_randomness_config,
                jwk_consensus_config,
                network_sender,
                payload_client,
                payload_manager,
                rand_config,
                rand_msg_rx,
            )
            .await
        }
    }

    async fn initialize_shared_component(
        &mut self,
        epoch_state: &EpochState,
        consensus_config: &OnChainConsensusConfig,
    ) -> (NetworkSender, Arc<dyn PayloadClient>, Arc<PayloadManager>) {
        self.set_epoch_start_metrics(epoch_state);
        self.quorum_store_enabled = self.enable_quorum_store(consensus_config);
        let network_sender = self.create_network_sender(epoch_state);
        let (payload_manager, quorum_store_client, quorum_store_builder) = self
            .init_payload_provider(epoch_state, network_sender.clone(), consensus_config)
            .await;
        let effective_vtxn_config = consensus_config.effective_validator_txn_config();
        debug!("effective_vtxn_config={:?}", effective_vtxn_config);
        let mixed_payload_client = MixedPayloadClient::new(
            effective_vtxn_config,
            Arc::new(self.vtxn_pool.clone()),
            Arc::new(quorum_store_client),
        );
        self.start_quorum_store(quorum_store_builder);
        (
            network_sender,
            Arc::new(mixed_payload_client),
            payload_manager,
        )
    }

    async fn start_new_epoch_with_joltean(
        &mut self,
        epoch_state: Arc<EpochState>,
        consensus_config: OnChainConsensusConfig,
        execution_config: OnChainExecutionConfig,
        onchain_randomness_config: OnChainRandomnessConfig,
        jwk_consensus_config: OnChainJWKConsensusConfig,
        network_sender: NetworkSender,
        payload_client: Arc<dyn PayloadClient>,
        payload_manager: Arc<PayloadManager>,
        rand_config: Option<RandConfig>,
        rand_msg_rx: aptos_channel::Receiver<AccountAddress, IncomingRandGenRequest>,
    ) {
        match self.storage.start() {
            LivenessStorageData::FullRecoveryData(initial_data) => {
                self.recovery_mode = false;
                self.start_round_manager(
                    initial_data,
                    epoch_state,
                    consensus_config,
                    execution_config,
                    onchain_randomness_config,
                    jwk_consensus_config,
                    Arc::new(network_sender),
                    payload_client,
                    payload_manager,
                    rand_config,
                    rand_msg_rx,
                )
                .await
            },
            LivenessStorageData::PartialRecoveryData(ledger_data) => {
                self.recovery_mode = true;
                self.start_recovery_manager(
                    ledger_data,
                    consensus_config,
                    epoch_state,
                    Arc::new(network_sender),
                )
                .await
            },
        }
    }

    async fn start_new_epoch_with_dag(
        &mut self,
        epoch_state: Arc<EpochState>,
        onchain_consensus_config: OnChainConsensusConfig,
        on_chain_execution_config: OnChainExecutionConfig,
        onchain_randomness_config: OnChainRandomnessConfig,
        onchain_jwk_consensus_config: OnChainJWKConsensusConfig,
        network_sender: NetworkSender,
        payload_client: Arc<dyn PayloadClient>,
        payload_manager: Arc<PayloadManager>,
        rand_config: Option<RandConfig>,
        rand_msg_rx: aptos_channel::Receiver<AccountAddress, IncomingRandGenRequest>,
    ) {
        let epoch = epoch_state.epoch;
        let consensus_key = new_consensus_key_from_storage(&self.config.safety_rules.backend)
            .expect("unable to get private key");
        let signer = Arc::new(ValidatorSigner::new(self.author, consensus_key));
        let commit_signer = Arc::new(DagCommitSigner::new(signer.clone()));

        assert!(
            onchain_consensus_config.decoupled_execution(),
            "decoupled execution must be enabled"
        );

        self.execution_client
            .start_epoch(
                epoch_state.clone(),
                commit_signer,
                payload_manager.clone(),
                &onchain_consensus_config,
                &on_chain_execution_config,
                &onchain_randomness_config,
                rand_config,
                rand_msg_rx,
            )
            .await;

        let onchain_dag_consensus_config = onchain_consensus_config.unwrap_dag_config_v1();
        let epoch_to_validators = self.extract_epoch_proposers(
            &epoch_state,
            onchain_dag_consensus_config.dag_ordering_causal_history_window as u32,
            epoch_state.verifier.get_ordered_account_addresses(),
            onchain_dag_consensus_config.dag_ordering_causal_history_window as u64,
        );
        let dag_storage = Arc::new(StorageAdapter::new(
            epoch,
            epoch_to_validators,
            self.storage.consensus_db(),
            self.storage.aptos_db(),
        ));

        let network_sender_arc = Arc::new(network_sender);

        let bootstrapper = DagBootstrapper::new(
            self.author,
            self.dag_config.clone(),
            onchain_dag_consensus_config.clone(),
            signer,
            epoch_state.clone(),
            dag_storage,
            network_sender_arc.clone(),
            network_sender_arc.clone(),
            network_sender_arc,
            self.aptos_time_service.clone(),
            payload_manager,
            payload_client,
            self.execution_client.get_execution_channel().unwrap(),
            self.execution_client.clone(),
            onchain_consensus_config.quorum_store_enabled(),
            onchain_consensus_config.effective_validator_txn_config(),
            onchain_randomness_config,
            onchain_jwk_consensus_config,
            self.bounded_executor.clone(),
<<<<<<< HEAD
=======
            features.clone(),
            self.config
                .quorum_store
                .allow_batches_without_pos_in_proposal,
>>>>>>> 8891c10a
        );

        let (dag_rpc_tx, dag_rpc_rx) = aptos_channel::new(QueueStyle::FIFO, 10, None);
        self.dag_rpc_tx = Some(dag_rpc_tx);
        let (dag_shutdown_tx, dag_shutdown_rx) = oneshot::channel();
        self.dag_shutdown_tx = Some(dag_shutdown_tx);

        tokio::spawn(bootstrapper.start(dag_rpc_rx, dag_shutdown_rx));
    }

    fn enable_quorum_store(&mut self, onchain_config: &OnChainConsensusConfig) -> bool {
        fail_point!("consensus::start_new_epoch::disable_qs", |_| false);
        onchain_config.quorum_store_enabled()
    }

    async fn process_message(
        &mut self,
        peer_id: AccountAddress,
        consensus_msg: ConsensusMsg,
    ) -> anyhow::Result<()> {
        fail_point!("consensus::process::any", |_| {
            Err(anyhow::anyhow!("Injected error in process_message"))
        });

        if let ConsensusMsg::ProposalMsg(proposal) = &consensus_msg {
            observe_block(
                proposal.proposal().timestamp_usecs(),
                BlockStage::EPOCH_MANAGER_RECEIVED,
            );
        }
        // we can't verify signatures from a different epoch
        let maybe_unverified_event = self.check_epoch(peer_id, consensus_msg).await?;

        if let Some(unverified_event) = maybe_unverified_event {
            // filter out quorum store messages if quorum store has not been enabled
            match self.filter_quorum_store_events(peer_id, &unverified_event) {
                Ok(true) => {},
                Ok(false) => return Ok(()), // This occurs when the quorum store is not enabled, but the recovery mode is enabled. We filter out the messages, but don't raise any error.
                Err(err) => return Err(err),
            }
            // same epoch -> run well-formedness + signature check
            let epoch_state = self.epoch_state.clone().unwrap();
            let quorum_store_enabled = self.quorum_store_enabled;
            let quorum_store_msg_tx = self.quorum_store_msg_tx.clone();
            let buffered_proposal_tx = self.buffered_proposal_tx.clone();
            let round_manager_tx = self.round_manager_tx.clone();
            let my_peer_id = self.author;
            let max_num_batches = self.config.quorum_store.receiver_max_num_batches;
            let max_batch_expiry_gap_usecs =
                self.config.quorum_store.batch_expiry_gap_when_init_usecs;
            let payload_manager = self.payload_manager.clone();
            self.bounded_executor
                .spawn(async move {
                    match monitor!(
                        "verify_message",
                        unverified_event.clone().verify(
                            peer_id,
                            &epoch_state.verifier,
                            quorum_store_enabled,
                            peer_id == my_peer_id,
                            max_num_batches,
                            max_batch_expiry_gap_usecs,
                        )
                    ) {
                        Ok(verified_event) => {
                            Self::forward_event(
                                quorum_store_msg_tx,
                                round_manager_tx,
                                buffered_proposal_tx,
                                peer_id,
                                verified_event,
                                payload_manager,
                            );
                        },
                        Err(e) => {
                            error!(
                                SecurityEvent::ConsensusInvalidMessage,
                                remote_peer = peer_id,
                                error = ?e,
                                unverified_event = unverified_event
                            );
                        },
                    }
                })
                .await;
        }
        Ok(())
    }

    async fn check_epoch(
        &mut self,
        peer_id: AccountAddress,
        msg: ConsensusMsg,
    ) -> anyhow::Result<Option<UnverifiedEvent>> {
        match msg {
            ConsensusMsg::ProposalMsg(_)
            | ConsensusMsg::SyncInfo(_)
            | ConsensusMsg::VoteMsg(_)
            | ConsensusMsg::CommitVoteMsg(_)
            | ConsensusMsg::CommitDecisionMsg(_)
            | ConsensusMsg::BatchMsg(_)
            | ConsensusMsg::BatchRequestMsg(_)
            | ConsensusMsg::SignedBatchInfo(_)
            | ConsensusMsg::ProofOfStoreMsg(_) => {
                let event: UnverifiedEvent = msg.into();
                if event.epoch()? == self.epoch() {
                    return Ok(Some(event));
                } else {
                    monitor!(
                        "process_different_epoch_consensus_msg",
                        self.process_different_epoch(event.epoch()?, peer_id)
                    )?;
                }
            },
            ConsensusMsg::EpochChangeProof(proof) => {
                let msg_epoch = proof.epoch()?;
                debug!(
                    LogSchema::new(LogEvent::ReceiveEpochChangeProof)
                        .remote_peer(peer_id)
                        .epoch(self.epoch()),
                    "Proof from epoch {}", msg_epoch,
                );
                if msg_epoch == self.epoch() {
                    monitor!("process_epoch_proof", self.initiate_new_epoch(*proof).await)?;
                } else {
                    info!(
                        remote_peer = peer_id,
                        "[EpochManager] Unexpected epoch proof from epoch {}, local epoch {}",
                        msg_epoch,
                        self.epoch()
                    );
                    counters::EPOCH_MANAGER_ISSUES_DETAILS
                        .with_label_values(&["epoch_proof_wrong_epoch"])
                        .inc();
                }
            },
            ConsensusMsg::EpochRetrievalRequest(request) => {
                ensure!(
                    request.end_epoch <= self.epoch(),
                    "[EpochManager] Received EpochRetrievalRequest beyond what we have locally"
                );
                monitor!(
                    "process_epoch_retrieval",
                    self.process_epoch_retrieval(*request, peer_id)
                )?;
            },
            _ => {
                bail!("[EpochManager] Unexpected messages: {:?}", msg);
            },
        }
        Ok(None)
    }

    fn filter_quorum_store_events(
        &mut self,
        peer_id: AccountAddress,
        event: &UnverifiedEvent,
    ) -> anyhow::Result<bool> {
        match event {
            UnverifiedEvent::BatchMsg(_)
            | UnverifiedEvent::SignedBatchInfo(_)
            | UnverifiedEvent::ProofOfStoreMsg(_) => {
                if self.quorum_store_enabled {
                    Ok(true) // This states that we shouldn't filter out the event
                } else if self.recovery_mode {
                    Ok(false) // This states that we should filter out the event, but without an error
                } else {
                    Err(anyhow::anyhow!(
                        "Quorum store is not enabled locally, but received msg from sender: {}",
                        peer_id,
                    ))
                }
            },
            _ => Ok(true), // This states that we shouldn't filter out the event
        }
    }

    fn forward_event_to<K: Eq + Hash + Clone, V>(
        mut maybe_tx: Option<aptos_channel::Sender<K, V>>,
        key: K,
        value: V,
    ) -> anyhow::Result<()> {
        if let Some(tx) = &mut maybe_tx {
            tx.push(key, value)
        } else {
            bail!("channel not initialized");
        }
    }

    fn forward_event(
        quorum_store_msg_tx: Option<aptos_channel::Sender<AccountAddress, VerifiedEvent>>,
        round_manager_tx: Option<
            aptos_channel::Sender<(Author, Discriminant<VerifiedEvent>), (Author, VerifiedEvent)>,
        >,
        buffered_proposal_tx: Option<aptos_channel::Sender<Author, VerifiedEvent>>,
        peer_id: AccountAddress,
        event: VerifiedEvent,
        payload_manager: Arc<PayloadManager>,
    ) {
        if let VerifiedEvent::ProposalMsg(proposal) = &event {
            observe_block(
                proposal.proposal().timestamp_usecs(),
                BlockStage::EPOCH_MANAGER_VERIFIED,
            );
        }
        if let Err(e) = match event {
            quorum_store_event @ (VerifiedEvent::SignedBatchInfo(_)
            | VerifiedEvent::ProofOfStoreMsg(_)
            | VerifiedEvent::BatchMsg(_)) => {
                Self::forward_event_to(quorum_store_msg_tx, peer_id, quorum_store_event)
                    .context("quorum store sender")
            },
            proposal_event @ VerifiedEvent::ProposalMsg(_) => {
                if let VerifiedEvent::ProposalMsg(p) = &proposal_event {
                    if let Some(payload) = p.proposal().payload() {
                        payload_manager
                            .prefetch_payload_data(payload, p.proposal().timestamp_usecs());
                    }
                }
                Self::forward_event_to(buffered_proposal_tx, peer_id, proposal_event)
                    .context("proposal precheck sender")
            },
            round_manager_event => Self::forward_event_to(
                round_manager_tx,
                (peer_id, discriminant(&round_manager_event)),
                (peer_id, round_manager_event),
            )
            .context("round manager sender"),
        } {
            warn!("Failed to forward event: {}", e);
        }
    }

    fn process_rpc_request(
        &mut self,
        peer_id: Author,
        request: IncomingRpcRequest,
    ) -> anyhow::Result<()> {
        fail_point!("consensus::process::any", |_| {
            Err(anyhow::anyhow!("Injected error in process_rpc_request"))
        });

        match request.epoch() {
            Some(epoch) if epoch != self.epoch() => {
                monitor!(
                    "process_different_epoch_rpc_request",
                    self.process_different_epoch(epoch, peer_id)
                )?;
                return Ok(());
            },
            None => {
                ensure!(matches!(request, IncomingRpcRequest::BlockRetrieval(_)));
            },
            _ => {},
        }

        match request {
            IncomingRpcRequest::BlockRetrieval(request) => {
                if let Some(tx) = &self.block_retrieval_tx {
                    tx.push(peer_id, request)
                } else {
                    error!("Round manager not started");
                    Ok(())
                }
            },
            IncomingRpcRequest::BatchRetrieval(request) => {
                if let Some(tx) = &self.batch_retrieval_tx {
                    tx.push(peer_id, request)
                } else {
                    Err(anyhow::anyhow!("Quorum store not started"))
                }
            },
            IncomingRpcRequest::DAGRequest(request) => {
                if let Some(tx) = &self.dag_rpc_tx {
                    tx.push(peer_id, request)
                } else {
                    Err(anyhow::anyhow!("DAG not bootstrapped"))
                }
            },
            IncomingRpcRequest::CommitRequest(request) => {
                self.execution_client.send_commit_msg(peer_id, request)
            },
            IncomingRpcRequest::RandGenRequest(request) => {
                if let Some(tx) = &self.rand_manager_msg_tx {
                    tx.push(peer_id, request)
                } else {
                    bail!("Rand manager not started");
                }
            },
        }
    }

    fn process_local_timeout(&mut self, round: u64) {
        let Some(sender) = self.round_manager_tx.as_mut() else {
            warn!(
                "Received local timeout for round {} without Round Manager",
                round
            );
            return;
        };

        let peer_id = self.author;
        let event = VerifiedEvent::LocalTimeout(round);
        if let Err(e) = sender.push((peer_id, discriminant(&event)), (peer_id, event)) {
            error!("Failed to send event to round manager {:?}", e);
        }
    }

    async fn await_reconfig_notification(&mut self) {
        let reconfig_notification = self
            .reconfig_events
            .next()
            .await
            .expect("Reconfig sender dropped, unable to start new epoch");
        self.start_new_epoch(reconfig_notification.on_chain_configs)
            .await;
    }

    pub async fn start(
        mut self,
        mut round_timeout_sender_rx: aptos_channels::Receiver<Round>,
        mut network_receivers: NetworkReceivers,
    ) {
        // initial start of the processor
        self.await_reconfig_notification().await;
        loop {
            tokio::select! {
                (peer, msg) = network_receivers.consensus_messages.select_next_some() => {
                    monitor!("epoch_manager_process_consensus_messages",
                    if let Err(e) = self.process_message(peer, msg).await {
                        error!(epoch = self.epoch(), error = ?e, kind = error_kind(&e));
                    });
                },
                (peer, msg) = network_receivers.quorum_store_messages.select_next_some() => {
                    monitor!("epoch_manager_process_quorum_store_messages",
                    if let Err(e) = self.process_message(peer, msg).await {
                        error!(epoch = self.epoch(), error = ?e, kind = error_kind(&e));
                    });
                },
                (peer, request) = network_receivers.rpc_rx.select_next_some() => {
                    monitor!("epoch_manager_process_rpc",
                    if let Err(e) = self.process_rpc_request(peer, request) {
                        error!(epoch = self.epoch(), error = ?e, kind = error_kind(&e));
                    });
                },
                round = round_timeout_sender_rx.select_next_some() => {
                    monitor!("epoch_manager_process_round_timeout",
                    self.process_local_timeout(round));
                },
            }
            // Continually capture the time of consensus process to ensure that clock skew between
            // validators is reasonable and to find any unusual (possibly byzantine) clock behavior.
            counters::OP_COUNTERS
                .gauge("time_since_epoch_ms")
                .set(duration_since_epoch().as_millis() as i64);
        }
    }
}

fn new_consensus_key_from_storage(backend: &SecureBackend) -> anyhow::Result<bls12381::PrivateKey> {
    let storage: Storage = backend.into();
    storage
        .available()
        .map_err(|e| anyhow!("Storage is not available: {e}"))?;
    storage
        .get(CONSENSUS_KEY)
        .map(|v| v.value)
        .map_err(|e| anyhow!("storage get and map err: {e}"))
}

fn load_dkg_decrypt_key_from_identity_blob(
    config: &SafetyRulesConfig,
) -> anyhow::Result<<DefaultDKG as DKGTrait>::NewValidatorDecryptKey> {
    let identity_blob = config.initial_safety_rules_config.identity_blob()?;
    identity_blob.try_into_dkg_new_validator_decrypt_key()
}

fn load_dkg_decrypt_key_from_secure_storage(
    config: &SafetyRulesConfig,
) -> anyhow::Result<<DefaultDKG as DKGTrait>::NewValidatorDecryptKey> {
    let consensus_key = new_consensus_key_from_storage(&config.backend)?;
    maybe_dk_from_bls_sk(&consensus_key)
}

fn load_dkg_decrypt_key(
    config: &SafetyRulesConfig,
) -> Option<<DefaultDKG as DKGTrait>::NewValidatorDecryptKey> {
    match load_dkg_decrypt_key_from_secure_storage(config) {
        Ok(dk) => {
            return Some(dk);
        },
        Err(e) => {
            warn!("{e}");
        },
    }

    match load_dkg_decrypt_key_from_identity_blob(config) {
        Ok(dk) => {
            return Some(dk);
        },
        Err(e) => {
            warn!("{e}");
        },
    }

    None
}

#[derive(Debug)]
enum NoRandomnessReason {
    VTxnDisabled,
    FeatureDisabled,
    DKGStateResourceMissing(anyhow::Error),
    DKGCompletedSessionResourceMissing,
    CompletedSessionTooOld,
    NotInValidatorSet,
    DKGDecryptKeyUnavailable,
    TranscriptDeserializationError(bcs::Error),
    SecretShareDecryptionFailed(anyhow::Error),
    RngCreationError(rand::Error),
    RandDbNotAvailable(anyhow::Error),
    KeyPairDeserializationError(bcs::Error),
    KeyPairSerializationError(bcs::Error),
    KeyPairPersistError(anyhow::Error),
}<|MERGE_RESOLUTION|>--- conflicted
+++ resolved
@@ -1213,13 +1213,9 @@
             onchain_randomness_config,
             onchain_jwk_consensus_config,
             self.bounded_executor.clone(),
-<<<<<<< HEAD
-=======
-            features.clone(),
             self.config
                 .quorum_store
                 .allow_batches_without_pos_in_proposal,
->>>>>>> 8891c10a
         );
 
         let (dag_rpc_tx, dag_rpc_rx) = aptos_channel::new(QueueStyle::FIFO, 10, None);
