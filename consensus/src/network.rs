// Copyright © Aptos Foundation
// Parts of the project are originally copyright © Meta Platforms, Inc.
// SPDX-License-Identifier: Apache-2.0

use crate::{
    block_storage::tracing::{observe_block, BlockStage},
    counters,
    logging::LogEvent,
    monitor,
    network_interface::{ConsensusMsg, ConsensusNetworkClient},
    quorum_store::types::{Batch, BatchMsg, BatchRequest},
};
use anyhow::{anyhow, ensure};
use aptos_channels::{self, aptos_channel, message_queues::QueueStyle};
use aptos_config::network_id::NetworkId;
use aptos_consensus_types::{
    block_retrieval::{BlockRetrievalRequest, BlockRetrievalResponse, MAX_BLOCKS_PER_REQUEST},
    common::Author,
<<<<<<< HEAD
    experimental::{commit_decision::CommitDecision, commit_vote::CommitVote, rand_share::RandShares, rand_decision::RandDecisions},
    proof_of_store::{ProofOfStore, SignedDigest},
=======
    experimental::{commit_decision::CommitDecision, commit_vote::CommitVote},
    proof_of_store::{ProofOfStore, SignedBatchInfo},
>>>>>>> 5c8a4512
    proposal_msg::ProposalMsg,
    sync_info::SyncInfo,
    vote_msg::VoteMsg,
};
use aptos_logger::prelude::*;
use aptos_network::{
    application::interface::{NetworkClient, NetworkServiceEvents},
    protocols::{network::Event, rpc::error::RpcError},
    ProtocolId,
};
use aptos_types::{
    account_address::AccountAddress, epoch_change::EpochChangeProof,
    ledger_info::LedgerInfoWithSignatures, validator_verifier::ValidatorVerifier,
};
use bytes::Bytes;
use fail::fail_point;
use futures::{
    channel::oneshot,
    stream::{select, select_all},
    SinkExt, Stream, StreamExt,
};
use std::{
    mem::{discriminant, Discriminant},
    time::Duration,
};

/// The block retrieval request is used internally for implementing RPC: the callback is executed
/// for carrying the response
#[derive(Debug)]
pub struct IncomingBlockRetrievalRequest {
    pub req: BlockRetrievalRequest,
    pub protocol: ProtocolId,
    pub response_sender: oneshot::Sender<Result<Bytes, RpcError>>,
}

#[derive(Debug)]
pub struct IncomingBatchRetrievalRequest {
    pub req: BatchRequest,
    pub protocol: ProtocolId,
    pub response_sender: oneshot::Sender<Result<Bytes, RpcError>>,
}

#[derive(Debug)]
pub enum IncomingRpcRequest {
    BlockRetrieval(IncomingBlockRetrievalRequest),
    BatchRetrieval(IncomingBatchRetrievalRequest),
}

/// Just a convenience struct to keep all the network proxy receiving queues in one place.
/// Will be returned by the NetworkTask upon startup.
pub struct NetworkReceivers {
    /// Provide a FIFO buffer for each (Author, MessageType) key
    pub consensus_messages: aptos_channel::Receiver<
        (AccountAddress, Discriminant<ConsensusMsg>),
        (AccountAddress, ConsensusMsg),
    >,
    pub buffer_manager_messages: aptos_channel::Receiver<
        (AccountAddress, Discriminant<ConsensusMsg>),
        (AccountAddress, ConsensusMsg),
    >,
    pub quorum_store_messages: aptos_channel::Receiver<
        (AccountAddress, Discriminant<ConsensusMsg>),
        (AccountAddress, ConsensusMsg),
    >,
    pub rpc_rx: aptos_channel::Receiver<AccountAddress, (AccountAddress, IncomingRpcRequest)>,
}

#[async_trait::async_trait]
pub trait QuorumStoreSender: Send + Clone {
    async fn send_batch_request(&self, request: BatchRequest, recipients: Vec<Author>);

    async fn request_batch(
        &self,
        request: BatchRequest,
        recipient: Author,
        timeout: Duration,
    ) -> anyhow::Result<Batch>;

    async fn send_batch(&self, batch: Batch, recipients: Vec<Author>);

    async fn send_signed_batch_info(
        &self,
        signed_batch_info: SignedBatchInfo,
        recipients: Vec<Author>,
    );

    async fn broadcast_batch_msg(&mut self, batch: Batch);

    async fn broadcast_proof_of_store(&mut self, proof_of_store: ProofOfStore);
}

/// Implements the actual networking support for all consensus messaging.
#[derive(Clone)]
pub struct NetworkSender {
    author: Author,
    consensus_network_client: ConsensusNetworkClient<NetworkClient<ConsensusMsg>>,
    // Self sender and self receivers provide a shortcut for sending the messages to itself.
    // (self sending is not supported by the networking API).
    // Note that we do not support self rpc requests as it might cause infinite recursive calls.
    self_sender: aptos_channels::Sender<Event<ConsensusMsg>>,
    validators: ValidatorVerifier,
}

impl NetworkSender {
    pub fn new(
        author: Author,
        consensus_network_client: ConsensusNetworkClient<NetworkClient<ConsensusMsg>>,
        self_sender: aptos_channels::Sender<Event<ConsensusMsg>>,
        validators: ValidatorVerifier,
    ) -> Self {
        NetworkSender {
            author,
            consensus_network_client,
            self_sender,
            validators,
        }
    }

    /// Tries to retrieve num of blocks backwards starting from id from the given peer: the function
    /// returns a future that is fulfilled with BlockRetrievalResponse.
    pub async fn request_block(
        &mut self,
        retrieval_request: BlockRetrievalRequest,
        from: Author,
        timeout: Duration,
    ) -> anyhow::Result<BlockRetrievalResponse> {
        fail_point!("consensus::send::any", |_| {
            Err(anyhow::anyhow!("Injected error in request_block"))
        });
        fail_point!("consensus::send::block_retrieval", |_| {
            Err(anyhow::anyhow!("Injected error in request_block"))
        });

        ensure!(from != self.author, "Retrieve block from self");
        let msg = ConsensusMsg::BlockRetrievalRequest(Box::new(retrieval_request.clone()));
        counters::CONSENSUS_SENT_MSGS
            .with_label_values(&[msg.name()])
            .inc();
        let response_msg = monitor!(
            "block_retrieval",
            self.consensus_network_client
                .send_rpc(from, msg, timeout)
                .await
        )?;
        let response = match response_msg {
            ConsensusMsg::BlockRetrievalResponse(resp) => *resp,
            _ => return Err(anyhow!("Invalid response to request")),
        };
        response
            .verify(retrieval_request, &self.validators)
            .map_err(|e| {
                error!(
                    SecurityEvent::InvalidRetrievedBlock,
                    request_block_response = response,
                    error = ?e,
                );
                e
            })?;

        Ok(response)
    }

    /// Tries to send the given msg to all the participants.
    ///
    /// The future is fulfilled as soon as the message is put into the mpsc channel to network
    /// internal (to provide back pressure), it does not indicate the message is delivered or sent
    /// out.
    async fn broadcast(&mut self, msg: ConsensusMsg) {
        fail_point!("consensus::send::any", |_| ());
        // Directly send the message to ourself without going through network.
        let self_msg = Event::Message(self.author, msg.clone());
        if let Err(err) = self.self_sender.send(self_msg).await {
            error!("Error broadcasting to self: {:?}", err);
        }

        // Get the list of validators excluding our own account address. Note the
        // ordering is not important in this case.
        let self_author = self.author;
        let other_validators: Vec<_> = self
            .validators
            .get_ordered_account_addresses_iter()
            .filter(|author| author != &self_author)
            .collect();

        counters::CONSENSUS_SENT_MSGS
            .with_label_values(&[msg.name()])
            .inc_by(other_validators.len() as u64);
        // Broadcast message over direct-send to all other validators.
        if let Err(err) = self
            .consensus_network_client
            .send_to_many(other_validators.into_iter(), msg)
        {
            warn!(error = ?err, "Error broadcasting message");
        }
    }

    /// Tries to send msg to given recipients.
    async fn send(&self, msg: ConsensusMsg, recipients: Vec<Author>) {
        fail_point!("consensus::send::any", |_| ());
        let network_sender = self.consensus_network_client.clone();
        let mut self_sender = self.self_sender.clone();
        for peer in recipients {
            if self.author == peer {
                let self_msg = Event::Message(self.author, msg.clone());
                if let Err(err) = self_sender.send(self_msg).await {
                    error!(error = ?err, "Error delivering a self msg");
                }
                continue;
            }
            counters::CONSENSUS_SENT_MSGS
                .with_label_values(&[msg.name()])
                .inc();
            if let Err(e) = network_sender.send_to(peer, msg.clone()) {
                warn!(
                    remote_peer = peer,
                    error = ?e, "Failed to send a msg to peer",
                );
            }
        }
    }

    pub async fn broadcast_proposal(&mut self, proposal_msg: ProposalMsg) {
        fail_point!("consensus::send::broadcast_proposal", |_| ());
        let msg = ConsensusMsg::ProposalMsg(Box::new(proposal_msg));
        self.broadcast(msg).await
    }

    pub async fn broadcast_sync_info(&mut self, sync_info_msg: SyncInfo) {
        fail_point!("consensus::send::broadcast_sync_info", |_| ());
        let msg = ConsensusMsg::SyncInfo(Box::new(sync_info_msg));
        self.broadcast(msg).await
    }

    pub async fn broadcast_timeout_vote(&mut self, timeout_vote_msg: VoteMsg) {
        fail_point!("consensus::send::broadcast_timeout_vote", |_| ());
        let msg = ConsensusMsg::VoteMsg(Box::new(timeout_vote_msg));
        self.broadcast(msg).await
    }

    pub async fn broadcast_epoch_change(&mut self, epoch_change_proof: EpochChangeProof) {
        fail_point!("consensus::send::broadcast_epoch_change", |_| ());
        let msg = ConsensusMsg::EpochChangeProof(Box::new(epoch_change_proof));
        self.broadcast(msg).await
    }

    pub async fn broadcast_commit_vote(&mut self, commit_vote: CommitVote) {
        fail_point!("consensus::send::broadcast_commit_vote", |_| ());
        let msg = ConsensusMsg::CommitVoteMsg(Box::new(commit_vote));
        self.broadcast(msg).await
    }

    pub async fn send_commit_vote(&mut self, commit_vote: CommitVote, recipient: Author) {
        fail_point!("consensus::send::commit_vote", |_| ());
        let msg = ConsensusMsg::CommitVoteMsg(Box::new(commit_vote));
        self.send(msg, vec![recipient]).await
    }

    /// Sends the vote to the chosen recipients (typically that would be the recipients that
    /// we believe could serve as proposers in the next round). The recipients on the receiving
    /// end are going to be notified about a new vote in the vote queue.
    ///
    /// The future is fulfilled as soon as the message put into the mpsc channel to network
    /// internal(to provide back pressure), it does not indicate the message is delivered or sent
    /// out. It does not give indication about when the message is delivered to the recipients,
    /// as well as there is no indication about the network failures.
    pub async fn send_vote(&self, vote_msg: VoteMsg, recipients: Vec<Author>) {
        fail_point!("consensus::send::vote", |_| ());
        let msg = ConsensusMsg::VoteMsg(Box::new(vote_msg));
        self.send(msg, recipients).await
    }

    #[cfg(feature = "failpoints")]
    pub async fn send_proposal(&self, proposal_msg: ProposalMsg, recipients: Vec<Author>) {
        fail_point!("consensus::send::proposal", |_| ());
        let msg = ConsensusMsg::ProposalMsg(Box::new(proposal_msg));
        self.send(msg, recipients).await
    }

    pub async fn send_epoch_change(&mut self, proof: EpochChangeProof) {
        fail_point!("consensus::send::epoch_change", |_| ());
        let msg = ConsensusMsg::EpochChangeProof(Box::new(proof));
        self.send(msg, vec![self.author]).await
    }

    /// Sends the ledger info to self buffer manager
    pub async fn send_commit_proof(&self, ledger_info: LedgerInfoWithSignatures) {
        fail_point!("consensus::send::commit_proof", |_| ());

        // this requires re-verification of the ledger info we can probably optimize it later
        let msg = ConsensusMsg::CommitDecisionMsg(Box::new(CommitDecision::new(ledger_info)));
        self.send(msg, vec![self.author]).await
    }

    pub fn author(&self) -> Author {
        self.author
    }

    pub async fn broadcast_commit_proof(&mut self, ledger_info: LedgerInfoWithSignatures) {
        fail_point!("consensus::send::broadcast_commit_proof", |_| ());
        let msg = ConsensusMsg::CommitDecisionMsg(Box::new(CommitDecision::new(ledger_info)));
        self.broadcast(msg).await
    }

    pub async fn send_rand_shares(&mut self, rand_shares: RandShares, recipient: Author) {
        fail_point!("consensus::send::rand_share", |_| ());
        let msg = ConsensusMsg::RandShareMsg(Box::new(rand_shares));
        self.send(msg, vec![recipient]).await
    }

    pub async fn broadcast_rand_shares(&mut self, rand_shares: RandShares) {
        fail_point!("consensus::send::broadcast_rand_share", |_| ());
        let msg = ConsensusMsg::RandShareMsg(Box::new(rand_shares));
        self.broadcast(msg).await
    }

    // /// Sends the randomness to self buffer manager
    // pub async fn send_rand_decisions(&self, rand_decisions: RandDecisions) {
    //     fail_point!("consensus::send::rand_decision", |_| ());
    //     // this requires re-verification of the ledger info we can probably optimize it later
    //     let msg = ConsensusMsg::RandDecisionMsg(Box::new(rand_decisions));
    //     self.send(msg, vec![self.author]).await
    // }

    pub async fn broadcast_rand_decisions(&mut self, rand_decisions: RandDecisions) {
        fail_point!("consensus::send::broadcast_rand_decision", |_| ());
        let msg = ConsensusMsg::RandDecisionMsg(Box::new(rand_decisions));
        self.broadcast(msg).await
    }
}

#[async_trait::async_trait]
impl QuorumStoreSender for NetworkSender {
    async fn send_batch_request(&self, request: BatchRequest, recipients: Vec<Author>) {
        fail_point!("consensus::send::batch_request", |_| ());
        let msg = ConsensusMsg::BatchRequestMsg(Box::new(request));
        self.send(msg, recipients).await
    }

    async fn request_batch(
        &self,
        request: BatchRequest,
        recipient: Author,
        timeout: Duration,
    ) -> anyhow::Result<Batch> {
        let msg = ConsensusMsg::BatchRequestMsg(Box::new(request));
        let response = self
            .consensus_network_client
            .send_rpc(recipient, msg, timeout)
            .await?;
        match response {
            ConsensusMsg::BatchResponse(batch) => {
                batch.verify()?;
                Ok(*batch)
            },
            _ => Err(anyhow!("Invalid batch response")),
        }
    }

    async fn send_batch(&self, batch: Batch, recipients: Vec<Author>) {
        fail_point!("consensus::send::batch", |_| ());
        let msg = ConsensusMsg::BatchResponse(Box::new(batch));
        self.send(msg, recipients).await
    }

    async fn send_signed_batch_info(
        &self,
        signed_batch_info: SignedBatchInfo,
        recipients: Vec<Author>,
    ) {
        fail_point!("consensus::send::signed_batch_info", |_| ());
        let msg = ConsensusMsg::SignedBatchInfo(Box::new(signed_batch_info));
        self.send(msg, recipients).await
    }

    async fn broadcast_batch_msg(&mut self, batch: Batch) {
        fail_point!("consensus::send::broadcast_batch", |_| ());
        let msg = ConsensusMsg::BatchMsg(Box::new(BatchMsg::new(batch)));
        self.broadcast(msg).await
    }

    async fn broadcast_proof_of_store(&mut self, proof_of_store: ProofOfStore) {
        fail_point!("consensus::send::proof_of_store", |_| ());
        let msg = ConsensusMsg::ProofOfStoreMsg(Box::new(proof_of_store));
        self.broadcast(msg).await
    }
}

pub struct NetworkTask {
    consensus_messages_tx: aptos_channel::Sender<
        (AccountAddress, Discriminant<ConsensusMsg>),
        (AccountAddress, ConsensusMsg),
    >,
    buffer_manager_messages_tx: aptos_channel::Sender<
        (AccountAddress, Discriminant<ConsensusMsg>),
        (AccountAddress, ConsensusMsg),
    >,
    quorum_store_messages_tx: aptos_channel::Sender<
        (AccountAddress, Discriminant<ConsensusMsg>),
        (AccountAddress, ConsensusMsg),
    >,
    rpc_tx: aptos_channel::Sender<AccountAddress, (AccountAddress, IncomingRpcRequest)>,
    all_events: Box<dyn Stream<Item = Event<ConsensusMsg>> + Send + Unpin>,
}

impl NetworkTask {
    /// Establishes the initial connections with the peers and returns the receivers.
    pub fn new(
        network_service_events: NetworkServiceEvents<ConsensusMsg>,
        self_receiver: aptos_channels::Receiver<Event<ConsensusMsg>>,
    ) -> (NetworkTask, NetworkReceivers) {
<<<<<<< HEAD
        let (consensus_messages_tx, consensus_messages) =
            aptos_channel::new(QueueStyle::LIFO, 1, Some(&counters::CONSENSUS_CHANNEL_MSGS));
        let (buffer_manager_messages_tx, buffer_manager_messages) = aptos_channel::new(
            QueueStyle::FIFO,
            50,
            Some(&counters::BUFFER_MANAGER_CHANNEL_MSGS),
=======
        let (consensus_messages_tx, consensus_messages) = aptos_channel::new(
            QueueStyle::FIFO,
            10,
            Some(&counters::CONSENSUS_CHANNEL_MSGS),
>>>>>>> 5c8a4512
        );
        let (quorum_store_messages_tx, quorum_store_messages) = aptos_channel::new(
            QueueStyle::FIFO,
            // TODO: tune this value based on quorum store messages with backpressure
            50,
            Some(&counters::QUORUM_STORE_CHANNEL_MSGS),
        );
        let (rpc_tx, rpc_rx) =
            aptos_channel::new(QueueStyle::FIFO, 10, Some(&counters::RPC_CHANNEL_MSGS));

        // Verify the network events have been constructed correctly
        let network_and_events = network_service_events.into_network_and_events();
        if (network_and_events.values().len() != 1)
            || !network_and_events.contains_key(&NetworkId::Validator)
        {
            panic!("The network has not been setup correctly for consensus!");
        }

        // Collect all the network events into a single stream
        let network_events: Vec<_> = network_and_events.into_values().collect();
        let network_events = select_all(network_events).fuse();
        let all_events = Box::new(select(network_events, self_receiver));

        (
            NetworkTask {
                consensus_messages_tx,
                buffer_manager_messages_tx,
                quorum_store_messages_tx,
                rpc_tx,
                all_events,
            },
            NetworkReceivers {
                consensus_messages,
                buffer_manager_messages,
                quorum_store_messages,
                rpc_rx,
            },
        )
    }

    fn push_msg(
        peer_id: AccountAddress,
        msg: ConsensusMsg,
        tx: &aptos_channel::Sender<
            (AccountAddress, Discriminant<ConsensusMsg>),
            (AccountAddress, ConsensusMsg),
        >,
    ) {
        if let Err(e) = tx.push((peer_id, discriminant(&msg)), (peer_id, msg)) {
            warn!(
                remote_peer = peer_id,
                error = ?e, "Error pushing consensus msg",
            );
        }
    }

    pub async fn start(mut self) {
        while let Some(message) = self.all_events.next().await {
            monitor!("network_main_loop", match message {
                Event::Message(peer_id, msg) => {
                    counters::CONSENSUS_RECEIVED_MSGS
                        .with_label_values(&[msg.name()])
                        .inc();
                    match msg {
                        ConsensusMsg::BatchRequestMsg(_) | ConsensusMsg::BatchResponse(_) => {
                            warn!("unexpected rpc msg");
                        },
                        quorum_store_msg @ (ConsensusMsg::SignedBatchInfo(_)
                        | ConsensusMsg::BatchMsg(_)
                        | ConsensusMsg::ProofOfStoreMsg(_)) => {
                            Self::push_msg(
                                peer_id,
                                quorum_store_msg,
                                &self.quorum_store_messages_tx,
                            );
                        },
                        buffer_manager_msg @ (ConsensusMsg::CommitVoteMsg(_)
                        | ConsensusMsg::CommitDecisionMsg(_)
                        | ConsensusMsg::RandShareMsg(_)
                        | ConsensusMsg::RandDecisionMsg(_)) => {
                            Self::push_msg(
                                peer_id,
                                buffer_manager_msg,
                                &self.buffer_manager_messages_tx,
                            );
                        },
                        consensus_msg => {
                            if let ConsensusMsg::ProposalMsg(proposal) = &consensus_msg {
                                observe_block(
                                    proposal.proposal().timestamp_usecs(),
                                    BlockStage::NETWORK_RECEIVED,
                                );
                            }
                            Self::push_msg(peer_id, consensus_msg, &self.consensus_messages_tx);
                        },
                    }
                },
                Event::RpcRequest(peer_id, msg, protocol, callback) => match msg {
                    ConsensusMsg::BlockRetrievalRequest(request) => {
                        counters::CONSENSUS_RECEIVED_MSGS
                            .with_label_values(&["BlockRetrievalRequest"])
                            .inc();
                        debug!(
                            remote_peer = peer_id,
                            event = LogEvent::ReceiveBlockRetrieval,
                            "{}",
                            request
                        );
                        if request.num_blocks() > MAX_BLOCKS_PER_REQUEST {
                            warn!(
                                remote_peer = peer_id,
                                "Ignore block retrieval with too many blocks: {}",
                                request.num_blocks()
                            );
                            continue;
                        }
                        let req_with_callback =
                            IncomingRpcRequest::BlockRetrieval(IncomingBlockRetrievalRequest {
                                req: *request,
                                protocol,
                                response_sender: callback,
                            });
                        if let Err(e) = self.rpc_tx.push(peer_id, (peer_id, req_with_callback)) {
                            warn!(error = ?e, "aptos channel closed");
                        }
                    },
                    ConsensusMsg::BatchRequestMsg(request) => {
                        counters::CONSENSUS_RECEIVED_MSGS
                            .with_label_values(&["BatchRetrievalRequest"])
                            .inc();
                        debug!(
                            remote_peer = peer_id,
                            event = LogEvent::ReceiveBatchRetrieval,
                            "{:?}",
                            request
                        );
                        let req_with_callback =
                            IncomingRpcRequest::BatchRetrieval(IncomingBatchRetrievalRequest {
                                req: *request,
                                protocol,
                                response_sender: callback,
                            });
                        if let Err(e) = self.rpc_tx.push(peer_id, (peer_id, req_with_callback)) {
                            warn!(error = ?e, "aptos channel closed");
                        }
                    },
                    _ => {
                        warn!(remote_peer = peer_id, "Unexpected msg: {:?}", msg);
                        continue;
                    },
                },
                _ => {
                    // Ignore `NewPeer` and `LostPeer` events
                },
            });
        }
    }
}<|MERGE_RESOLUTION|>--- conflicted
+++ resolved
@@ -16,13 +16,8 @@
 use aptos_consensus_types::{
     block_retrieval::{BlockRetrievalRequest, BlockRetrievalResponse, MAX_BLOCKS_PER_REQUEST},
     common::Author,
-<<<<<<< HEAD
     experimental::{commit_decision::CommitDecision, commit_vote::CommitVote, rand_share::RandShares, rand_decision::RandDecisions},
-    proof_of_store::{ProofOfStore, SignedDigest},
-=======
-    experimental::{commit_decision::CommitDecision, commit_vote::CommitVote},
     proof_of_store::{ProofOfStore, SignedBatchInfo},
->>>>>>> 5c8a4512
     proposal_msg::ProposalMsg,
     sync_info::SyncInfo,
     vote_msg::VoteMsg,
@@ -433,19 +428,12 @@
         network_service_events: NetworkServiceEvents<ConsensusMsg>,
         self_receiver: aptos_channels::Receiver<Event<ConsensusMsg>>,
     ) -> (NetworkTask, NetworkReceivers) {
-<<<<<<< HEAD
         let (consensus_messages_tx, consensus_messages) =
             aptos_channel::new(QueueStyle::LIFO, 1, Some(&counters::CONSENSUS_CHANNEL_MSGS));
         let (buffer_manager_messages_tx, buffer_manager_messages) = aptos_channel::new(
             QueueStyle::FIFO,
             50,
             Some(&counters::BUFFER_MANAGER_CHANNEL_MSGS),
-=======
-        let (consensus_messages_tx, consensus_messages) = aptos_channel::new(
-            QueueStyle::FIFO,
-            10,
-            Some(&counters::CONSENSUS_CHANNEL_MSGS),
->>>>>>> 5c8a4512
         );
         let (quorum_store_messages_tx, quorum_store_messages) = aptos_channel::new(
             QueueStyle::FIFO,
