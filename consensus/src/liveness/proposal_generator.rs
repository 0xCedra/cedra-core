--- conflicted
+++ resolved
@@ -25,10 +25,7 @@
 };
 use aptos_crypto::{hash::CryptoHash, HashValue};
 use aptos_logger::{error, sample, sample::SampleRate, warn};
-use aptos_types::validator_txn::{
-    pool::{ValidatorTransactionFilter, ValidatorTransactionPoolClient},
-    ValidatorTransaction,
-};
+use aptos_types::validator_txn::{pool::ValidatorTransactionFilter, ValidatorTransaction};
 use futures::future::BoxFuture;
 use std::{
     collections::{BTreeMap, HashSet},
@@ -177,9 +174,7 @@
     // Last round that a proposal was generated
     last_round_generated: Round,
     quorum_store_enabled: bool,
-
-    validator_txn_pool_client: Arc<dyn ValidatorTransactionPoolClient>,
-    should_propose_validator_txns: bool,
+    validator_txn_enabled: bool,
 }
 
 impl ProposalGenerator {
@@ -195,8 +190,7 @@
         pipeline_backpressure_config: PipelineBackpressureConfig,
         chain_health_backoff_config: ChainHealthBackoffConfig,
         quorum_store_enabled: bool,
-        validator_txn_pool_client: Arc<dyn ValidatorTransactionPoolClient>,
-        should_propose_validator_txns: bool,
+        validator_txn_enabled: bool,
     ) -> Self {
         Self {
             author,
@@ -211,8 +205,7 @@
             chain_health_backoff_config,
             last_round_generated: 0,
             quorum_store_enabled,
-            validator_txn_pool_client,
-            should_propose_validator_txns,
+            validator_txn_enabled,
         }
     }
 
@@ -306,35 +299,6 @@
                 .calculate_max_block_sizes(voting_power_ratio, timestamp)
                 .await;
 
-<<<<<<< HEAD
-=======
-            let validator_txn_pull_timer = Instant::now();
-            let validator_txns = if self.should_propose_validator_txns {
-                let pending_validator_txn_hashes: HashSet<HashValue> = pending_blocks
-                    .iter()
-                    .filter_map(|block| block.validator_txns())
-                    .flatten()
-                    .map(ValidatorTransaction::hash)
-                    .collect();
-
-                self.validator_txn_pool_client.pull(
-                    max_block_txns as usize,
-                    max_block_bytes as usize,
-                    ValidatorTransactionFilter::PendingTxnHashSet(pending_validator_txn_hashes),
-                )
-            } else {
-                vec![]
-            };
-
-            let validator_txn_total_bytes = validator_txns
-                .iter()
-                .map(|txn| txn.size_in_bytes() as u64)
-                .sum();
-            max_block_txns = max_block_txns.saturating_sub(validator_txns.len() as u64);
-            max_block_bytes = max_block_bytes.saturating_sub(validator_txn_total_bytes);
-            proposal_delay = proposal_delay.saturating_sub(validator_txn_pull_timer.elapsed());
-
->>>>>>> 180a5fd3
             PROPOSER_DELAY_PROPOSAL.set(proposal_delay.as_secs_f64());
             if !proposal_delay.is_zero() {
                 tokio::time::sleep(proposal_delay).await;
@@ -356,21 +320,21 @@
             PROPOSER_PENDING_BLOCKS_COUNT.set(pending_blocks.len() as i64);
             PROPOSER_PENDING_BLOCKS_FILL_FRACTION.set(max_fill_fraction as f64);
 
-            let pending_sys_txn_hashes: HashSet<HashValue> = pending_blocks
+            let pending_validator_txn_hashes: HashSet<HashValue> = pending_blocks
                 .iter()
-                .filter_map(|block| block.sys_txns())
+                .filter_map(|block| block.validator_txns())
                 .flatten()
-                .map(SystemTransaction::hash)
+                .map(ValidatorTransaction::hash)
                 .collect();
-            let sys_payload_filter =
-                SystemTransactionFilter::PendingTxnHashSet(pending_sys_txn_hashes);
-            let (sys_txns, payload) = self
+            let validator_txn_filter =
+                ValidatorTransactionFilter::PendingTxnHashSet(pending_validator_txn_hashes);
+            let (validator_txns, payload) = self
                 .payload_client
                 .pull_payload(
                     self.quorum_store_poll_time.saturating_sub(proposal_delay),
                     max_block_txns,
                     max_block_bytes,
-                    sys_payload_filter,
+                    validator_txn_filter,
                     payload_filter,
                     wait_callback,
                     pending_ordering,
@@ -391,7 +355,7 @@
             proposer_election,
         );
 
-        let block = if self.should_propose_validator_txns {
+        let block = if self.validator_txn_enabled {
             BlockData::new_proposal_ext(
                 validator_txns,
                 payload,
