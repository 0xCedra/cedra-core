--- conflicted
+++ resolved
@@ -636,11 +636,7 @@
             .author()
             .expect("Proposal should be verified having an author");
 
-<<<<<<< HEAD
-        if !self.onchain_config.system_txn_enabled()
-=======
-        if !self.onchain_config.should_propose_validator_txns()
->>>>>>> 180a5fd3
+        if !self.onchain_config.validator_txn_enabled()
             && matches!(
                 proposal.block_data().block_type(),
                 BlockType::ProposalExt(_)
