// Copyright © Aptos Foundation
// SPDX-License-Identifier: Apache-2.0

use crate::consensus_observer::{
    logging::{LogEntry, LogSchema},
    network_message::{CommitDecision, OrderedBlock},
};
use aptos_config::config::ConsensusObserverConfig;
use aptos_consensus_types::common::Round;
use aptos_infallible::Mutex;
<<<<<<< HEAD
use aptos_logger::{debug, warn};
use aptos_types::{block_info::BlockInfo, ledger_info::LedgerInfoWithSignatures};
=======
use aptos_logger::{debug, error, warn};
use aptos_types::{
    block_info::BlockInfo, epoch_state::EpochState, ledger_info::LedgerInfoWithSignatures,
};
>>>>>>> 1d0603db
use std::{collections::BTreeMap, sync::Arc};

/// A simple struct to store the block payloads of ordered and committed blocks
#[derive(Clone)]
pub struct PendingOrderedBlocks {
    // The configuration of the consensus observer
    consensus_observer_config: ConsensusObserverConfig,

    // Verified and unverified pending ordered blocks. The key is the epoch and
    // round of the last block in the ordered block. Each entry contains the
    // block, if the block was verified, and the commit decision (if any).
    pending_blocks:
        Arc<Mutex<BTreeMap<(u64, Round), (OrderedBlock, bool, Option<CommitDecision>)>>>,
}

impl PendingOrderedBlocks {
    pub fn new(consensus_observer_config: ConsensusObserverConfig) -> Self {
        Self {
            consensus_observer_config,
            pending_blocks: Arc::new(Mutex::new(BTreeMap::new())),
        }
    }

    /// Returns a copy of the verified pending blocks
    pub fn get_all_verified_pending_blocks(
        &self,
    ) -> BTreeMap<(u64, Round), (OrderedBlock, Option<CommitDecision>)> {
        let mut verified_pending_blocks = BTreeMap::new();
        for (key, (ordered_block, verified_ordered_proof, commit_decision)) in
            self.pending_blocks.lock().iter()
        {
            if *verified_ordered_proof {
                verified_pending_blocks
                    .insert(*key, (ordered_block.clone(), commit_decision.clone()));
            }
        }
        verified_pending_blocks
    }

    /// Returns the last pending ordered block (if any). We take into
    /// account verified and unverified pending blocks (to ensure we're
    /// able to buffer blocks across epoch boundaries).
    pub fn get_last_pending_block(&self) -> Option<BlockInfo> {
<<<<<<< HEAD
        let pending_ordered_blocks = self.pending_ordered_blocks.lock();
        if let Some((_, (ordered_block, _))) = pending_ordered_blocks.last_key_value() {
            ordered_block.blocks.last().map(|block| block.block_info())
        } else {
            None // No pending blocks were found
        }
=======
        self.pending_blocks
            .lock()
            .last_key_value()
            .map(|(_, (ordered_block, _, _))| ordered_block.last_block().block_info())
>>>>>>> 1d0603db
    }

    /// Returns the verified pending ordered block (if any)
    pub fn get_verified_pending_block(&self, epoch: u64, round: Round) -> Option<OrderedBlock> {
        self.pending_blocks.lock().get(&(epoch, round)).and_then(
            |(ordered_block, verified_ordered_proof, _)| {
                if *verified_ordered_proof {
                    Some(ordered_block.clone())
                } else {
                    None
                }
            },
        )
    }

    /// Inserts the given ordered block into the pending blocks. This function
    /// assumes the block has already been checked to extend the current pending blocks.
    pub fn insert_ordered_block(&self, ordered_block: OrderedBlock, verified_ordered_proof: bool) {
        // Verify that the number of pending blocks doesn't exceed the maximum
        let max_num_pending_blocks = self.consensus_observer_config.max_num_pending_blocks as usize;
        if self.pending_blocks.lock().len() >= max_num_pending_blocks {
            warn!(
                LogSchema::new(LogEntry::ConsensusObserver).message(&format!(
                    "Exceeded the maximum number of pending blocks: {:?}. Block verification: {:?}, block: {:?}.",
                    max_num_pending_blocks,
                    verified_ordered_proof,
                    ordered_block.proof_block_info()
                ))
            );
            return; // Drop the block if we've exceeded the maximum
        }

        // Otherwise, we can add the block to the pending blocks
        debug!(
            LogSchema::new(LogEntry::ConsensusObserver).message(&format!(
                "Adding ordered block to the pending blocks: {}. Verified ordered proof: {:?}",
                verified_ordered_proof,
                ordered_block.proof_block_info()
            ))
        );

<<<<<<< HEAD
        // Insert the ordered block into the pending ordered blocks
        if let Some(last_block) = ordered_block.blocks.last() {
            let last_block_round = last_block.round();
            self.pending_ordered_blocks
                .lock()
                .insert(last_block_round, (ordered_block, None));
        } else {
            warn!(
                LogSchema::new(LogEntry::ConsensusObserver).message(&format!(
                    "Ordered block has no blocks. Ignoring: {:?}",
                    ordered_block.ordered_proof.commit_info()
                ))
            );
        }
=======
        // Get the epoch and round of the last ordered block
        let last_block = ordered_block.last_block();
        let last_block_epoch = last_block.epoch();
        let last_block_round = last_block.round();

        // Insert the pending block
        self.pending_blocks.lock().insert(
            (last_block_epoch, last_block_round),
            (ordered_block, verified_ordered_proof, None),
        );
>>>>>>> 1d0603db
    }

    /// Removes the pending blocks for the given commit ledger info. This will
    /// remove all blocks up to (and including) the epoch and round of the
    /// commit. Note: this function must remove both verified and unverified
    /// blocks (to support state sync commits).
    pub fn remove_blocks_for_commit(&self, commit_ledger_info: &LedgerInfoWithSignatures) {
        // Determine the epoch and round to split off
        let split_off_epoch = commit_ledger_info.ledger_info().epoch();
        let split_off_round = commit_ledger_info.commit_info().round().saturating_add(1);

        // Remove the blocks from the pending ordered blocks
        let mut pending_blocks = self.pending_blocks.lock();
        *pending_blocks = pending_blocks.split_off(&(split_off_epoch, split_off_round));
    }

    /// Updates the commit decision of the pending ordered block (if found).
    /// This can only be done for verified pending blocks.
    pub fn update_commit_decision(&self, commit_decision: &CommitDecision) {
        // Get the epoch and round of the commit decision
        let commit_decision_epoch = commit_decision.epoch();
        let commit_decision_round = commit_decision.round();

        // Update the commit decision for the verified pending blocks
        let mut pending_blocks = self.pending_blocks.lock();
        if let Some((_, verified_ordered_proof, existing_commit_decision)) =
            pending_blocks.get_mut(&(commit_decision_epoch, commit_decision_round))
        {
            if *verified_ordered_proof {
                *existing_commit_decision = Some(commit_decision.clone());
            } else {
                warn!(
                    LogSchema::new(LogEntry::ConsensusObserver).message(&format!(
                        "Attempting to update commit decision for unverified block! Epoch: {:?}, Round: {:?}",
                        commit_decision_epoch,
                        commit_decision_round
                    ))
                );
            }
        }
    }

    /// Verifies the pending blocks against the given epoch state.
    /// If verification is successful, blocks are marked as verified.
    pub fn verify_pending_blocks(&self, epoch_state: &EpochState) {
        // Get the current epoch
        let current_epoch = epoch_state.epoch;

        // Go through all the pending blocks and verify them
        let mut failed_verification_round = None;
        for ((epoch, round), (ordered_block, verified_ordered_proof, _)) in
            self.pending_blocks.lock().iter_mut()
        {
            // Check if we can return early (BtreeMaps are sorted by key)
            if *epoch > current_epoch {
                return;
            }

            // If the block is not verified, attempt to verify it
            if *epoch == current_epoch && !(*verified_ordered_proof) {
                match ordered_block.verify_ordered_proof(epoch_state) {
                    Ok(_) => {
                        // Mark the block as verified
                        *verified_ordered_proof = true;
                    },
                    Err(error) => {
                        // Log the verification failure
                        error!(
                            LogSchema::new(LogEntry::ConsensusObserver).message(&format!(
                                "Failed to verify ordered block: {}. Error: {:?}",
                                ordered_block.last_block().block_info(),
                                error
                            ))
                        );

                        // Note the failure and break early
                        failed_verification_round = Some(*round);
                        break;
                    },
                }
            }
        }

        // If verification failed, remove all blocks after (and including) the failure
        if let Some(failed_round) = failed_verification_round {
            self.pending_blocks
                .lock()
                .split_off(&(current_epoch, failed_round));
        }
    }
}

#[cfg(test)]
mod test {
    use super::*;
    use aptos_consensus_types::{
        block::Block,
        block_data::{BlockData, BlockType},
        pipelined_block::PipelinedBlock,
        quorum_cert::QuorumCert,
    };
    use aptos_crypto::HashValue;
    use aptos_types::{
        aggregate_signature::AggregateSignature,
        ledger_info::LedgerInfo,
        transaction::Version,
        validator_signer::ValidatorSigner,
        validator_verifier::{ValidatorConsensusInfo, ValidatorVerifier},
    };

    #[test]
    pub fn test_get_last_pending_block() {
        // Create new pending ordered blocks
        let pending_ordered_blocks = PendingOrderedBlocks::new(ConsensusObserverConfig::default());

        // Verify that we have no last pending block
        assert!(pending_ordered_blocks.get_last_pending_block().is_none());

        // Insert several verified blocks for the current epoch
        let current_epoch = 0;
        let num_verified_blocks = 50;
        let verified_blocks = create_and_add_pending_blocks(
            &pending_ordered_blocks,
            num_verified_blocks,
            current_epoch,
            true,
        );

        // Verify the last pending block is the verified block with the highest round
        let last_verified_block = verified_blocks.last().unwrap();
        let last_verified_block_info = last_verified_block.last_block().block_info();
        assert_eq!(
            last_verified_block_info,
            pending_ordered_blocks.get_last_pending_block().unwrap()
        );

        // Insert several unverified blocks for the next epoch
        let next_epoch = current_epoch + 1;
        let num_unverified_blocks = 50;
        let unverified_blocks = create_and_add_pending_blocks(
            &pending_ordered_blocks,
            num_unverified_blocks,
            next_epoch,
            false,
        );

        // Verify the last pending block is the unverified block with the highest round
        let last_unverified_block = unverified_blocks.last().unwrap();
        let last_unverified_block_info = last_unverified_block.last_block().block_info();
        assert_eq!(
            last_unverified_block_info,
            pending_ordered_blocks.get_last_pending_block().unwrap()
        );

        // Clear the unverified pending blocks
        pending_ordered_blocks
            .pending_blocks
            .lock()
            .retain(|_, (_, verified_ordered_proof, _)| *verified_ordered_proof);

        // Verify the last pending block is the verified block with the highest round
        assert_eq!(
            last_verified_block_info,
            pending_ordered_blocks.get_last_pending_block().unwrap()
        );
    }

    #[test]
    pub fn test_get_verified_pending_block() {
        // Create new pending ordered blocks
        let pending_ordered_blocks = PendingOrderedBlocks::new(ConsensusObserverConfig::default());

        // Insert several verified blocks for the current epoch
        let current_epoch = 0;
        let num_verified_blocks = 10;
        let verified_blocks = create_and_add_pending_blocks(
            &pending_ordered_blocks,
            num_verified_blocks,
            current_epoch,
            true,
        );

        // Ensure the verified pending blocks were all inserted
        let all_verified_blocks = pending_ordered_blocks.get_all_verified_pending_blocks();
        assert_eq!(all_verified_blocks.len(), num_verified_blocks);

        // Verify the pending blocks can be retrieved
        for verified_block in &verified_blocks {
            let block_info = verified_block.last_block().block_info();
            let pending_block = pending_ordered_blocks
                .get_verified_pending_block(block_info.epoch(), block_info.round())
                .unwrap();
            assert_eq!(verified_block.clone(), pending_block);
        }

        // Verify that a non-existent block cannot be retrieved
        let non_existent_block = verified_blocks.last().unwrap();
        let non_existent_block_info = non_existent_block.last_block().block_info();
        let pending_block = pending_ordered_blocks.get_verified_pending_block(
            non_existent_block_info.epoch(),
            non_existent_block_info.round() + 1, // Request a round that doesn't exist
        );
        assert!(pending_block.is_none());

        // Insert several unverified blocks for the next epoch
        let next_epoch = current_epoch + 1;
        let num_unverified_blocks = 20;
        let unverified_blocks = create_and_add_pending_blocks(
            &pending_ordered_blocks,
            num_unverified_blocks,
            next_epoch,
            false,
        );

        // Ensure the unverified pending blocks cannot be retrieved
        for unverified_block in &unverified_blocks {
            let block_info = unverified_block.last_block().block_info();
            let pending_block = pending_ordered_blocks
                .get_verified_pending_block(block_info.epoch(), block_info.round());
            assert!(pending_block.is_none());
        }
    }

    #[test]
    pub fn test_insert_ordered_block_limit() {
        // Create a consensus observer config with a maximum of 10 pending blocks
        let max_num_pending_blocks = 10;
        let consensus_observer_config = ConsensusObserverConfig {
            max_num_pending_blocks: max_num_pending_blocks as u64,
            ..ConsensusObserverConfig::default()
        };

        // Create new pending ordered blocks
        let pending_ordered_blocks = PendingOrderedBlocks::new(consensus_observer_config);

        // Insert several verified blocks for the current epoch
        let current_epoch = 0;
        let num_verified_blocks = max_num_pending_blocks * 2; // Insert more than the maximum
        create_and_add_pending_blocks(
            &pending_ordered_blocks,
            num_verified_blocks,
            current_epoch,
            true,
        );

        // Verify the verified pending blocks were inserted up to the maximum
        let all_verified_blocks = pending_ordered_blocks.get_all_verified_pending_blocks();
        assert_eq!(all_verified_blocks.len(), max_num_pending_blocks);

        // Insert several unverified blocks for the next epoch
        let next_epoch = current_epoch + 1;
        let num_unverified_blocks = max_num_pending_blocks - 1; // Insert less than the maximum
        let unverified_blocks = create_and_add_pending_blocks(
            &pending_ordered_blocks,
            num_unverified_blocks,
            next_epoch,
            false,
        );

        // Verify the unverified pending blocks were not inserted
        for unverified_block in &unverified_blocks {
            let block_info = unverified_block.last_block().block_info();
            let pending_block = pending_ordered_blocks
                .get_verified_pending_block(block_info.epoch(), block_info.round());
            assert!(pending_block.is_none());
        }

        // Verify the pending blocks don't exceed the maximum
        let num_pending_blocks = get_num_pending_blocks(&pending_ordered_blocks);
        assert_eq!(num_pending_blocks, max_num_pending_blocks);
    }

    #[test]
    pub fn test_remove_blocks_for_commit() {
        // Create new pending ordered blocks
        let pending_ordered_blocks = PendingOrderedBlocks::new(ConsensusObserverConfig::default());

        // Insert several verified blocks for the current epoch
        let current_epoch = 10;
        let num_verified_blocks = 10;
        let verified_blocks = create_and_add_pending_blocks(
            &pending_ordered_blocks,
            num_verified_blocks,
            current_epoch,
            true,
        );

        // Insert several unverified blocks for the next epoch
        let next_epoch = current_epoch + 1;
        let num_unverified_blocks = 20;
        let unverified_blocks = create_and_add_pending_blocks(
            &pending_ordered_blocks,
            num_unverified_blocks,
            next_epoch,
            false,
        );

        // Insert additional unverified blocks for a future epoch
        let future_epoch = next_epoch + 1;
        let num_future_blocks = 30;
        create_and_add_pending_blocks(
            &pending_ordered_blocks,
            num_future_blocks,
            future_epoch,
            false,
        );

        // Create a commit decision for the first pending verified block
        let first_verified_block = verified_blocks.first().unwrap();
        let first_verified_block_info = first_verified_block.last_block().block_info();
        let commit_decision = CommitDecision::new(LedgerInfoWithSignatures::new(
            LedgerInfo::new(first_verified_block_info.clone(), HashValue::random()),
            AggregateSignature::empty(),
        ));

        // Remove the pending blocks for the commit decision
        pending_ordered_blocks.remove_blocks_for_commit(commit_decision.commit_proof());

        // Verify the first verified block was removed
        let all_verified_blocks = pending_ordered_blocks.get_all_verified_pending_blocks();
        assert_eq!(all_verified_blocks.len(), num_verified_blocks - 1);
        assert!(!all_verified_blocks.contains_key(&(
            first_verified_block_info.epoch(),
            first_verified_block_info.round()
        )));

        // Create a commit decision for the last pending verified block
        let last_verified_block = verified_blocks.last().unwrap();
        let last_verified_block_info = last_verified_block.last_block().block_info();
        let commit_decision = CommitDecision::new(LedgerInfoWithSignatures::new(
            LedgerInfo::new(last_verified_block_info.clone(), HashValue::random()),
            AggregateSignature::empty(),
        ));

        // Remove the pending blocks for the commit decision
        pending_ordered_blocks.remove_blocks_for_commit(commit_decision.commit_proof());

        // Verify all verified pending blocks were removed
        let all_verified_blocks = pending_ordered_blocks.get_all_verified_pending_blocks();
        assert!(all_verified_blocks.is_empty());

        // Verify the unverified pending blocks were not removed
        let num_pending_blocks = get_num_pending_blocks(&pending_ordered_blocks);
        assert_eq!(
            num_pending_blocks,
            num_unverified_blocks + num_future_blocks
        );

        // Create a commit decision for the last pending unverified block (next epoch)
        let last_unverified_block = unverified_blocks.last().unwrap();
        let last_unverified_block_info = last_unverified_block.last_block().block_info();
        let commit_decision = CommitDecision::new(LedgerInfoWithSignatures::new(
            LedgerInfo::new(last_unverified_block_info.clone(), HashValue::random()),
            AggregateSignature::empty(),
        ));

        // Remove the pending blocks for the commit decision
        pending_ordered_blocks.remove_blocks_for_commit(commit_decision.commit_proof());

        // Verify the unverified pending blocks were removed (next epoch)
        let num_pending_blocks = get_num_pending_blocks(&pending_ordered_blocks);
        assert_eq!(num_pending_blocks, num_future_blocks);

        // Verify the last unverified block was removed (next epoch)
        let pending_blocks = pending_ordered_blocks.pending_blocks.lock();
        assert!(!pending_blocks.contains_key(&(
            last_unverified_block_info.epoch(),
            last_unverified_block_info.round()
        )));
    }

    #[test]
    pub fn test_update_commit_decision() {
        // Create new pending ordered blocks
        let pending_ordered_blocks = PendingOrderedBlocks::new(ConsensusObserverConfig::default());

        // Insert several verified blocks for the current epoch
        let current_epoch = 0;
        let num_verified_blocks = 10;
        let verified_blocks = create_and_add_pending_blocks(
            &pending_ordered_blocks,
            num_verified_blocks,
            current_epoch,
            true,
        );

        // Insert several unverified blocks for the next epoch
        let next_epoch = current_epoch + 1;
        let num_unverified_blocks = 30;
        let unverified_blocks = create_and_add_pending_blocks(
            &pending_ordered_blocks,
            num_unverified_blocks,
            next_epoch,
            false,
        );

        // Ensure the verified pending blocks were all inserted
        let all_verified_blocks = pending_ordered_blocks.get_all_verified_pending_blocks();
        assert_eq!(all_verified_blocks.len(), num_verified_blocks);

        // Verify the pending blocks don't have any commit decisions
        for (_, (_, commit_decision)) in all_verified_blocks.iter() {
            assert!(commit_decision.is_none());
        }

        // Verify the unverified pending blocks were all inserted
        let num_pending_blocks = get_num_pending_blocks(&pending_ordered_blocks);
        assert_eq!(
            num_pending_blocks,
            num_verified_blocks + num_unverified_blocks
        );

        // Create a commit decision for the first verified block
        let first_verified_block = verified_blocks.first().unwrap();
        let first_verified_block_info = first_verified_block.last_block().block_info();
        let commit_decision = CommitDecision::new(LedgerInfoWithSignatures::new(
            LedgerInfo::new(first_verified_block_info.clone(), HashValue::random()),
            AggregateSignature::empty(),
        ));

        // Update the commit decision for the first verified block
        pending_ordered_blocks.update_commit_decision(&commit_decision);

        // Verify the commit decision was updated
        verify_commit_decision(
            &pending_ordered_blocks,
            &first_verified_block_info,
            commit_decision,
        );

        // Create a commit decision for the last pending block
        let last_pending_block = verified_blocks.last().unwrap();
        let last_pending_block_info = last_pending_block.last_block().block_info();
        let commit_decision = CommitDecision::new(LedgerInfoWithSignatures::new(
            LedgerInfo::new(last_pending_block_info.clone(), HashValue::random()),
            AggregateSignature::empty(),
        ));

        // Update the commit decision for the last pending block
        pending_ordered_blocks.update_commit_decision(&commit_decision);

        // Verify the commit decision was updated
        verify_commit_decision(
            &pending_ordered_blocks,
            &last_pending_block_info,
            commit_decision,
        );

        // Verify the commit decisions for the remaining blocks are still missing
        let all_verified_blocks = pending_ordered_blocks.get_all_verified_pending_blocks();
        for i in 1..9 {
            let (_, commit_decision) = all_verified_blocks.get(&(current_epoch, i as u64)).unwrap();
            assert!(commit_decision.is_none());
        }

        // Create a commit decision for the last unverified pending block
        let last_unverified_block = unverified_blocks.last().unwrap();
        let last_unverified_block_info = last_unverified_block.last_block().block_info();
        let commit_decision = CommitDecision::new(LedgerInfoWithSignatures::new(
            LedgerInfo::new(last_unverified_block_info.clone(), HashValue::random()),
            AggregateSignature::empty(),
        ));

        // Update the commit decision for the last unverified pending block
        pending_ordered_blocks.update_commit_decision(&commit_decision);

        // Verify the commit decision was not updated
        let pending_blocks = pending_ordered_blocks.pending_blocks.lock();
        let (_, _, commit_decision) = pending_blocks
            .get(&(next_epoch, last_unverified_block_info.round()))
            .unwrap();
        assert!(commit_decision.is_none());
    }

    #[test]
    fn test_verify_pending_blocks() {
        // Create new pending ordered blocks
        let pending_ordered_blocks = PendingOrderedBlocks::new(ConsensusObserverConfig::default());

        // Insert several verified blocks for the current epoch
        let current_epoch = 0;
        let num_verified_blocks = 5;
        create_and_add_pending_blocks(
            &pending_ordered_blocks,
            num_verified_blocks,
            current_epoch,
            true,
        );

        // Insert several unverified blocks for the next epoch
        let next_epoch = current_epoch + 1;
        let num_unverified_blocks = 10;
        create_and_add_pending_blocks(
            &pending_ordered_blocks,
            num_unverified_blocks,
            next_epoch,
            false,
        );

        // Insert additional unverified blocks for a future epoch
        let future_epoch = next_epoch + 1;
        let num_future_blocks = 30;
        create_and_add_pending_blocks(
            &pending_ordered_blocks,
            num_future_blocks,
            future_epoch,
            false,
        );

        // Create an epoch state for the next epoch (with an empty verifier)
        let epoch_state = Arc::new(EpochState::new(next_epoch, ValidatorVerifier::new(vec![])));

        // Verify the pending blocks for the next epoch
        pending_ordered_blocks.verify_pending_blocks(&epoch_state);

        // Ensure the verified pending blocks were all inserted
        let all_verified_blocks = pending_ordered_blocks.get_all_verified_pending_blocks();
        assert_eq!(
            all_verified_blocks.len(),
            num_verified_blocks + num_unverified_blocks
        );

        // Create an epoch state for the future epoch (with an empty verifier)
        let epoch_state = EpochState::new(future_epoch, ValidatorVerifier::new(vec![]));

        // Verify the pending blocks for a future epoch
        pending_ordered_blocks.verify_pending_blocks(&epoch_state);

        // Ensure the verified pending blocks were all inserted
        let all_verified_blocks = pending_ordered_blocks.get_all_verified_pending_blocks();
        assert_eq!(
            all_verified_blocks.len(),
            num_verified_blocks + num_unverified_blocks + num_future_blocks
        );

        // Ensure there are no longer any unverified pending blocks
        assert_eq!(
            all_verified_blocks.len(),
            get_num_pending_blocks(&pending_ordered_blocks),
        );
    }

    #[test]
    fn test_verify_pending_blocks_failure() {
        // Create new pending ordered blocks
        let pending_ordered_blocks = PendingOrderedBlocks::new(ConsensusObserverConfig::default());

        // Insert several verified blocks for the current epoch
        let current_epoch = 0;
        let num_verified_blocks = 5;
        create_and_add_pending_blocks(
            &pending_ordered_blocks,
            num_verified_blocks,
            current_epoch,
            true,
        );

        // Insert several unverified blocks for the next epoch
        let next_epoch = current_epoch + 1;
        let num_unverified_blocks = 10;
        create_and_add_pending_blocks(
            &pending_ordered_blocks,
            num_unverified_blocks,
            next_epoch,
            false,
        );

        // Insert additional unverified blocks for a future epoch
        let future_epoch = next_epoch + 1;
        let num_future_blocks = 30;
        create_and_add_pending_blocks(
            &pending_ordered_blocks,
            num_future_blocks,
            future_epoch,
            false,
        );

        // Create an epoch state for the next epoch (with a non-empty verifier)
        let validator_signer = ValidatorSigner::random(None);
        let validator_consensus_info = ValidatorConsensusInfo::new(
            validator_signer.author(),
            validator_signer.public_key(),
            100,
        );
        let validator_verified = ValidatorVerifier::new(vec![validator_consensus_info]);
        let epoch_state = EpochState::new(next_epoch, validator_verified);

        // Verify the pending blocks for the next epoch
        pending_ordered_blocks.verify_pending_blocks(&epoch_state);

        // Ensure the unverified pending blocks were not inserted
        let all_verified_blocks = pending_ordered_blocks.get_all_verified_pending_blocks();
        assert_eq!(all_verified_blocks.len(), num_verified_blocks);

        // Ensure the unverified pending blocks were all removed
        let num_pending_blocks = get_num_pending_blocks(&pending_ordered_blocks);
        assert_eq!(num_pending_blocks, num_verified_blocks);
    }

    /// Creates and adds the specified number of pending blocks to the pending ordered blocks
    fn create_and_add_pending_blocks(
        pending_ordered_blocks: &PendingOrderedBlocks,
        num_pending_blocks: usize,
        epoch: u64,
        verified_ordered_proof: bool,
    ) -> Vec<OrderedBlock> {
        let mut pending_blocks = vec![];
        for i in 0..num_pending_blocks {
            // Create a new block info
            let block_info = BlockInfo::new(
                epoch,
                i as aptos_types::block_info::Round,
                HashValue::random(),
                HashValue::random(),
                i as Version,
                i as u64,
                None,
            );

            // Create a pipelined block
            let block_data = BlockData::new_for_testing(
                block_info.epoch(),
                block_info.round(),
                block_info.timestamp_usecs(),
                QuorumCert::dummy(),
                BlockType::Genesis,
            );
            let block = Block::new_for_testing(block_info.id(), block_data, None);
            let pipelined_block = Arc::new(PipelinedBlock::new_ordered(block));

            // Create an ordered block
            let blocks = vec![pipelined_block];
            let ordered_proof = create_ledger_info(epoch, i as Round);
            let ordered_block = OrderedBlock::new(blocks, ordered_proof);

            // Insert the ordered block into the pending ordered blocks
            pending_ordered_blocks
                .insert_ordered_block(ordered_block.clone(), verified_ordered_proof);

            // Add the ordered block to the pending blocks
            pending_blocks.push(ordered_block);
        }

        pending_blocks
    }

    /// Creates and returns a new ledger info with the specified epoch and round
    fn create_ledger_info(epoch: u64, round: Round) -> LedgerInfoWithSignatures {
        LedgerInfoWithSignatures::new(
            LedgerInfo::new(
                BlockInfo::random_with_epoch(epoch, round),
                HashValue::random(),
            ),
            AggregateSignature::empty(),
        )
    }

    /// Returns the number of pending blocks (both verified and unverified)
    fn get_num_pending_blocks(pending_ordered_blocks: &PendingOrderedBlocks) -> usize {
        pending_ordered_blocks.pending_blocks.lock().len()
    }

    /// Verifies the commit decision for the specified block info
    fn verify_commit_decision(
        pending_ordered_blocks: &PendingOrderedBlocks,
        block_info: &BlockInfo,
        commit_decision: CommitDecision,
    ) {
        // Get the commit decision for the block
        let all_verified_blocks = pending_ordered_blocks.get_all_verified_pending_blocks();
        let (_, updated_commit_decision) = all_verified_blocks
            .get(&(block_info.epoch(), block_info.round()))
            .unwrap();

        // Verify the commit decision is expected
        assert_eq!(
            commit_decision,
            updated_commit_decision.as_ref().unwrap().clone()
        );
    }
}<|MERGE_RESOLUTION|>--- conflicted
+++ resolved
@@ -8,15 +8,10 @@
 use aptos_config::config::ConsensusObserverConfig;
 use aptos_consensus_types::common::Round;
 use aptos_infallible::Mutex;
-<<<<<<< HEAD
-use aptos_logger::{debug, warn};
-use aptos_types::{block_info::BlockInfo, ledger_info::LedgerInfoWithSignatures};
-=======
 use aptos_logger::{debug, error, warn};
 use aptos_types::{
     block_info::BlockInfo, epoch_state::EpochState, ledger_info::LedgerInfoWithSignatures,
 };
->>>>>>> 1d0603db
 use std::{collections::BTreeMap, sync::Arc};
 
 /// A simple struct to store the block payloads of ordered and committed blocks
@@ -60,19 +55,10 @@
     /// account verified and unverified pending blocks (to ensure we're
     /// able to buffer blocks across epoch boundaries).
     pub fn get_last_pending_block(&self) -> Option<BlockInfo> {
-<<<<<<< HEAD
-        let pending_ordered_blocks = self.pending_ordered_blocks.lock();
-        if let Some((_, (ordered_block, _))) = pending_ordered_blocks.last_key_value() {
-            ordered_block.blocks.last().map(|block| block.block_info())
-        } else {
-            None // No pending blocks were found
-        }
-=======
         self.pending_blocks
             .lock()
             .last_key_value()
             .map(|(_, (ordered_block, _, _))| ordered_block.last_block().block_info())
->>>>>>> 1d0603db
     }
 
     /// Returns the verified pending ordered block (if any)
@@ -113,23 +99,6 @@
                 ordered_block.proof_block_info()
             ))
         );
-
-<<<<<<< HEAD
-        // Insert the ordered block into the pending ordered blocks
-        if let Some(last_block) = ordered_block.blocks.last() {
-            let last_block_round = last_block.round();
-            self.pending_ordered_blocks
-                .lock()
-                .insert(last_block_round, (ordered_block, None));
-        } else {
-            warn!(
-                LogSchema::new(LogEntry::ConsensusObserver).message(&format!(
-                    "Ordered block has no blocks. Ignoring: {:?}",
-                    ordered_block.ordered_proof.commit_info()
-                ))
-            );
-        }
-=======
         // Get the epoch and round of the last ordered block
         let last_block = ordered_block.last_block();
         let last_block_epoch = last_block.epoch();
@@ -140,7 +109,6 @@
             (last_block_epoch, last_block_round),
             (ordered_block, verified_ordered_proof, None),
         );
->>>>>>> 1d0603db
     }
 
     /// Removes the pending blocks for the given commit ledger info. This will
