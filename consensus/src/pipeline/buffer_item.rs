// Copyright © Aptos Foundation
// Parts of the project are originally copyright © Meta Platforms, Inc.
// SPDX-License-Identifier: Apache-2.0

use crate::{
    counters, pipeline::hashable::Hashable, state_replication::StateComputerCommitCallBackType,
};
use anyhow::anyhow;
use aptos_consensus_types::{
    common::{Author, Round},
    pipeline::commit_vote::CommitVote,
    pipelined_block::PipelinedBlock,
};
use aptos_crypto::{bls12381, HashValue};
use aptos_executor_types::ExecutorResult;
use aptos_logger::prelude::*;
use aptos_reliable_broadcast::DropGuard;
use aptos_types::{
    aggregate_signature::PartialSignatures,
    block_info::BlockInfo,
    ledger_info::{LedgerInfo, LedgerInfoWithMixedSignatures, LedgerInfoWithSignatures},
    validator_verifier::ValidatorVerifier,
};
use futures::future::BoxFuture;
use itertools::zip_eq;
use rayon::iter::{IntoParallelIterator, ParallelIterator};
use tokio::time::Instant;

fn generate_commit_ledger_info(
    commit_info: &BlockInfo,
    ordered_proof: &LedgerInfoWithSignatures,
    order_vote_enabled: bool,
) -> LedgerInfo {
    LedgerInfo::new(
        commit_info.clone(),
        if order_vote_enabled {
            HashValue::zero()
        } else {
            ordered_proof.ledger_info().consensus_data_hash()
        },
    )
}

fn verify_signatures(
    unverified_signatures: PartialSignatures,
    verifier: &ValidatorVerifier,
    commit_ledger_info: &LedgerInfo,
) -> PartialSignatures {
    // Returns a valid partial signature from a set of unverified signatures.
    // TODO: Validating individual signatures in expensive. Replace this with optimistic signature
    // verification for BLS. Here, we can implement a tree-based batch verification technique that
    // filters out invalid signature shares much faster when there are only a few of them
    // (e.g., [LM07]: Finding Invalid Signatures in Pairing-Based Batches,
    // by Law, Laurie and Matt, Brian J., in Cryptography and Coding, 2007).
    if let Ok(aggregated_signature) = verifier.aggregate_signatures(&unverified_signatures) {
        if verifier
            .verify_multi_signatures(commit_ledger_info, &aggregated_signature)
            .is_ok()
        {
            return unverified_signatures;
        }
    }

    PartialSignatures::new(
        unverified_signatures
            .signatures()
            .clone()
            .into_par_iter()
            .flat_map(|(account_address, signature)| {
                let _timer = counters::VERIFY_MSG
                    .with_label_values(&["commit_votes_from_ordered_bufer_item"])
                    .start_timer();
                if verifier
                    .verify(account_address, commit_ledger_info, &signature)
                    .is_ok()
                {
                    return Some((account_address, signature));
                }
                None
            })
            .collect(),
    )
}

fn generate_executed_item_from_ordered(
    commit_info: BlockInfo,
    executed_blocks: Vec<PipelinedBlock>,
    verified_signatures: PartialSignatures,
    callback: StateComputerCommitCallBackType,
    ordered_proof: LedgerInfoWithSignatures,
    order_vote_enabled: bool,
) -> BufferItem {
    debug!("{} advance to executed from ordered", commit_info);
    let mut partial_commit_proof = LedgerInfoWithMixedSignatures::new(generate_commit_ledger_info(
        &commit_info,
        &ordered_proof,
        order_vote_enabled,
    ));
    for (author, sig) in verified_signatures.signatures() {
        partial_commit_proof.add_verified_signature(*author, sig.clone());
    }
    BufferItem::Executed(Box::new(ExecutedItem {
        executed_blocks,
        partial_commit_proof,
        callback,
        commit_info,
        ordered_proof,
    }))
}

fn aggregate_commit_proof(
    commit_ledger_info: &LedgerInfo,
    verified_signatures: &PartialSignatures,
    validator: &ValidatorVerifier,
) -> LedgerInfoWithSignatures {
    let aggregated_sig = validator
        .aggregate_signatures(verified_signatures)
        .expect("Failed to generate aggregated signature");
    LedgerInfoWithSignatures::new(commit_ledger_info.clone(), aggregated_sig)
}

// we differentiate buffer items at different stages
// for better code readability
pub struct OrderedItem {
    pub unverified_signatures: PartialSignatures,
    // This can happen in the fast forward sync path, where we can receive the commit proof
    // from peers.
    pub commit_proof: Option<LedgerInfoWithSignatures>,
    pub callback: StateComputerCommitCallBackType,
    pub ordered_blocks: Vec<PipelinedBlock>,
    pub ordered_proof: LedgerInfoWithSignatures,
}

pub struct ExecutedItem {
    pub executed_blocks: Vec<PipelinedBlock>,
    pub partial_commit_proof: LedgerInfoWithMixedSignatures,
    pub callback: StateComputerCommitCallBackType,
    pub commit_info: BlockInfo,
    pub ordered_proof: LedgerInfoWithSignatures,
}

pub struct SignedItem {
    pub executed_blocks: Vec<PipelinedBlock>,
    pub partial_commit_proof: LedgerInfoWithMixedSignatures,
    pub callback: StateComputerCommitCallBackType,
    pub commit_vote: CommitVote,
    pub rb_handle: Option<(Instant, DropGuard)>,
}

pub struct AggregatedItem {
    pub executed_blocks: Vec<PipelinedBlock>,
    pub commit_proof: LedgerInfoWithSignatures,
    pub callback: StateComputerCommitCallBackType,
}

pub enum BufferItem {
    Ordered(Box<OrderedItem>),
    Executed(Box<ExecutedItem>),
    Signed(Box<SignedItem>),
    Aggregated(Box<AggregatedItem>),
}

impl Hashable for BufferItem {
    fn hash(&self) -> HashValue {
        self.block_id()
    }
}

pub type ExecutionFut = BoxFuture<'static, ExecutorResult<Vec<PipelinedBlock>>>;

impl BufferItem {
    pub fn new_ordered(
        ordered_blocks: Vec<PipelinedBlock>,
        ordered_proof: LedgerInfoWithSignatures,
        callback: StateComputerCommitCallBackType,
    ) -> Self {
        Self::Ordered(Box::new(OrderedItem {
            unverified_signatures: PartialSignatures::empty(),
            commit_proof: None,
            callback,
            ordered_blocks,
            ordered_proof,
        }))
    }

    // pipeline functions
    pub fn advance_to_executed_or_aggregated(
        self,
        executed_blocks: Vec<PipelinedBlock>,
        validator: &ValidatorVerifier,
        epoch_end_timestamp: Option<u64>,
        order_vote_enabled: bool,
    ) -> Self {
        match self {
            Self::Ordered(ordered_item) => {
                let OrderedItem {
                    ordered_blocks,
                    commit_proof,
                    unverified_signatures,
                    callback,
                    ordered_proof,
                } = *ordered_item;
                for (b1, b2) in zip_eq(ordered_blocks.iter(), executed_blocks.iter()) {
                    assert_eq!(b1.id(), b2.id());
                }
                let mut commit_info = executed_blocks
                    .last()
                    .expect("execute_blocks should not be empty!")
                    .block_info();
                match epoch_end_timestamp {
                    Some(timestamp) if commit_info.timestamp_usecs() != timestamp => {
                        assert!(executed_blocks
                            .last()
                            .expect("")
                            .is_reconfiguration_suffix());
                        commit_info.change_timestamp(timestamp);
                    },
                    _ => (),
                }
                if let Some(commit_proof) = commit_proof {
                    // We have already received the commit proof in fast forward sync path,
                    // we can just use that proof and proceed to aggregated
                    assert_eq!(commit_proof.commit_info().clone(), commit_info);
                    debug!(
                        "{} advance to aggregated from ordered",
                        commit_proof.commit_info()
                    );
                    Self::Aggregated(Box::new(AggregatedItem {
                        executed_blocks,
                        commit_proof,
                        callback,
                    }))
                } else {
                    let commit_ledger_info = generate_commit_ledger_info(
                        &commit_info,
                        &ordered_proof,
                        order_vote_enabled,
                    );

                    let verified_signatures =
                        verify_signatures(unverified_signatures, validator, &commit_ledger_info);
                    if (validator.check_voting_power(verified_signatures.signatures().keys(), true))
                        .is_ok()
                    {
                        let commit_proof = aggregate_commit_proof(
                            &commit_ledger_info,
                            &verified_signatures,
                            validator,
                        );
                        debug!(
                            "{} advance to aggregated from ordered",
                            commit_proof.commit_info()
                        );
                        Self::Aggregated(Box::new(AggregatedItem {
                            executed_blocks,
                            commit_proof,
                            callback,
                        }))
                    } else {
                        generate_executed_item_from_ordered(
                            commit_info,
                            executed_blocks,
                            verified_signatures,
                            callback,
                            ordered_proof,
                            order_vote_enabled,
                        )
                    }
                }
            },
            _ => {
                panic!("Only ordered blocks can advance to executed blocks.")
            },
        }
    }

    pub fn advance_to_signed(self, author: Author, signature: bls12381::Signature) -> Self {
        match self {
            Self::Executed(executed_item) => {
                let ExecutedItem {
                    executed_blocks,
                    callback,
                    partial_commit_proof,
                    ..
                } = *executed_item;

                // we don't add the signature here, it'll be added when receiving the commit vote from self
                let commit_vote = CommitVote::new_with_signature(
                    author,
                    partial_commit_proof.ledger_info().clone(),
                    signature,
                );
                debug!("{} advance to signed", partial_commit_proof.commit_info());

                Self::Signed(Box::new(SignedItem {
                    executed_blocks,
                    callback,
                    partial_commit_proof,
                    commit_vote,
                    rb_handle: None,
                }))
            },
            _ => {
                panic!("Only executed buffer items can advance to signed blocks.")
            },
        }
    }

    /// this function assumes block id matches and the validity of ledger_info and that it has the voting power
    /// it returns an updated item
    pub fn try_advance_to_aggregated_with_ledger_info(
        self,
        commit_proof: LedgerInfoWithSignatures,
    ) -> Self {
        match self {
            Self::Signed(signed_item) => {
                let SignedItem {
                    executed_blocks,
                    callback,
                    partial_commit_proof: local_commit_proof,
                    ..
                } = *signed_item;
                assert_eq!(local_commit_proof.commit_info(), commit_proof.commit_info(),);
                debug!(
                    "{} advance to aggregated with commit decision",
                    commit_proof.commit_info()
                );
                Self::Aggregated(Box::new(AggregatedItem {
                    executed_blocks,
                    callback,
                    commit_proof,
                }))
            },
            Self::Executed(executed_item) => {
                let ExecutedItem {
                    executed_blocks,
                    callback,
                    commit_info,
                    ..
                } = *executed_item;
                assert_eq!(commit_info, *commit_proof.commit_info());
                debug!(
                    "{} advance to aggregated with commit decision",
                    commit_proof.commit_info()
                );
                Self::Aggregated(Box::new(AggregatedItem {
                    executed_blocks,
                    callback,
                    commit_proof,
                }))
            },
            Self::Ordered(ordered_item) => {
                let ordered = *ordered_item;
                assert!(ordered
                    .ordered_proof
                    .commit_info()
                    .match_ordered_only(commit_proof.commit_info()));
                // can't aggregate it without execution, only store the signatures
                debug!(
                    "{} received commit decision in ordered stage",
                    commit_proof.commit_info()
                );
                Self::Ordered(Box::new(OrderedItem {
                    commit_proof: Some(commit_proof),
                    ..ordered
                }))
            },
            Self::Aggregated(_) => {
                unreachable!("Found aggregated buffer item but any aggregated buffer item should get dequeued right away.");
            },
        }
    }

    pub fn try_advance_to_aggregated(self, verifier: &ValidatorVerifier) -> Self {
        match self {
            Self::Signed(signed_item) => {
                if signed_item
                    .partial_commit_proof
                    .check_voting_power(verifier)
                    .is_ok()
                {
                    let _time = counters::VERIFY_MSG
                        .with_label_values(&["commit_vote_aggregate_and_verify"])
                        .start_timer();
                    if let Ok(commit_proof) = signed_item
                        .partial_commit_proof
                        .clone()
                        .aggregate_and_verify(verifier)
                    {
                        return Self::Aggregated(Box::new(AggregatedItem {
                            executed_blocks: signed_item.executed_blocks,
                            commit_proof,
                            callback: signed_item.callback,
                        }));
                    }
                }
                Self::Signed(signed_item)
            },
            Self::Executed(executed_item) => {
                if executed_item
                    .partial_commit_proof
                    .check_voting_power(verifier)
                    .is_ok()
                {
                    let _time = counters::VERIFY_MSG
                        .with_label_values(&["commit_vote_aggregate_and_verify"])
                        .start_timer();

                    if let Ok(commit_proof) = executed_item
                        .partial_commit_proof
                        .clone()
                        .aggregate_and_verify(verifier)
                    {
                        return Self::Aggregated(Box::new(AggregatedItem {
                            executed_blocks: executed_item.executed_blocks,
                            commit_proof,
                            callback: executed_item.callback,
                        }));
                    }
                }
                Self::Executed(executed_item)
            },
            _ => self,
        }
    }

    // generic functions
    pub fn get_blocks(&self) -> &Vec<PipelinedBlock> {
        match self {
            Self::Ordered(ordered) => &ordered.ordered_blocks,
            Self::Executed(executed) => &executed.executed_blocks,
            Self::Signed(signed) => &signed.executed_blocks,
            Self::Aggregated(aggregated) => &aggregated.executed_blocks,
        }
    }

    pub fn block_id(&self) -> HashValue {
        self.get_blocks()
            .last()
            .expect("Vec<PipelinedBlock> should not be empty")
            .id()
    }

<<<<<<< HEAD
    pub fn add_signature_if_matched(
        &mut self,
        vote: CommitVote,
        verified: bool,
    ) -> anyhow::Result<()> {
=======
    pub fn round(&self) -> Round {
        self.get_blocks()
            .last()
            .expect("Vec<PipelinedBlock> should not be empty")
            .round()
    }

    pub fn add_signature_if_matched(&mut self, vote: CommitVote) -> anyhow::Result<()> {
>>>>>>> ae337d1f
        let target_commit_info = vote.commit_info();
        let author = vote.author();
        let signature = vote.signature().clone();
        match self {
            Self::Ordered(ordered) => {
                if ordered
                    .ordered_proof
                    .commit_info()
                    .match_ordered_only(target_commit_info)
                {
                    // we optimistically assume the vote will be valid in the future.
                    // when advancing to executed item, we will check if the sigs are valid.
                    // each author at most stores a single sig for each item,
                    // so an adversary will not be able to flood our memory.
                    ordered
                        .unverified_signatures
                        .add_signature(author, signature);
                    return Ok(());
                }
            },
            Self::Executed(executed) => {
                if executed.commit_info == *target_commit_info {
                    if verified {
                        executed
                            .partial_commit_proof
                            .add_verified_signature(author, signature);
                    } else {
                        executed
                            .partial_commit_proof
                            .add_unverified_signature(author, signature);
                    }
                    return Ok(());
                }
            },
            Self::Signed(signed) => {
                if signed.partial_commit_proof.commit_info() == target_commit_info {
                    if verified {
                        signed
                            .partial_commit_proof
                            .add_verified_signature(author, signature);
                    } else {
                        signed
                            .partial_commit_proof
                            .add_unverified_signature(author, signature);
                    }
                    return Ok(());
                }
            },
            Self::Aggregated(aggregated) => {
                // we do not need to do anything for aggregated
                // but return true is helpful to stop the outer loop early
                if aggregated.commit_proof.commit_info() == target_commit_info {
                    return Ok(());
                }
            },
        }
        Err(anyhow!("Inconsistent commit info."))
    }

    pub fn is_ordered(&self) -> bool {
        matches!(self, Self::Ordered(_))
    }

    pub fn is_executed(&self) -> bool {
        matches!(self, Self::Executed(_))
    }

    pub fn is_signed(&self) -> bool {
        matches!(self, Self::Signed(_))
    }

    pub fn is_aggregated(&self) -> bool {
        matches!(self, Self::Aggregated(_))
    }

    pub fn unwrap_signed_mut(&mut self) -> &mut SignedItem {
        match self {
            BufferItem::Signed(item) => item.as_mut(),
            _ => panic!("Not signed item"),
        }
    }

    pub fn unwrap_executed_ref(&self) -> &ExecutedItem {
        match self {
            BufferItem::Executed(item) => item.as_ref(),
            _ => panic!("Not executed item"),
        }
    }

    pub fn unwrap_aggregated(self) -> AggregatedItem {
        match self {
            BufferItem::Aggregated(item) => *item,
            _ => panic!("Not aggregated item"),
        }
    }
}<|MERGE_RESOLUTION|>--- conflicted
+++ resolved
@@ -441,22 +441,18 @@
             .id()
     }
 
-<<<<<<< HEAD
+    pub fn round(&self) -> Round {
+        self.get_blocks()
+            .last()
+            .expect("Vec<PipelinedBlock> should not be empty")
+            .round()
+    }
+
     pub fn add_signature_if_matched(
         &mut self,
         vote: CommitVote,
         verified: bool,
     ) -> anyhow::Result<()> {
-=======
-    pub fn round(&self) -> Round {
-        self.get_blocks()
-            .last()
-            .expect("Vec<PipelinedBlock> should not be empty")
-            .round()
-    }
-
-    pub fn add_signature_if_matched(&mut self, vote: CommitVote) -> anyhow::Result<()> {
->>>>>>> ae337d1f
         let target_commit_info = vote.commit_info();
         let author = vote.author();
         let signature = vote.signature().clone();
