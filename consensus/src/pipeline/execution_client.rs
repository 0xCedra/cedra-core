--- conflicted
+++ resolved
@@ -69,12 +69,8 @@
         rand_config: Option<RandConfig>,
         fast_rand_config: Option<RandConfig>,
         rand_msg_rx: aptos_channel::Receiver<AccountAddress, IncomingRandGenRequest>,
-<<<<<<< HEAD
-        highest_ordered_round: Round,
+        highest_committed_round: Round,
         execution_futures: Arc<DashMap<HashValue, SyncStateComputeResultFut>>,
-=======
-        highest_committed_round: Round,
->>>>>>> 5009c2c8
     );
 
     /// This is needed for some DAG tests. Clean this up as a TODO.
@@ -165,12 +161,9 @@
     // channels to buffer manager
     handle: Arc<RwLock<BufferManagerHandle>>,
     rand_storage: Arc<dyn RandStorage<AugmentedData>>,
-<<<<<<< HEAD
-    execution_futures: Arc<DashMap<HashValue, SyncStateComputeResultFut>>,
-=======
     consensus_observer_config: ConsensusObserverConfig,
     consensus_publisher: Option<Arc<ConsensusPublisher>>,
->>>>>>> 5009c2c8
+    execution_futures: Arc<DashMap<HashValue, SyncStateComputeResultFut>>,
 }
 
 impl ExecutionProxyClient {
@@ -194,12 +187,9 @@
             bounded_executor,
             handle: Arc::new(RwLock::new(BufferManagerHandle::new())),
             rand_storage,
-<<<<<<< HEAD
-            execution_futures: Arc::new(DashMap::new()),
-=======
             consensus_observer_config,
             consensus_publisher,
->>>>>>> 5009c2c8
+            execution_futures: Arc::new(DashMap::new()),
         }
     }
 
@@ -211,14 +201,10 @@
         fast_rand_config: Option<RandConfig>,
         onchain_consensus_config: &OnChainConsensusConfig,
         rand_msg_rx: aptos_channel::Receiver<AccountAddress, IncomingRandGenRequest>,
-<<<<<<< HEAD
-        highest_ordered_round: Round,
-        execution_futures: Arc<DashMap<HashValue, SyncStateComputeResultFut>>,
-=======
         highest_committed_round: Round,
         consensus_observer_config: ConsensusObserverConfig,
         consensus_publisher: Option<Arc<ConsensusPublisher>>,
->>>>>>> 5009c2c8
+        execution_futures: Arc<DashMap<HashValue, SyncStateComputeResultFut>>,
     ) {
         let network_sender = NetworkSender::new(
             self.author,
@@ -307,13 +293,10 @@
             reset_buffer_manager_rx,
             epoch_state,
             self.bounded_executor.clone(),
-<<<<<<< HEAD
-            execution_futures,
-=======
             onchain_consensus_config.order_vote_enabled(),
             consensus_observer_config,
             consensus_publisher,
->>>>>>> 5009c2c8
+            execution_futures,
         );
 
         tokio::spawn(pre_execution_phase.start());
@@ -338,12 +321,8 @@
         rand_config: Option<RandConfig>,
         fast_rand_config: Option<RandConfig>,
         rand_msg_rx: aptos_channel::Receiver<AccountAddress, IncomingRandGenRequest>,
-<<<<<<< HEAD
-        highest_ordered_round: Round,
+        highest_committed_round: Round,
         execution_futures: Arc<DashMap<HashValue, SyncStateComputeResultFut>>,
-=======
-        highest_committed_round: Round,
->>>>>>> 5009c2c8
     ) {
         let maybe_rand_msg_tx = self.spawn_decoupled_execution(
             commit_signer_provider,
@@ -352,14 +331,10 @@
             fast_rand_config,
             onchain_consensus_config,
             rand_msg_rx,
-<<<<<<< HEAD
-            highest_ordered_round,
-            execution_futures,
-=======
             highest_committed_round,
             self.consensus_observer_config,
             self.consensus_publisher.clone(),
->>>>>>> 5009c2c8
+            execution_futures,
         );
 
         let transaction_shuffler =
@@ -560,12 +535,8 @@
         _rand_config: Option<RandConfig>,
         _fast_rand_config: Option<RandConfig>,
         _rand_msg_rx: aptos_channel::Receiver<AccountAddress, IncomingRandGenRequest>,
-<<<<<<< HEAD
-        _highest_ordered_round: Round,
+        _highest_committed_round: Round,
         _execution_futures: Arc<DashMap<HashValue, SyncStateComputeResultFut>>,
-=======
-        _highest_committed_round: Round,
->>>>>>> 5009c2c8
     ) {
     }
 
