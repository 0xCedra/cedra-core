--- conflicted
+++ resolved
@@ -268,11 +268,8 @@
             reset_buffer_manager_rx,
             epoch_state,
             self.bounded_executor.clone(),
-<<<<<<< HEAD
             onchain_consensus_config.order_vote_enabled(),
-=======
             publisher,
->>>>>>> 4eae1fa3
         );
 
         tokio::spawn(execution_schedule_phase.start());
