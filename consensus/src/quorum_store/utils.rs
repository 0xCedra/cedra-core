--- conflicted
+++ resolved
@@ -198,21 +198,14 @@
     author_to_batches: HashMap<PeerId, BTreeMap<BatchSortKey, BatchInfo>>,
     // ProofOfStore and insertion_time. None if committed
     batch_to_proof: HashMap<BatchKey, Option<(ProofOfStore, Instant)>>,
-<<<<<<< HEAD
-    // Number of batches in which the txn_synopsis = (sender, sequence number, hash, expiration) has been included
+    // Number of unexpired and uncommitted proofs in which the txn_summary = (sender, sequence number, hash, expiration)
+    // has been included. We only count those batches that are in both batch_to_proof and author_to_batches.
     txn_summary_num_occurrences: HashMap<TxnSummaryWithExpiration, u64>,
-    // List of transaction summaries for each batch
-    batch_to_txn_summaries: HashMap<BatchKey, Vec<TxnSummaryWithExpiration>>,
-=======
-    // Number of unexpired and uncommitted proofs in which the txn_summary = (sender, sequence number, hash)
-    // has been included. We only count those batches that are in both batch_to_proof and author_to_batches.
-    txn_summary_num_occurrences: HashMap<TransactionSummary, u64>,
     // List of transaction summaries for each batch, along with expiration time and a boolean stating whether a proof for the
     // batch has been received. If the boolean is true, then all the transaction summaries in the batch have
     // been added to txn_summary_num_occurrences. The boolean has been added to avoid double counting when a
     // batch summary is received multiple times.
-    batch_summaries: HashMap<BatchKey, (Vec<TransactionSummary>, u64, bool)>,
->>>>>>> 533f3c33
+    batch_summaries: HashMap<BatchKey, (Vec<TxnSummaryWithExpiration>, u64, bool)>,
     // Expiration index
     expirations: TimeExpirations<BatchSortKey>,
     latest_block_timestamp: u64,
