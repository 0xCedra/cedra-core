// Copyright © Aptos Foundation
// Parts of the project are originally copyright © Meta Platforms, Inc.
// SPDX-License-Identifier: Apache-2.0

use crate::{
    core_mempool::{CoreMempool, TimelineState},
    network::MempoolSyncMsg,
    shared_mempool::{start_shared_mempool, types::SharedMempoolNotification},
    tests::common::TestTransaction,
};
use aptos_channels::{aptos_channel, message_queues::QueueStyle};
use aptos_config::{
    config::{Identity, NodeConfig, PeerRole, RoleType},
    network_id::{NetworkId, PeerNetworkId},
};
use aptos_crypto::{x25519::PrivateKey, Uniform};
use aptos_event_notifications::{ReconfigNotification, ReconfigNotificationListener};
use aptos_infallible::{Mutex, MutexGuard, RwLock};
use aptos_netcore::transport::ConnectionOrigin;
use aptos_network2::{
    application::{
<<<<<<< HEAD
        interface::{NetworkClient}, // NetworkServiceEvents
        storage::{ConnectionNotification,PeersAndMetadata},
=======
        interface::{NetworkClient, NetworkServiceEvents},
        storage::PeersAndMetadata,
    },
    peer_manager::{
        ConnectionRequestSender, PeerManagerNotification, PeerManagerRequest,
        PeerManagerRequestSender,
>>>>>>> f5de7609
    },
    // peer_manager::{
    //     conn_notifs_channel, ConnectionNotification, ConnectionRequestSender,
    //     PeerManagerNotification, PeerManagerRequest, PeerManagerRequestSender,
    // },
    protocols::{
        network::{NetworkEvents, NetworkSender, NewNetworkEvents, NewNetworkSender},
        wire::handshake::v1::ProtocolId::MempoolDirectSend,
    },
    transport::ConnectionMetadata,
    ProtocolId,
};
use aptos_storage_interface::mock::MockDbReaderWriter;
use aptos_types::{
    on_chain_config::{InMemoryOnChainConfig, OnChainConfigPayload},
    PeerId,
};
use aptos_vm_validator::mocks::mock_vm_validator::MockVMValidator;
use enum_dispatch::enum_dispatch;
use futures::{
    channel::mpsc::{self, unbounded, UnboundedReceiver},
    FutureExt, StreamExt,
};
use rand::rngs::StdRng;
use std::{
    collections::{HashMap, HashSet},
    sync::Arc,
};
use std::collections::BTreeMap;
use tokio::runtime::Runtime;
use tokio::sync::mpsc::error::TryRecvError;
use aptos_network2::protocols::network::{NetworkSource, OutboundPeerConnections, PeerStub, ReceivedMessage};
use aptos_network2::protocols::wire::messaging::v1::NetworkMessage;
use aptos_time_service::TimeService;

type MempoolNetworkHandle = (
    NetworkId,
    NetworkSender<MempoolSyncMsg>,
    NetworkEvents<MempoolSyncMsg>,
);

/// This is a simple node identifier for testing
/// This keeps track of the `NodeType` and a simple index
#[derive(Clone, Copy, Debug, Eq, Hash, Ord, PartialOrd, PartialEq)]
pub struct NodeId {
    pub node_type: NodeType,
    num: u32,
}

impl NodeId {
    pub(crate) fn new(node_type: NodeType, num: u32) -> Self {
        NodeId { node_type, num }
    }
}

/// Yet another type, to determine the differences between
/// Validators, ValidatorFullNodes, and FullNodes
#[derive(Clone, Copy, Debug, Eq, Hash, Ord, PartialOrd, PartialEq)]
pub enum NodeType {
    Validator,
    ValidatorFullNode,
    FullNode,
}

/// A union type for all types of simulated nodes
#[enum_dispatch(NodeInfoTrait)]
#[derive(Clone, Debug)]
pub enum NodeInfo {
    Validator(ValidatorNodeInfo),
    ValidatorFull(ValidatorFullNodeInfo),
    Full(FullNodeInfo),
}

/// Accessors to the union type of all simulated nodes
#[enum_dispatch]
pub trait NodeInfoTrait {
    fn supported_networks(&self) -> Vec<NetworkId>;

    fn find_common_network<T: NodeInfoTrait>(&self, other: &T) -> NetworkId {
        let supported: HashSet<_> = self.supported_networks().into_iter().collect();
        let other_supported: HashSet<_> = other.supported_networks().into_iter().collect();
        if supported.contains(&NetworkId::Validator)
            && other_supported.contains(&NetworkId::Validator)
        {
            NetworkId::Validator
        } else if supported.contains(&NetworkId::Public)
            && other_supported.contains(&NetworkId::Public)
        {
            NetworkId::Public
        } else if supported.contains(&NetworkId::Vfn) && other_supported.contains(&NetworkId::Vfn) {
            NetworkId::Vfn
        } else {
            panic!("Expected a common network")
        }
    }

    fn peer_network_ids(&self) -> Vec<PeerNetworkId> {
        self.supported_networks()
            .into_iter()
            .map(|network| self.peer_network_id(network))
            .collect()
    }

    fn peer_id(&self, network_id: NetworkId) -> PeerId;

    fn peer_network_id(&self, network_id: NetworkId) -> PeerNetworkId {
        PeerNetworkId::new(network_id, self.peer_id(network_id))
    }

    /// `RoleType` of the `Node`
    fn role(&self) -> RoleType;

    /// `PeerRole` for use in the upstream / downstream peers
    fn peer_role(&self) -> PeerRole;
}

#[derive(Clone, Debug)]
pub struct ValidatorNodeInfo {
    peer_id: PeerId,
    vfn_peer_id: PeerId,
}

impl ValidatorNodeInfo {
    fn new(peer_id: PeerId, vfn_peer_id: PeerId) -> Self {
        ValidatorNodeInfo {
            peer_id,
            vfn_peer_id,
        }
    }
}

impl NodeInfoTrait for ValidatorNodeInfo {
    fn supported_networks(&self) -> Vec<NetworkId> {
        vec![NetworkId::Validator, NetworkId::Vfn]
    }

    fn peer_id(&self, network_id: NetworkId) -> PeerId {
        match network_id {
            NetworkId::Validator => self.peer_id,
            NetworkId::Vfn => self.vfn_peer_id,
            NetworkId::Public => panic!("Invalid public network id for validator"),
            NetworkId::Internal => panic!("Invalid internal network id for validator"),
        }
    }

    fn role(&self) -> RoleType {
        RoleType::Validator
    }

    fn peer_role(&self) -> PeerRole {
        PeerRole::Validator
    }
}

#[derive(Clone, Debug)]
pub struct ValidatorFullNodeInfo {
    peer_id: PeerId,
    vfn_peer_id: PeerId,
}

impl ValidatorFullNodeInfo {
    fn new(peer_id: PeerId, vfn_peer_id: PeerId) -> Self {
        ValidatorFullNodeInfo {
            peer_id,
            vfn_peer_id,
        }
    }
}

impl NodeInfoTrait for ValidatorFullNodeInfo {
    fn supported_networks(&self) -> Vec<NetworkId> {
        vec![NetworkId::Public, NetworkId::Vfn]
    }

    fn peer_id(&self, network_id: NetworkId) -> PeerId {
        match network_id {
            NetworkId::Public => self.peer_id,
            NetworkId::Vfn => self.vfn_peer_id,
            NetworkId::Validator => panic!("Invalid validator network id for validator full node"),
            NetworkId::Internal => panic!("Invalid internal network id for validator full node"),
        }
    }

    fn role(&self) -> RoleType {
        RoleType::FullNode
    }

    fn peer_role(&self) -> PeerRole {
        PeerRole::ValidatorFullNode
    }
}

#[derive(Clone, Debug)]
pub struct FullNodeInfo {
    peer_id: PeerId,
    peer_role: PeerRole,
}

impl FullNodeInfo {
    fn new(peer_id: PeerId, peer_role: PeerRole) -> Self {
        FullNodeInfo { peer_id, peer_role }
    }
}

impl NodeInfoTrait for FullNodeInfo {
    fn supported_networks(&self) -> Vec<NetworkId> {
        vec![NetworkId::Public]
    }

    fn peer_id(&self, network_id: NetworkId) -> PeerId {
        if NetworkId::Public == network_id {
            self.peer_id
        } else {
            panic!("Invalid network id for public full node")
        }
    }

    fn role(&self) -> RoleType {
        RoleType::FullNode
    }

    fn peer_role(&self) -> PeerRole {
        self.peer_role
    }
}

/// Provides a `NodeInfo` and `NodeConfig` for a validator
pub fn validator_config(rng: &mut StdRng) -> (ValidatorNodeInfo, NodeConfig) {
    let config = NodeConfig::generate_random_config_with_template(
        &NodeConfig::get_default_validator_config(),
        rng,
    );

    let peer_id = config
        .validator_network
        .as_ref()
        .expect("Validator must have a validator network")
        .peer_id();
    (
        ValidatorNodeInfo::new(peer_id, PeerId::from_hex_literal("0xDEADBEEF").unwrap()),
        config,
    )
}

/// Provides a `NodeInfo` and `NodeConfig` for a ValidatorFullNode
pub fn vfn_config(rng: &mut StdRng, peer_id: PeerId) -> (ValidatorFullNodeInfo, NodeConfig) {
    let mut vfn_config = NodeConfig::generate_random_config_with_template(
        &NodeConfig::get_default_vfn_config(),
        rng,
    );

    vfn_config
        .full_node_networks
        .iter_mut()
        .find(|network| network.network_id == NetworkId::Public)
        .as_mut()
        .unwrap()
        .identity = Identity::from_config(PrivateKey::generate_for_testing(), peer_id);

    let networks: HashMap<_, _> = vfn_config
        .full_node_networks
        .iter()
        .map(|network| (network.network_id, network.peer_id()))
        .collect();
    (
        ValidatorFullNodeInfo::new(
            *networks
                .get(&NetworkId::Public)
                .expect("VFN config should have a public network"),
            *networks
                .get(&NetworkId::Vfn)
                .expect("VFN config should have a vfn network"),
        ),
        vfn_config,
    )
}

/// Provides a `NodeInfo` and `NodeConfig` for a public full node
pub fn public_full_node_config(
    rng: &mut StdRng,
    peer_role: PeerRole,
) -> (FullNodeInfo, NodeConfig) {
    let fn_config = NodeConfig::generate_random_config_with_template(
        &NodeConfig::get_default_pfn_config(),
        rng,
    );

    let peer_id = fn_config
        .full_node_networks
        .iter()
        .find(|network| network.network_id == NetworkId::Public)
        .expect("Full Node must have a public network")
        .peer_id();
    (FullNodeInfo::new(peer_id, peer_role), fn_config)
}

/// A struct representing a node, it's network interfaces, mempool, and a mempool event subscriber
pub struct Node {
    /// The identifying Node
    node_info: NodeInfo,
    /// `CoreMempool` for this node
    mempool: Arc<Mutex<CoreMempool>>,
    /// Network interfaces for a node
    network_interfaces: HashMap<NetworkId, NodeNetworkInterface>,
    /// Tokio runtime
    runtime: Arc<Runtime>,
    /// Subscriber for mempool events
    subscriber: UnboundedReceiver<SharedMempoolNotification>,
    /// Global peer connection data
    peers_and_metadata: Arc<PeersAndMetadata>,
    /// Mockable time
    time_service: TimeService,
}

/// Reimplement `NodeInfoTrait` for simplicity
impl NodeInfoTrait for Node {
    fn supported_networks(&self) -> Vec<NetworkId> {
        self.node_info.supported_networks()
    }

    fn peer_id(&self, network_id: NetworkId) -> PeerId {
        self.node_info.peer_id(network_id)
    }

    fn role(&self) -> RoleType {
        self.node_info.role()
    }

    fn peer_role(&self) -> PeerRole {
        self.node_info.peer_role()
    }
}

impl Node {
    /// Sets up a single node by starting up mempool and any network handles
    pub fn new(node: NodeInfo, config: NodeConfig) -> Node {
        let time_service = TimeService::mock();
        let (network_interfaces, network_client, network_events, peers_and_metadata) =
            setup_node_network_interfaces(&node, time_service.clone());
        let (mempool, runtime, subscriber) = start_node_mempool(
            config,
            network_client,
            network_events,
            peers_and_metadata.clone(),
        );

        Node {
            node_info: node,
            mempool,
            network_interfaces,
            runtime: Arc::new(runtime),
            subscriber,
            peers_and_metadata,
            time_service,
        }
    }

    /// Retrieves a `CoreMempool`
    pub fn mempool(&self) -> MutexGuard<CoreMempool> {
        self.mempool.lock()
    }

    /// Queues transactions for sending on a node.  Must use `broadcast_txns` to send to other nodes
    pub fn add_txns(&self, txns: Vec<TestTransaction>) {
        let mut mempool = self.mempool();
        for txn in txns {
            let transaction = txn.make_signed_transaction_with_max_gas_amount(5);
            mempool.add_txn(
                transaction.clone(),
                transaction.gas_unit_price(),
                0,
                TimelineState::NotReady,
                false,
            );
        }
    }

    /// Notifies the `Node` of a `new_peer`
    pub fn send_new_peer_event(
        &mut self,
        peer_network_id: PeerNetworkId,
        peer_role: PeerRole,
        origin: ConnectionOrigin,
    ) {
        let mut metadata = ConnectionMetadata::mock_with_role_and_origin(
            peer_network_id.peer_id(),
            peer_role,
            origin,
        );
        metadata
            .application_protocols
            .insert(ProtocolId::MempoolDirectSend);
        self.peers_and_metadata
            .insert_connection_metadata(peer_network_id, metadata)
            .unwrap();
        self.wait_for_event(SharedMempoolNotification::PeerStateChange);
    }

    /// Waits for a specific `SharedMempoolNotification` event
    pub fn wait_for_event(&mut self, expected: SharedMempoolNotification) {
        let event = self.runtime.block_on(self.subscriber.next()).unwrap();
        if event == expected {
            return;
        }

        panic!(
            "Failed to get expected event '{:?}', instead: '{:?}'",
            expected, event
        )
    }

    /// Checks that there are no `SharedMempoolNotification`s on the subscriber
    pub fn check_no_subscriber_events(&mut self) {
        assert!(self.subscriber.select_next_some().now_or_never().is_none())
    }

    /// Checks that a node has no pending messages to send.
    pub fn check_no_network_messages_sent(&mut self, network_id: NetworkId) {
        self.check_no_subscriber_events();
        assert!(self.get_network_interface(network_id).network_reqs_rx.try_recv().is_err())
    }

    /// Retrieves a network interface for a specific `NetworkId` based on whether it's the primary network
    fn get_network_interface(&mut self, network_id: NetworkId) -> &mut NodeNetworkInterface {
        self.network_interfaces.get_mut(&network_id).unwrap()
    }

    /// Retrieves the next network request `PeerManagerRequest`
    pub fn get_next_network_req(&mut self, network_id: NetworkId) -> ReceivedMessage {
        let runtime = self.runtime.clone();
        self.get_network_interface(network_id)
            .get_next_network_req(runtime)
    }

    /// Send network request `PeerManagerNotification` from a remote peer to the local node
    pub fn send_network_req(
        &mut self,
        peer_network_id: PeerNetworkId,
        protocol: ProtocolId,
        notif: NetworkMessage,
    ) {
        self.get_network_interface(peer_network_id.network_id())
            .send_network_req(protocol, &peer_network_id, notif);
    }
}

/// A simplistic view of the entire network stack for a given `NetworkId`
/// Allows us to mock out the network without dealing with the details
pub struct NodeNetworkInterface {
    /// Peer request receiver for messages
    pub(crate) network_reqs_rx: tokio::sync::mpsc::Receiver<ReceivedMessage>,//aptos_channel::Receiver<(PeerId, ProtocolId), PeerManagerRequest>,
    /// Peer notification sender for sending outgoing messages to other peers
<<<<<<< HEAD
    pub(crate) network_notifs_tx: Arc<OutboundPeerConnections>,

    peer_cache_generation: u32,
    peer_cache: HashMap<PeerNetworkId,PeerStub>,
    // aptos_channel::Sender<(PeerId, ProtocolId), PeerManagerNotification>,
    // /// Sender for connecting / disconnecting peers
    // pub(crate) network_conn_event_notifs_tx: conn_notifs_channel::Sender,
    pub(crate) network_conn_event_notifs_tx: tokio::sync::mpsc::Sender<ConnectionNotification>,
=======
    pub(crate) network_notifs_tx:
        aptos_channel::Sender<(PeerId, ProtocolId), PeerManagerNotification>,
>>>>>>> f5de7609
}

impl NodeNetworkInterface {
    fn get_next_network_req(&mut self, runtime: Arc<Runtime>) -> ReceivedMessage {
        runtime.block_on(self.network_reqs_rx.recv()).unwrap()
    }

    fn send_network_req(&mut self, protocol: ProtocolId, peer_network_id: &PeerNetworkId, message: NetworkMessage) {
        // let remote_peer_id = match &message {
        //     PeerManagerNotification::RecvRpc(peer_id, _) => *peer_id,
        //     PeerManagerNotification::RecvMessage(peer_id, _) => *peer_id,
        // };

        if let Some((new_peers, new_gen)) = self.network_notifs_tx.get_generational(self.peer_cache_generation) {
                self.peer_cache = new_peers;
                self.peer_cache_generation = new_gen;
        }
        if let Some(stub)  = self.peer_cache.get(peer_network_id) {
            _ = stub.sender.try_send((message,0));
            // TODO: panic on error?
        } // TODO: else panic on None destination?
            // .push((remote_peer_id, protocol), message)
            // .unwrap()
    }
<<<<<<< HEAD

    /// Send a notification specifying, where a remote peer has it's state changed
    fn send_connection_notif(&mut self, notif: ConnectionNotification) {
        let peer_id = match &notif {
            ConnectionNotification::NewPeer(metadata, _) => metadata.remote_peer_id,
            ConnectionNotification::LostPeer(metadata, _, _) => metadata.remote_peer_id,
        };

        self.network_conn_event_notifs_tx.try_send(notif).unwrap()
    }
=======
>>>>>>> f5de7609
}

// Below here are static functions to help build a new `Node`

/// Sets up the network handles for a `Node`
fn setup_node_network_interfaces(
    node: &NodeInfo,
    time_service: TimeService,
) -> (
    HashMap<NetworkId, NodeNetworkInterface>,
    NetworkClient<MempoolSyncMsg>,
    NetworkEvents<MempoolSyncMsg>,
    Arc<PeersAndMetadata>,
) {
    // Create the peers and metadata
    let network_ids = node.supported_networks();
    let peers_and_metadata = PeersAndMetadata::new(&network_ids);

    // Create the network interfaces
    let mut network_senders = HashMap::new();
    let mut network_and_events = HashMap::new();
    let mut network_interfaces = HashMap::new();
    for network_id in network_ids {
        let (network_interface, network_handle) =
            setup_node_network_interface(PeerNetworkId::new(network_id, node.peer_id(network_id)), time_service.clone());

        network_senders.insert(network_id, network_handle.1);
        network_and_events.insert(network_id, network_handle.2);
        network_interfaces.insert(network_id, network_interface);
    }

    // Create the client and service events
    let network_client = NetworkClient::new(
        vec![MempoolDirectSend],
        vec![],
        network_senders,
        peers_and_metadata.clone(),
    );
    let (rm_sender, rm_receiver) = tokio::sync::mpsc::channel(100);
    let network_source = NetworkSource::new_single_source(rm_receiver);
    let peer_senders = Arc::new(OutboundPeerConnections::new());
    let contexts = Arc::new(BTreeMap::new());
    let network_events = NetworkEvents::new(network_source, peer_senders, "test", contexts);

    (
        network_interfaces,
        network_client,
        network_events,
        peers_and_metadata,
    )
}

/// Builds a single network interface with associated queues, and attaches it to the top level network
fn setup_node_network_interface(
    peer_network_id: PeerNetworkId,
    time_service: TimeService,
) -> (NodeNetworkInterface, MempoolNetworkHandle) {
    // Create the network sender and events receiver
    static MAX_QUEUE_SIZE: usize = 8;
<<<<<<< HEAD
    // let (network_reqs_tx, network_reqs_rx) =
    //     aptos_channel::new(QueueStyle::FIFO, MAX_QUEUE_SIZE, None);
    let (network_reqs_tx, network_reqs_rx) = tokio::sync::mpsc::channel(MAX_QUEUE_SIZE);
    // let (connection_reqs_tx, _) = aptos_channel::new(QueueStyle::FIFO, MAX_QUEUE_SIZE, None);
    // let (network_notifs_tx, network_notifs_rx) = tokio::sync::mpsc::channel(MAX_QUEUE_SIZE);
        // aptos_channel::new(QueueStyle::FIFO, MAX_QUEUE_SIZE, None);
    let (network_conn_event_notifs_tx, conn_status_rx) = tokio::sync::mpsc::channel(10); //tokio::sync::mpsc::Receiver<ConnectionNotification>
    // let (network_conn_event_notifs_tx, conn_status_rx) = conn_notifs_channel::new();
    let peer_senders = Arc::new(OutboundPeerConnections::new());
=======
    let (network_reqs_tx, network_reqs_rx) =
        aptos_channel::new(QueueStyle::FIFO, MAX_QUEUE_SIZE, None);
    let (connection_reqs_tx, _) = aptos_channel::new(QueueStyle::FIFO, MAX_QUEUE_SIZE, None);
    let (network_notifs_tx, network_notifs_rx) =
        aptos_channel::new(QueueStyle::FIFO, MAX_QUEUE_SIZE, None);
>>>>>>> f5de7609
    let network_sender = NetworkSender::new(
        peer_network_id.network_id(),
        peer_senders.clone(),
        RoleType::Validator,
        time_service,
        // PeerManagerRequestSender::new(network_reqs_tx),
        // ConnectionRequestSender::new(connection_reqs_tx),
    );
<<<<<<< HEAD
    let (net_send, netrx) = tokio::sync::mpsc::channel(1000);
    let network_source = NetworkSource::new_single_source(netrx);
    let contexts = Arc::new(BTreeMap::new());
    let network_events = NetworkEvents::new(network_source, peer_senders.clone(), "test", contexts);//network_notifs_rx, conn_status_rx, None);
=======
    let network_events = NetworkEvents::new(network_notifs_rx, None);
>>>>>>> f5de7609

    (
        NodeNetworkInterface {
            network_reqs_rx,
<<<<<<< HEAD
            network_notifs_tx: peer_senders,
            peer_cache_generation: 0,
            peer_cache: HashMap::new(),
            network_conn_event_notifs_tx,
=======
            network_notifs_tx,
>>>>>>> f5de7609
        },
        (peer_network_id.network_id(), network_sender, network_events),
    )
}

/// Starts up the mempool resources for a single node
fn start_node_mempool(
    config: NodeConfig,
    network_client: NetworkClient<MempoolSyncMsg>,
    network_events: NetworkEvents<MempoolSyncMsg>,
    peers_and_metadata: Arc<PeersAndMetadata>,
) -> (
    Arc<Mutex<CoreMempool>>,
    Runtime,
    UnboundedReceiver<SharedMempoolNotification>,
) {
    let mempool = Arc::new(Mutex::new(CoreMempool::new(&config)));
    let (sender, subscriber) = unbounded();
    let (_ac_endpoint_sender, ac_endpoint_receiver) = mpsc::channel(1_024);
    let (_quorum_store_sender, quorum_store_receiver) = mpsc::channel(1_024);
    let (_mempool_notifier, mempool_listener) =
        aptos_mempool_notifications::new_mempool_notifier_listener_pair(100);
    let (reconfig_sender, reconfig_events) = aptos_channel::new(QueueStyle::LIFO, 1, None);
    let reconfig_event_subscriber = ReconfigNotificationListener {
        notification_receiver: reconfig_events,
    };
    reconfig_sender
        .push((), ReconfigNotification {
            version: 1,
            on_chain_configs: OnChainConfigPayload::new(
                1,
                InMemoryOnChainConfig::new(HashMap::new()),
            ),
        })
        .unwrap();

    let runtime = aptos_runtimes::spawn_named_runtime("shared-mem".into(), None);
    start_shared_mempool(
        runtime.handle(),
        &config,
        Arc::clone(&mempool),
        network_client,
        network_events,
        ac_endpoint_receiver,
        quorum_store_receiver,
        mempool_listener,
        reconfig_event_subscriber,
        Arc::new(MockDbReaderWriter),
        Arc::new(RwLock::new(MockVMValidator)),
        vec![sender],
        peers_and_metadata,
    );

    (mempool, runtime, subscriber)
}<|MERGE_RESOLUTION|>--- conflicted
+++ resolved
@@ -19,17 +19,8 @@
 use aptos_netcore::transport::ConnectionOrigin;
 use aptos_network2::{
     application::{
-<<<<<<< HEAD
         interface::{NetworkClient}, // NetworkServiceEvents
         storage::{ConnectionNotification,PeersAndMetadata},
-=======
-        interface::{NetworkClient, NetworkServiceEvents},
-        storage::PeersAndMetadata,
-    },
-    peer_manager::{
-        ConnectionRequestSender, PeerManagerNotification, PeerManagerRequest,
-        PeerManagerRequestSender,
->>>>>>> f5de7609
     },
     // peer_manager::{
     //     conn_notifs_channel, ConnectionNotification, ConnectionRequestSender,
@@ -482,7 +473,6 @@
     /// Peer request receiver for messages
     pub(crate) network_reqs_rx: tokio::sync::mpsc::Receiver<ReceivedMessage>,//aptos_channel::Receiver<(PeerId, ProtocolId), PeerManagerRequest>,
     /// Peer notification sender for sending outgoing messages to other peers
-<<<<<<< HEAD
     pub(crate) network_notifs_tx: Arc<OutboundPeerConnections>,
 
     peer_cache_generation: u32,
@@ -491,10 +481,6 @@
     // /// Sender for connecting / disconnecting peers
     // pub(crate) network_conn_event_notifs_tx: conn_notifs_channel::Sender,
     pub(crate) network_conn_event_notifs_tx: tokio::sync::mpsc::Sender<ConnectionNotification>,
-=======
-    pub(crate) network_notifs_tx:
-        aptos_channel::Sender<(PeerId, ProtocolId), PeerManagerNotification>,
->>>>>>> f5de7609
 }
 
 impl NodeNetworkInterface {
@@ -519,7 +505,6 @@
             // .push((remote_peer_id, protocol), message)
             // .unwrap()
     }
-<<<<<<< HEAD
 
     /// Send a notification specifying, where a remote peer has it's state changed
     fn send_connection_notif(&mut self, notif: ConnectionNotification) {
@@ -530,8 +515,6 @@
 
         self.network_conn_event_notifs_tx.try_send(notif).unwrap()
     }
-=======
->>>>>>> f5de7609
 }
 
 // Below here are static functions to help build a new `Node`
@@ -591,7 +574,6 @@
 ) -> (NodeNetworkInterface, MempoolNetworkHandle) {
     // Create the network sender and events receiver
     static MAX_QUEUE_SIZE: usize = 8;
-<<<<<<< HEAD
     // let (network_reqs_tx, network_reqs_rx) =
     //     aptos_channel::new(QueueStyle::FIFO, MAX_QUEUE_SIZE, None);
     let (network_reqs_tx, network_reqs_rx) = tokio::sync::mpsc::channel(MAX_QUEUE_SIZE);
@@ -601,13 +583,6 @@
     let (network_conn_event_notifs_tx, conn_status_rx) = tokio::sync::mpsc::channel(10); //tokio::sync::mpsc::Receiver<ConnectionNotification>
     // let (network_conn_event_notifs_tx, conn_status_rx) = conn_notifs_channel::new();
     let peer_senders = Arc::new(OutboundPeerConnections::new());
-=======
-    let (network_reqs_tx, network_reqs_rx) =
-        aptos_channel::new(QueueStyle::FIFO, MAX_QUEUE_SIZE, None);
-    let (connection_reqs_tx, _) = aptos_channel::new(QueueStyle::FIFO, MAX_QUEUE_SIZE, None);
-    let (network_notifs_tx, network_notifs_rx) =
-        aptos_channel::new(QueueStyle::FIFO, MAX_QUEUE_SIZE, None);
->>>>>>> f5de7609
     let network_sender = NetworkSender::new(
         peer_network_id.network_id(),
         peer_senders.clone(),
@@ -616,26 +591,18 @@
         // PeerManagerRequestSender::new(network_reqs_tx),
         // ConnectionRequestSender::new(connection_reqs_tx),
     );
-<<<<<<< HEAD
     let (net_send, netrx) = tokio::sync::mpsc::channel(1000);
     let network_source = NetworkSource::new_single_source(netrx);
     let contexts = Arc::new(BTreeMap::new());
     let network_events = NetworkEvents::new(network_source, peer_senders.clone(), "test", contexts);//network_notifs_rx, conn_status_rx, None);
-=======
-    let network_events = NetworkEvents::new(network_notifs_rx, None);
->>>>>>> f5de7609
 
     (
         NodeNetworkInterface {
             network_reqs_rx,
-<<<<<<< HEAD
             network_notifs_tx: peer_senders,
             peer_cache_generation: 0,
             peer_cache: HashMap::new(),
             network_conn_event_notifs_tx,
-=======
-            network_notifs_tx,
->>>>>>> f5de7609
         },
         (peer_network_id.network_id(), network_sender, network_events),
     )
