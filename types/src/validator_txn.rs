// Copyright © Aptos Foundation
// SPDX-License-Identifier: Apache-2.0

<<<<<<< HEAD
use crate::dkg::DKGTranscript;
=======
use crate::{dkg::DKGNode, jwks};
>>>>>>> b4e9b1bb
use aptos_crypto_derive::{BCSCryptoHash, CryptoHasher};
use serde::{Deserialize, Serialize};
use std::fmt::Debug;

#[derive(Clone, Debug, Eq, PartialEq, Serialize, Deserialize, CryptoHasher, BCSCryptoHash)]
pub enum ValidatorTransaction {
    DKGResult(DKGNode),
    DummyTopic1(DummyValidatorTransaction),
<<<<<<< HEAD
    DKGResult(DKGTranscript),
    #[cfg(any(test, feature = "fuzzing"))]
=======
>>>>>>> b4e9b1bb
    DummyTopic2(DummyValidatorTransaction),
}

#[derive(Clone, Debug, Eq, PartialEq, Serialize, Deserialize, CryptoHasher, BCSCryptoHash)]
pub struct DummyValidatorTransaction {
    pub valid: bool,
    #[serde(with = "serde_bytes")]
    pub payload: Vec<u8>,
}

impl ValidatorTransaction {
    #[cfg(any(test, feature = "fuzzing"))]
    pub fn dummy1(payload: Vec<u8>) -> Self {
        Self::DummyTopic1(DummyValidatorTransaction {
            valid: true,
            payload,
        })
    }

    #[cfg(any(test, feature = "fuzzing"))]
    pub fn dummy2(payload: Vec<u8>) -> Self {
        Self::DummyTopic2(DummyValidatorTransaction {
            valid: true,
            payload,
        })
    }

    pub fn size_in_bytes(&self) -> usize {
        bcs::serialized_size(self).unwrap()
    }
}

#[derive(Clone, Eq, Hash, PartialEq)]
#[allow(non_camel_case_types)]
pub enum Topic {
    DKG,
    JWK_CONSENSUS(jwks::Issuer),
    DUMMY1,
    #[cfg(any(test, feature = "fuzzing"))]
    DUMMY2,
}<|MERGE_RESOLUTION|>--- conflicted
+++ resolved
@@ -1,24 +1,16 @@
 // Copyright © Aptos Foundation
 // SPDX-License-Identifier: Apache-2.0
 
-<<<<<<< HEAD
 use crate::dkg::DKGTranscript;
-=======
-use crate::{dkg::DKGNode, jwks};
->>>>>>> b4e9b1bb
 use aptos_crypto_derive::{BCSCryptoHash, CryptoHasher};
 use serde::{Deserialize, Serialize};
 use std::fmt::Debug;
+use crate::jwks;
 
 #[derive(Clone, Debug, Eq, PartialEq, Serialize, Deserialize, CryptoHasher, BCSCryptoHash)]
 pub enum ValidatorTransaction {
-    DKGResult(DKGNode),
     DummyTopic1(DummyValidatorTransaction),
-<<<<<<< HEAD
     DKGResult(DKGTranscript),
-    #[cfg(any(test, feature = "fuzzing"))]
-=======
->>>>>>> b4e9b1bb
     DummyTopic2(DummyValidatorTransaction),
 }
 
