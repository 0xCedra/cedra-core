--- conflicted
+++ resolved
@@ -154,15 +154,11 @@
     /// will be verified individually bypassing the optimization.
     #[serde(skip)]
     #[derivative(PartialEq = "ignore")]
-<<<<<<< HEAD
-    pessimistic_verify_set: Arc<DashSet<AccountAddress>>,
+    pessimistic_verify_set: DashSet<AccountAddress>,
     /// This is the feature flag indicating whether the optimistic signature verification feature is enabled.
     #[serde(skip)]
     #[derivative(PartialEq = "ignore")]
     optimistic_sig_verification: bool,
-=======
-    pessimistic_verify_set: DashSet<AccountAddress>,
->>>>>>> 514653c0
 }
 
 /// Reconstruct fields from the raw data upon deserialization.
@@ -201,12 +197,8 @@
             quorum_voting_power,
             total_voting_power,
             address_to_validator_index,
-<<<<<<< HEAD
-            pessimistic_verify_set: Arc::new(DashSet::new()),
+            pessimistic_verify_set: DashSet::new(),
             optimistic_sig_verification: false,
-=======
-            pessimistic_verify_set: DashSet::new(),
->>>>>>> 514653c0
         }
     }
 
