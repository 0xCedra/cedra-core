--- conflicted
+++ resolved
@@ -770,21 +770,6 @@
         Ok(SignatureCheckedTransaction(self))
     }
 
-<<<<<<< HEAD
-    /// Special check for fee payer transaction having optional fee payer address in the
-    /// transaction. This will be removed after 1.8 has been fully released.
-    pub fn check_fee_payer_signature(self) -> Result<SignatureCheckedTransaction> {
-        self.authenticator
-            .verify_with_optional_fee_payer(&self.raw_txn)?;
-        Ok(SignatureCheckedTransaction(self))
-    }
-
-    /// Checks that the signature of given transaction inplace. Returns `Ok(())` if
-    /// the signature is valid.
-    /// Verifies is the signature of given transaction is valid.
-    /// Returns `Ok(())` if so.
-=======
->>>>>>> ad50b993
     pub fn verify_signature(&self) -> Result<()> {
         self.authenticator.verify(&self.raw_txn)?;
         Ok(())
