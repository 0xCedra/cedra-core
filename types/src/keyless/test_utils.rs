// Copyright © Aptos Foundation
// SPDX-License-Identifier: Apache-2.0

use super::{Groth16ProofAndStatement, Pepper, TransactionAndProof};
use crate::{
    jwks::rsa::RSA_JWK,
    keyless::{
        base64url_encode_str,
        circuit_testcases::{
            SAMPLE_EPK, SAMPLE_EPK_BLINDER, SAMPLE_ESK, SAMPLE_EXP_DATE, SAMPLE_EXP_HORIZON_SECS,
            SAMPLE_JWK, SAMPLE_JWK_SK, SAMPLE_JWT_EXTRA_FIELD, SAMPLE_JWT_HEADER_B64,
            SAMPLE_JWT_HEADER_JSON, SAMPLE_JWT_PARSED, SAMPLE_JWT_PAYLOAD_JSON, SAMPLE_PEPPER,
            SAMPLE_PK, SAMPLE_PROOF, SAMPLE_PROOF_FOR_UPGRADED_VK, SAMPLE_PROOF_NO_EXTRA_FIELD,
            SAMPLE_UID_KEY, SAMPLE_UPGRADED_VK,
        },
        get_public_inputs_hash,
        zkp_sig::ZKP,
<<<<<<< HEAD
        proof_simulation::Groth16SimulatorBn254,
        Configuration, EphemeralCertificate, Groth16Proof, KeylessPublicKey, KeylessSignature,
        OpenIdSig, ZeroKnowledgeSig,
=======
        Configuration, EphemeralCertificate, FederatedKeylessPublicKey, Groth16Proof,
        KeylessPublicKey, KeylessSignature, OpenIdSig, ZeroKnowledgeSig,
>>>>>>> 5ad601cc
    },
    transaction::{authenticator::EphemeralSignature, RawTransaction, SignedTransaction},
};
use aptos_crypto::{
    ed25519::Ed25519PrivateKey, poseidon_bn254::keyless::fr_to_bytes_le, SigningKey, Uniform,
};
use ark_bn254::Bn254;
use ark_groth16::{prepare_verifying_key, PreparedVerifyingKey};
use base64::{encode_config, URL_SAFE_NO_PAD};
use move_core_types::account_address::AccountAddress;
use once_cell::sync::Lazy;
use ring::signature;

static DUMMY_EPHEMERAL_SIGNATURE: Lazy<EphemeralSignature> = Lazy::new(|| {
    let sk = Ed25519PrivateKey::generate_for_testing();
    // Signing the sample proof, for lack of any other dummy struct to sign.
    EphemeralSignature::ed25519(sk.sign::<Groth16Proof>(&SAMPLE_PROOF).unwrap())
});

pub fn get_sample_esk() -> Ed25519PrivateKey {
    // Cloning is disabled outside #[cfg(test)]
    let serialized: &[u8] = &(SAMPLE_ESK.to_bytes());
    Ed25519PrivateKey::try_from(serialized).unwrap()
}

pub fn get_sample_iss() -> String {
    SAMPLE_JWT_PARSED.oidc_claims.iss.clone()
}

pub fn get_sample_jwk() -> RSA_JWK {
    SAMPLE_JWK.clone()
}

pub fn get_sample_pepper() -> Pepper {
    SAMPLE_PEPPER.clone()
}

pub fn get_sample_epk_blinder() -> Vec<u8> {
    SAMPLE_EPK_BLINDER.clone()
}

pub fn get_sample_exp_date() -> u64 {
    SAMPLE_EXP_DATE
}

pub fn get_sample_jwt_header_json() -> String {
    SAMPLE_JWT_HEADER_JSON.to_string()
}

pub fn get_sample_uid_key() -> String {
    SAMPLE_UID_KEY.to_string()
}

pub fn get_sample_groth16_zkp_and_statement() -> Groth16ProofAndStatement {
    let config = Configuration::new_for_testing();
    let (sig, pk) = get_sample_groth16_sig_and_pk();
    let public_inputs_hash =
        fr_to_bytes_le(&get_public_inputs_hash(&sig, &pk, &SAMPLE_JWK, &config).unwrap());

    let proof = match sig.cert {
        EphemeralCertificate::ZeroKnowledgeSig(ZeroKnowledgeSig {
            proof,
            exp_horizon_secs: _,
            extra_field: _,
            override_aud_val: _,
            training_wheels_signature: _,
        }) => proof,
        _ => unreachable!(),
    };

    Groth16ProofAndStatement {
        proof: match proof {
            ZKP::Groth16(proof) => proof,
        },
        public_inputs_hash,
    }
}

/// Note: Does not have a valid ephemeral signature. Use the SAMPLE_ESK to compute one over the
/// desired TXN.
pub fn get_random_simulated_groth16_sig_and_pk() -> (KeylessSignature, KeylessPublicKey, PreparedVerifyingKey<Bn254>) {
    // We need a ZeroKnowledgeSig inside of a KeylessSignature to derive a public input hash. The Groth16 proof
    // is not used to actually derive the hash so we can temporarily give a dummy
    // proof before later replacing it with a simulated proof
    let dummy_proof = *SAMPLE_PROOF;
    let mut zks = ZeroKnowledgeSig {
        proof: ZKP::Groth16(dummy_proof),
        extra_field: Some(SAMPLE_JWT_EXTRA_FIELD.to_string()),
        exp_horizon_secs: SAMPLE_EXP_HORIZON_SECS,
        override_aud_val: None,
        training_wheels_signature: None,
    };
    let mut sig = KeylessSignature {
        cert: EphemeralCertificate::ZeroKnowledgeSig(zks.clone()),
        jwt_header_json: SAMPLE_JWT_HEADER_JSON.to_string(),
        exp_date_secs: SAMPLE_EXP_DATE,
        ephemeral_pubkey: SAMPLE_EPK.clone(),
        ephemeral_signature: DUMMY_EPHEMERAL_SIGNATURE.clone(),
    };
    let pk = SAMPLE_PK.clone();
    let rsa_jwk = get_sample_jwk();
    let config = Configuration::new_for_testing();
    let pih = get_public_inputs_hash(&sig, &pk, &rsa_jwk, &config).unwrap();

    let mut rng = rand::thread_rng();
    let (sim_pk, vk) = Groth16SimulatorBn254::circuit_agnostic_setup_with_trapdoor(&mut rng, 1).unwrap();
    let proof = Groth16SimulatorBn254::create_random_proof_with_trapdoor(&[pih], &sim_pk, &mut rng).unwrap();
    let pvk = prepare_verifying_key(&vk);

    // Replace dummy proof with the simulated proof
    zks.proof = ZKP::Groth16(proof);
    sig.cert = EphemeralCertificate::ZeroKnowledgeSig(zks.clone());

    (sig, pk, pvk)
}

/// Note: Does not have a valid ephemeral signature. Use the SAMPLE_ESK to compute one over the
/// desired TXN.
pub fn get_sample_groth16_sig_and_pk() -> (KeylessSignature, KeylessPublicKey) {
    let proof = *SAMPLE_PROOF;

    let zks = ZeroKnowledgeSig {
        proof: proof.into(),
        extra_field: Some(SAMPLE_JWT_EXTRA_FIELD.to_string()),
        exp_horizon_secs: SAMPLE_EXP_HORIZON_SECS,
        override_aud_val: None,
        training_wheels_signature: None,
    };

    let sig = KeylessSignature {
        cert: EphemeralCertificate::ZeroKnowledgeSig(zks.clone()),
        jwt_header_json: SAMPLE_JWT_HEADER_JSON.to_string(),
        exp_date_secs: SAMPLE_EXP_DATE,
        ephemeral_pubkey: SAMPLE_EPK.clone(),
        ephemeral_signature: DUMMY_EPHEMERAL_SIGNATURE.clone(),
    };

    (sig, SAMPLE_PK.clone())
}

pub fn get_sample_groth16_sig_and_fed_pk(
    jwk_addr: AccountAddress,
) -> (KeylessSignature, FederatedKeylessPublicKey) {
    let proof = *SAMPLE_PROOF;

    let zks = ZeroKnowledgeSig {
        proof: proof.into(),
        extra_field: Some(SAMPLE_JWT_EXTRA_FIELD.to_string()),
        exp_horizon_secs: SAMPLE_EXP_HORIZON_SECS,
        override_aud_val: None,
        training_wheels_signature: None,
    };

    let sig = KeylessSignature {
        cert: EphemeralCertificate::ZeroKnowledgeSig(zks.clone()),
        jwt_header_json: SAMPLE_JWT_HEADER_JSON.to_string(),
        exp_date_secs: SAMPLE_EXP_DATE,
        ephemeral_pubkey: SAMPLE_EPK.clone(),
        ephemeral_signature: DUMMY_EPHEMERAL_SIGNATURE.clone(),
    };

    let fed_pk = FederatedKeylessPublicKey {
        jwk_addr,
        pk: SAMPLE_PK.clone(),
    };

    (sig, fed_pk)
}

pub fn get_upgraded_vk() -> PreparedVerifyingKey<Bn254> {
    SAMPLE_UPGRADED_VK.clone()
}

/// Note: Does not have a valid ephemeral signature. Use the SAMPLE_ESK to compute one over the
/// desired TXN.
pub fn get_groth16_sig_and_pk_for_upgraded_vk() -> (KeylessSignature, KeylessPublicKey) {
    let proof = *SAMPLE_PROOF_FOR_UPGRADED_VK;

    let zks = ZeroKnowledgeSig {
        proof: proof.into(),
        extra_field: Some(SAMPLE_JWT_EXTRA_FIELD.to_string()),
        exp_horizon_secs: SAMPLE_EXP_HORIZON_SECS,
        override_aud_val: None,
        training_wheels_signature: None,
    };

    let sig = KeylessSignature {
        cert: EphemeralCertificate::ZeroKnowledgeSig(zks.clone()),
        jwt_header_json: SAMPLE_JWT_HEADER_JSON.to_string(),
        exp_date_secs: SAMPLE_EXP_DATE,
        ephemeral_pubkey: SAMPLE_EPK.clone(),
        ephemeral_signature: DUMMY_EPHEMERAL_SIGNATURE.clone(),
    };

    (sig, SAMPLE_PK.clone())
}

/// Note: Does not have a valid ephemeral signature. Use the SAMPLE_ESK to compute one over the
/// desired TXN.
pub fn get_sample_groth16_sig_and_pk_no_extra_field() -> (KeylessSignature, KeylessPublicKey) {
    let proof = *SAMPLE_PROOF_NO_EXTRA_FIELD;

    let zks = ZeroKnowledgeSig {
        proof: proof.into(),
        extra_field: None,
        exp_horizon_secs: SAMPLE_EXP_HORIZON_SECS,
        override_aud_val: None,
        training_wheels_signature: None,
    };

    let sig = KeylessSignature {
        cert: EphemeralCertificate::ZeroKnowledgeSig(zks.clone()),
        jwt_header_json: SAMPLE_JWT_HEADER_JSON.to_string(),
        exp_date_secs: SAMPLE_EXP_DATE,
        ephemeral_pubkey: SAMPLE_EPK.clone(),
        ephemeral_signature: DUMMY_EPHEMERAL_SIGNATURE.clone(),
    };

    (sig, SAMPLE_PK.clone())
}

pub fn get_sample_jwt_token() -> String {
    let jwt_header_b64 = SAMPLE_JWT_HEADER_B64.to_string();
    let jwt_payload_b64 = base64url_encode_str(SAMPLE_JWT_PAYLOAD_JSON.as_str());
    let msg = jwt_header_b64.clone() + "." + jwt_payload_b64.as_str();
    let rng = ring::rand::SystemRandom::new();
    let sk = *SAMPLE_JWK_SK;
    let mut jwt_sig = vec![0u8; sk.public_modulus_len()];

    sk.sign(
        &signature::RSA_PKCS1_SHA256,
        &rng,
        msg.as_bytes(),
        jwt_sig.as_mut_slice(),
    )
    .unwrap();

    let base64url_string = encode_config(jwt_sig.clone(), URL_SAFE_NO_PAD);

    format!("{}.{}", msg, base64url_string)
}

/// Note: Does not have a valid ephemeral signature. Use the SAMPLE_ESK to compute one over the
/// desired TXN.
pub fn get_sample_openid_sig_and_pk() -> (KeylessSignature, KeylessPublicKey) {
    let jwt_header_b64 = SAMPLE_JWT_HEADER_B64.to_string();
    let jwt_payload_b64 = base64url_encode_str(SAMPLE_JWT_PAYLOAD_JSON.as_str());
    let msg = jwt_header_b64.clone() + "." + jwt_payload_b64.as_str();
    let rng = ring::rand::SystemRandom::new();
    let sk = *SAMPLE_JWK_SK;
    let mut jwt_sig = vec![0u8; sk.public_modulus_len()];

    sk.sign(
        &signature::RSA_PKCS1_SHA256,
        &rng,
        msg.as_bytes(),
        jwt_sig.as_mut_slice(),
    )
    .unwrap();

    let openid_sig = OpenIdSig {
        jwt_sig,
        jwt_payload_json: SAMPLE_JWT_PAYLOAD_JSON.to_string(),
        uid_key: SAMPLE_UID_KEY.to_owned(),
        epk_blinder: SAMPLE_EPK_BLINDER.clone(),
        pepper: SAMPLE_PEPPER.clone(),
        idc_aud_val: None,
    };

    let zk_sig = KeylessSignature {
        cert: EphemeralCertificate::OpenIdSig(openid_sig.clone()),
        jwt_header_json: SAMPLE_JWT_HEADER_JSON.to_string(),
        exp_date_secs: SAMPLE_EXP_DATE,
        ephemeral_pubkey: SAMPLE_EPK.clone(),
        ephemeral_signature: DUMMY_EPHEMERAL_SIGNATURE.clone(),
    };

    (zk_sig, SAMPLE_PK.clone())
}

pub fn maul_raw_groth16_txn(
    pk: KeylessPublicKey,
    mut sig: KeylessSignature,
    raw_txn: RawTransaction,
) -> SignedTransaction {
    let mut txn_and_zkp = TransactionAndProof {
        message: raw_txn.clone(),
        proof: None,
    };

    // maul ephemeral signature to be over a different proof: (a, b, a) instead of (a, b, c)
    match &mut sig.cert {
        EphemeralCertificate::ZeroKnowledgeSig(proof) => {
            let ZKP::Groth16(old_proof) = proof.proof;

            txn_and_zkp.proof = Some(
                Groth16Proof::new(*old_proof.get_a(), *old_proof.get_b(), *old_proof.get_a())
                    .into(),
            );
        },
        EphemeralCertificate::OpenIdSig(_) => {},
    };

    let esk = get_sample_esk();
    sig.ephemeral_signature = EphemeralSignature::ed25519(esk.sign(&txn_and_zkp).unwrap());

    // reassemble TXN
    SignedTransaction::new_keyless(raw_txn, pk, sig)
}

#[cfg(test)]
mod test {
    use crate::{
        keyless::{
            circuit_testcases::{
                SAMPLE_EPK, SAMPLE_EPK_BLINDER, SAMPLE_EXP_DATE, SAMPLE_EXP_HORIZON_SECS,
                SAMPLE_JWK, SAMPLE_JWT_EXTRA_FIELD_KEY,
            },
            get_public_inputs_hash,
            test_utils::{
                get_sample_epk_blinder, get_sample_esk, get_sample_exp_date,
                get_sample_groth16_sig_and_pk, get_sample_jwt_token, get_sample_pepper,
            },
            Configuration, Groth16Proof, OpenIdSig, DEVNET_VERIFICATION_KEY,
        },
        transaction::authenticator::EphemeralPublicKey,
    };
    use aptos_crypto::PrivateKey;
    use ark_ff::PrimeField;
    use reqwest::Client;
    use serde_json::{json, Value};
    use std::ops::Deref;

    /// Since our proof generation toolkit is incomplete; currently doing it here.
    #[test]
    fn keyless_print_nonce_commitment_and_public_inputs_hash() {
        let config = Configuration::new_for_testing();
        let nonce = OpenIdSig::reconstruct_oauth_nonce(
            SAMPLE_EPK_BLINDER.as_slice(),
            SAMPLE_EXP_DATE,
            &SAMPLE_EPK,
            &config,
        )
        .unwrap();
        println!(
            "Nonce computed from exp_date {} and EPK blinder {}: {}",
            SAMPLE_EXP_DATE,
            hex::encode(SAMPLE_EPK_BLINDER.as_slice()),
            nonce
        );

        let (sig, pk) = get_sample_groth16_sig_and_pk();
        let public_inputs_hash = get_public_inputs_hash(&sig, &pk, &SAMPLE_JWK, &config).unwrap();

        println!("Public inputs hash: {}", public_inputs_hash);
    }

    #[derive(Debug, serde::Deserialize)]
    struct ProverResponse {
        proof: Groth16Proof,
        #[serde(with = "hex")]
        public_inputs_hash: [u8; 32],
    }

    // Run the prover service locally - https://github.com/aptos-labs/prover-service
    // Then run ./scripts/dev_setup.sh
    // Lastly run ./scripts/run_test_server.sh
    #[ignore]
    #[tokio::test]
    async fn fetch_sample_proofs_from_prover() {
        let client = Client::new();

        let body = json!({
            "jwt_b64": get_sample_jwt_token(),
            "epk": hex::encode(bcs::to_bytes(&EphemeralPublicKey::ed25519(get_sample_esk().public_key())).unwrap()),
            "epk_blinder": hex::encode(get_sample_epk_blinder()),
            "exp_date_secs": get_sample_exp_date(),
            "exp_horizon_secs": SAMPLE_EXP_HORIZON_SECS,
            "pepper": hex::encode(get_sample_pepper().to_bytes()),
            "uid_key": "sub",
            "extra_field": SAMPLE_JWT_EXTRA_FIELD_KEY
        });
        make_prover_request(&client, body, "SAMPLE_PROOF").await;

        let body = json!({
            "jwt_b64": get_sample_jwt_token(),
            "epk": hex::encode(bcs::to_bytes(&EphemeralPublicKey::ed25519(get_sample_esk().public_key())).unwrap()),
            "epk_blinder": hex::encode(get_sample_epk_blinder()),
            "exp_date_secs": get_sample_exp_date(),
            "exp_horizon_secs": SAMPLE_EXP_HORIZON_SECS,
            "pepper": hex::encode(get_sample_pepper().to_bytes()),
            "uid_key": "sub"
        });
        make_prover_request(&client, body, "SAMPLE_PROOF_NO_EXTRA_FIELD").await;
    }

    async fn make_prover_request(
        client: &Client,
        body: Value,
        test_proof_name: &str,
    ) -> ProverResponse {
        let url = "http://localhost:8080/v0/prove";

        // Send the POST request and await the response
        let response = client.post(url).json(&body).send().await.unwrap();

        // Check if the request was successful
        if response.status().is_success() {
            let prover_response = response.json::<ProverResponse>().await.unwrap();
            let proof = prover_response.proof;
            let public_inputs_hash =
                ark_bn254::Fr::from_le_bytes_mod_order(&prover_response.public_inputs_hash);

            let code = format!(
                r#"
            Groth16Proof::new(
                G1Bytes::new_from_vec(hex::decode("{}").unwrap()).unwrap(),
                G2Bytes::new_from_vec(hex::decode("{}").unwrap()).unwrap(),
                G1Bytes::new_from_vec(hex::decode("{}").unwrap()).unwrap(),
            )
            "#,
                hex::encode(proof.get_a().0),
                hex::encode(proof.get_b().0),
                hex::encode(proof.get_c().0)
            );
            println!();
            println!(
                "----- Update the {} in circuit_testcases.rs with the output below -----",
                test_proof_name
            );
            println!("{}", code);
            println!("----------------------------------------------------------------------------------");

            // TODO: Assumes proofs are to be generated w.r.t the devnet VK. This must be manually
            //  modified to deal with generating proofs for a different VK.

            // Verify the proof with the test verifying key.  If this fails the verifying key does not match the proving used
            // to generate the proof.
            proof
                .verify_proof(public_inputs_hash, DEVNET_VERIFICATION_KEY.deref())
                .unwrap();

            prover_response
        } else {
            // Print an error message if the request failed
            println!("Request failed with status code: {}", response.status());
            panic!("Prover request failed")
        }
    }
}<|MERGE_RESOLUTION|>--- conflicted
+++ resolved
@@ -15,14 +15,8 @@
         },
         get_public_inputs_hash,
         zkp_sig::ZKP,
-<<<<<<< HEAD
-        proof_simulation::Groth16SimulatorBn254,
-        Configuration, EphemeralCertificate, Groth16Proof, KeylessPublicKey, KeylessSignature,
-        OpenIdSig, ZeroKnowledgeSig,
-=======
-        Configuration, EphemeralCertificate, FederatedKeylessPublicKey, Groth16Proof,
+        proof_simulation::Groth16SimulatorBn254, Configuration, EphemeralCertificate, FederatedKeylessPublicKey, Groth16Proof,
         KeylessPublicKey, KeylessSignature, OpenIdSig, ZeroKnowledgeSig,
->>>>>>> 5ad601cc
     },
     transaction::{authenticator::EphemeralSignature, RawTransaction, SignedTransaction},
 };
