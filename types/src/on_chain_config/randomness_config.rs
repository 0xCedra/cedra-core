--- conflicted
+++ resolved
@@ -146,13 +146,7 @@
     }
 
     pub fn default_for_genesis() -> Self {
-<<<<<<< HEAD
-        // TODO: change to `V2` after fast randomness is ready.
-        // OnChainRandomnessConfig::Off
         OnChainRandomnessConfig::V2(ConfigV2::default())
-=======
-        OnChainRandomnessConfig::V1(ConfigV1::default())
->>>>>>> a270a1be
     }
 
     pub fn randomness_enabled(&self) -> bool {
