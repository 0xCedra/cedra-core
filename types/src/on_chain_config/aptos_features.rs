--- conflicted
+++ resolved
@@ -19,13 +19,9 @@
     RESOURCE_GROUPS = 9,
     MULTISIG_ACCOUNTS = 10,
     DELEGATION_POOLS = 11,
-<<<<<<< HEAD
-    BLS12381_BASIC_OPERATIONS = 12,
-    ED25519_PUBKEY_VALIDATE_RETURN_FALSE_WRONG_LENGTH = 13,
-=======
     CRYPTOGRAPHY_ALGEBRA_NATIVES = 12,
     BLS12_381_STRUCTURES = 13,
->>>>>>> 7fb914bd
+    ED25519_PUBKEY_VALIDATE_RETURN_FALSE_WRONG_LENGTH = 14,
 }
 
 /// Representation of features on chain as a bitset.
