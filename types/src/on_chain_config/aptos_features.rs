// Copyright © Aptos Foundation
// SPDX-License-Identifier: Apache-2.0

use crate::on_chain_config::OnChainConfig;
use serde::{Deserialize, Serialize};

/// The feature flags define in the Move source. This must stay aligned with the constants there.
#[derive(Clone, Copy, Debug, PartialEq, Eq, PartialOrd, Ord)]
#[allow(non_camel_case_types)]
pub enum FeatureFlag {
    CODE_DEPENDENCY_CHECK = 1,
    TREAT_FRIEND_AS_PRIVATE = 2,
    SHA_512_AND_RIPEMD_160_NATIVES = 3,
    APTOS_STD_CHAIN_ID_NATIVES = 4,
    VM_BINARY_FORMAT_V6 = 5,
    COLLECT_AND_DISTRIBUTE_GAS_FEES = 6,
    MULTI_ED25519_PK_VALIDATE_V2_NATIVES = 7,
    BLAKE2B_256_NATIVE = 8,
    RESOURCE_GROUPS = 9,
    MULTISIG_ACCOUNTS = 10,
    DELEGATION_POOLS = 11,
    CRYPTOGRAPHY_ALGEBRA_NATIVES = 12,
    BLS12_381_STRUCTURES = 13,
<<<<<<< HEAD
    STRUCT_CONSTRUCTORS = 14,
=======
    ED25519_PUBKEY_VALIDATE_RETURN_FALSE_WRONG_LENGTH = 14,
>>>>>>> 2598ef09
}

/// Representation of features on chain as a bitset.
#[derive(Clone, Debug, Deserialize, PartialEq, Eq, PartialOrd, Ord, Serialize)]
pub struct Features {
    #[serde(with = "serde_bytes")]
    pub features: Vec<u8>,
}

impl Default for Features {
    fn default() -> Self {
        Features {
            features: vec![0b00100000, 0b00100000],
        }
    }
}

impl OnChainConfig for Features {
    const MODULE_IDENTIFIER: &'static str = "features";
    const TYPE_IDENTIFIER: &'static str = "Features";
}

impl Features {
    pub fn is_enabled(&self, flag: FeatureFlag) -> bool {
        let val = flag as u64;
        let byte_index = (val / 8) as usize;
        let bit_mask = 1 << (val % 8);
        byte_index < self.features.len() && (self.features[byte_index] & bit_mask != 0)
    }

    pub fn are_resource_groups_enabled(&self) -> bool {
        self.is_enabled(FeatureFlag::RESOURCE_GROUPS)
    }
}

// --------------------------------------------------------------------------------------------
// Code Publishing<|MERGE_RESOLUTION|>--- conflicted
+++ resolved
@@ -21,11 +21,8 @@
     DELEGATION_POOLS = 11,
     CRYPTOGRAPHY_ALGEBRA_NATIVES = 12,
     BLS12_381_STRUCTURES = 13,
-<<<<<<< HEAD
-    STRUCT_CONSTRUCTORS = 14,
-=======
     ED25519_PUBKEY_VALIDATE_RETURN_FALSE_WRONG_LENGTH = 14,
->>>>>>> 2598ef09
+    STRUCT_CONSTRUCTORS = 15,
 }
 
 /// Representation of features on chain as a bitset.
