name: "Docker build setup"
description: |
  Runs an opinionated and unified docker build setup action. It does the following:
  * Logs in to docker image registries
    * The GCP args are required because we always want to login and upload images to GAR.
    * Only if the AWS args are provided will we log into ECR.
  * Setup for buildx and other dependencies (crane)
  * Sets git credentials for private builds
inputs:
  # GCP auth. These are mandatory.
  GCP_WORKLOAD_IDENTITY_PROVIDER:
    required: true
    description: "GCP Workload Identity provider"
  GCP_SERVICE_ACCOUNT_EMAIL:
    required: true
    description: "GCP service account email"
  EXPORT_GCP_PROJECT_VARIABLES:
    required: false
    description: "Whether to export GCP credentials to the environment. Useful for running gcloud commands"
    default: "true"

  # AWS auth. These are optional, we will only log into ECR if these are provided.
  AWS_ACCESS_KEY_ID:
    required: false
    description: "AWS access key id"
  AWS_SECRET_ACCESS_KEY:
    required: false
    description: "AWS secret access key"
  AWS_DOCKER_ARTIFACT_REPO:
    required: false
    description: "AWS ECR repo to authenticate to"

  # Optional git auth
  GIT_CREDENTIALS:
    description: "Optional credentials to pass to git. Useful if you need to pull private repos for dependencies"
    required: false
  GCP_AUTH_DURATION:
    description: "Duration of GCP auth token in seconds"
    type: int
    # setting this to 1.5h since sometimes docker builds (special performance
    # builds etc.) take that long. Default is 1h.
    default: 5400

outputs:
  CLOUDSDK_AUTH_ACCESS_TOKEN:
    description: "GCP access token"
    value: ${{ steps.auth.outputs.access_token }}

runs:
  using: composite
  steps:
    # There is no way to declare an input as required conditionally with Github Actions
    # so we do it ourselves here. If the user is trying to setup AWS, we ensure that
    # they have provided all of the required args.
    - name: Check AWS args
      shell: bash
      if: inputs.AWS_ACCESS_KEY_ID != '' || inputs.AWS_SECRET_ACCESS_KEY != '' || inputs.AWS_DOCKER_ARTIFACT_REPO != ''
      run: |
        if [[ -z "${{ inputs.AWS_ACCESS_KEY_ID }}" ]]; then
          echo "AWS_ACCESS_KEY_ID is required if AWS_SECRET_ACCESS_KEY or AWS_DOCKER_ARTIFACT_REPO is provided"
          exit 1
        fi
        if [[ -z "${{ inputs.AWS_SECRET_ACCESS_KEY }}" ]]; then
          echo "AWS_SECRET_ACCESS_KEY is required if AWS_ACCESS_KEY_ID or AWS_DOCKER_ARTIFACT_REPO is provided"
          exit 1
        fi
        if [[ -z "${{ inputs.AWS_DOCKER_ARTIFACT_REPO }}" ]]; then
          echo "AWS_DOCKER_ARTIFACT_REPO is required if AWS_ACCESS_KEY_ID or AWS_SECRET_ACCESS_KEY is provided"
          exit 1
        fi
        echo "AWS args were supplied and are vaild, we will log into ECR"

    - name: setup docker context for buildx
      id: buildx-context
      shell: bash
      run: docker context create builders

    - name: setup docker buildx
      uses: aptos-labs/setup-buildx-action@7952e9cf0debaf1f3f3e5dc7d9c5ea6ececb127e # pin v2.4.0
      with:
        endpoint: builders
        version: v0.11.0
        custom-name: "core-builder"
        keep-state: true
        config-inline: |
          [worker.oci]
            gc = true
            gckeepstorage = 900000000000 # Use 900GB out of 1TB for builder storage
            [[worker.oci.gcpolicy]]
              keepBytes = 700000000000 # Use 700GB out of 900GB for cache storage
              keepDuration = 604800 # Keep cache for 7 days
              filters = [ "type==source.local", "type==exec.cachemount", "type==source.git.checkout"]
            [[worker.oci.gcpolicy]]
              all = true
              keepBytes = 900000000000

    - uses: imjasonh/setup-crane@00c9e93efa4e1138c9a7a5c594acd6c75a2fbf0c # pin@v0.3
      with:
        version: v0.15.2

    - id: auth
      name: "Authenticate to Google Cloud"
      uses: "google-github-actions/auth@v1"
      with:
        create_credentials_file: false
        token_format: "access_token"
        access_token_lifetime: ${{ inputs.GCP_AUTH_DURATION }}
        workload_identity_provider: ${{ inputs.GCP_WORKLOAD_IDENTITY_PROVIDER }}
        service_account: ${{ inputs.GCP_SERVICE_ACCOUNT_EMAIL }}
        export_environment_variables: ${{ inputs.EXPORT_GCP_PROJECT_VARIABLES }}

    - name: Login to us-west1 Google Artifact Registry
      uses: docker/login-action@v2
      with:
        registry: us-west1-docker.pkg.dev
        username: oauth2accesstoken
        password: ${{ steps.auth.outputs.access_token }}

    - name: Login to US multi-region Google Artifact Registry
      uses: docker/login-action@v2
      with:
        registry: us-docker.pkg.dev
        username: oauth2accesstoken
        password: ${{ steps.auth.outputs.access_token }}

    - name: Login to ECR
<<<<<<< HEAD
      uses: docker/login-action@49ed152c8eca782a232dede0303416e8f356c37b # pin@v2
      if: inputs.AWS_ACCESS_KEY_ID != ''
=======
      uses: docker/login-action@v2
>>>>>>> 94bce90e
      with:
        registry: ${{ inputs.AWS_DOCKER_ARTIFACT_REPO }}
        username: ${{ inputs.AWS_ACCESS_KEY_ID }}
        password: ${{ inputs.AWS_SECRET_ACCESS_KEY }}

    - name: Setup git credentials
      if: inputs.GIT_CREDENTIALS != ''
      shell: bash
      run: |
        git config --global credential.helper store
        echo "${{ inputs.GIT_CREDENTIALS }}" > ~/.git-credentials<|MERGE_RESOLUTION|>--- conflicted
+++ resolved
@@ -124,12 +124,8 @@
         password: ${{ steps.auth.outputs.access_token }}
 
     - name: Login to ECR
-<<<<<<< HEAD
-      uses: docker/login-action@49ed152c8eca782a232dede0303416e8f356c37b # pin@v2
+      uses: docker/login-action@v2
       if: inputs.AWS_ACCESS_KEY_ID != ''
-=======
-      uses: docker/login-action@v2
->>>>>>> 94bce90e
       with:
         registry: ${{ inputs.AWS_DOCKER_ARTIFACT_REPO }}
         username: ${{ inputs.AWS_ACCESS_KEY_ID }}
