--- conflicted
+++ resolved
@@ -3,16 +3,13 @@
 All notable changes to the Aptos CLI will be captured in this file. This project adheres to [Semantic Versioning](https://semver.org/spec/v2.0.0.html) and the format set out by [Keep a Changelog](https://keepachangelog.com/en/1.0.0/).
 
 ## Unreleased
-<<<<<<< HEAD
 - Determine network from URL to make explorer links better for legacy users
-=======
 - Add support for AIP-80 compliant strings when importing using the CLI arguments or manual input.
 
 ## [4.4.0] - 2024/11/06
 - Fix typos in `aptos move compile` help text.
 - Update the default version of `movefmt` to be installed from 1.0.5 to 1.0.6
 - Add `--host-postgres-host` flag: https://github.com/aptos-labs/aptos-core/pull/15216.
->>>>>>> 2bb2d430
 
 ## [4.3.0] - 2024/10/30
 - Allow for setting large-packages module for chunking publish mode with `--large-packages-module-address`
