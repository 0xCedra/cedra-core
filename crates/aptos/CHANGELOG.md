# Aptos CLI Changelog

All notable changes to the Aptos CLI will be captured in this file. This project adheres to [Semantic Versioning](https://semver.org/spec/v2.0.0.html) and the format set out by [Keep a Changelog](https://keepachangelog.com/en/1.0.0/).

## Unreleased
- Hide the V2 compiler from input options until the V2 compiler is ready for release
- Updated CLI source compilation to use rust toolchain version 1.74.1 (from 1.72.1).
<<<<<<< HEAD
- Added `for` loop. 
  - Syntax: `for (iter in lower_bound..upper_bound) { loop_body }` with integer bounds.
  - Documentation: https://aptos.dev/move/book/loops
=======
- Upgraded indexer processors for local testnet from 2d5cb211a89a8705674e9e1e741c841dd899c558 to 4801acae7aea30d7e96bbfbe5ec5b04056dfa4cf. Upgraded Hasura metadata accordingly.
- Upgraded Hasura GraphQL engine image from 2.35.0 to 2.36.1.
>>>>>>> eac285b8

## [2.3.2] - 2023/11/28
- Services in the local testnet now bind to 127.0.0.1 by default (unless the CLI is running inside a container, which most users should not do) rather than 0.0.0.0. You can override this behavior with the `--bind-to` flag. This fixes an issue preventing the local testnet from working on Windows.

## [2.3.1] - 2023/11/07
### Updated
- Updated processor code from https://github.com/aptos-labs/aptos-indexer-processors for the local testnet to 2d5cb211a89a8705674e9e1e741c841dd899c558. 
- Improved reliability of inter-container networking with local testnet.

## [2.3.0] - 2023/10/25
### Added
- Added `--node-api-key`. This lets you set an API key for the purpose of not being ratelimited.

### Updated
- Made the local testnet exit more quickly if a service fails to start.
- Updated processor code from https://github.com/aptos-labs/aptos-indexer-processors for the local testnet to bcba94c26c8a6372056d2b69ce411c5719f98965.

### Fixed
- Fixed an infrequent bug that caused startup failures for the local testnet with `--force-restart` + `--with-indexer-api` by using a Docker volume rather than a bind mount for the postgres storage.
- Fixed an issue where the CLI could not find the Docker socket with some Docker Desktop configurations.

## [2.2.2] - 2023/10/16
### Updated
- Updated processor code from https://github.com/aptos-labs/aptos-indexer-processors for the local testnet to d6f55d4baba32960ea7be60878552e73ffbe8b7e.

## [2.2.1] - 2023/10/13
### Fixed
- Fixed postgres data persistence between restarts when using `aptos node run-local-testnet --with-indexer-api`.

## [2.2.0] - 2023/10/11
### Added
- Added `--with-indexer-api` to `aptos node run-local-testnet`. With this flag you can run a full processor + indexer API stack as part of your local testnet. You must have Docker installed to use this feature. For more information, see https://aptos.dev/nodes/local-testnet/local-testnet-index.
### Updated
- Updated CLI source compilation to use rust toolchain version 1.72.1 (from 1.71.1).

## [2.1.1] - 2023/09/27
### Added
- Added an option `--print-metadata` to the command `aptos move download` to print out the metadata of the package to be downloaded.
  - Example: `aptos move download  --account 0x1 --package AptosFramework --url https://mainnet.aptoslabs.com/v1 --print-metadata`
### Updated
- The `--with-faucet` flag has been removed from `aptos node run-local-testnet`, we now run a faucet by default. To disable the faucet use the `--no-faucet` flag.
- **Breaking change**: When using `aptos node run-local-testnet` we now expose a transaction stream. Learn more about the transaction stream service here: https://aptos.dev/indexer/txn-stream/. Opt out of this with `--no-txn-stream`. This is marked as a breaking change since the CLI now uses a port (50051 by default) that it didn't used to. If you need this port, you can tell the CLI to use a different port with `--txn-stream-port`.

## [2.1.0] - 2023/08/24
### Updated
- Updated CLI source compilation to use rust toolchain version 1.71.1 (from 1.71.0).
### Added
- Added basic ledger support for CLI
  - Example: `aptos init --ledger` to create a new profile from ledger. After this, you can use it the same way as other profiles.
  - Note: `Ledger Nano s Plus` or `Ledger Nano X` is highly recommended.

## [2.0.3] - 2023/08/04
### Fixed
- Fixed the following input arguments issue when running `aptos move view`
  - #8513: Fixed issue where CLI does not work with big numbers
  - #8982: Fixed args issue when passing in u64/u128/u256 parameters
### Update
- CLI documentation refactor
- Updated CLI source compilation to use rust toolchain version 1.71.0 (from 1.70.0).
### Fixed
* Verify package now does not fail on a mismatched upgrade number

## [2.0.2] - 2023/07/06
### Added
- Added account lookup by authentication key
  - Example: `account lookup-address --auth-key {your_auth_key}`
### Updated
- Updated CLI source compilation to use rust toolchain version 1.70.0 (from 1.66.1).
- Set 2 seconds timeout for telemetry
### Removed
- init command from config subcommand is removed. Please use init from the root command.
  - Example: `aptos config init` -> `aptos init`
### Fixed
- Panic issue when running `aptos move test` is fixed - GitHub issue #8516

## [2.0.1] - 2023/06/05
### Fixed
- Updated txn expiration configuration for the faucet built into the CLI to make local testnet startup more reliable.

## [2.0.0] - 2023/06/01
### Added
- Multisig v2 governance support
- JSON input file support
- Builder Pattern support for RestClient
  - NOTE: Methods **new_with_timeout** and **new_with_timeout_and_user_agent** are no longer available.
- Added custom header *x-aptos-client* for analytic purpose

## [1.0.14] - 2023/05/26
- Updated DB bootstrap command with new DB restore features
- Nested vector arg support
    - **Breaking change**: You can no longer pass in a vector like this: `--arg vector<address>:0x1,0x2`, you must do it like this: `--arg 'address:["0x1", "0x2"]'`

## [1.0.13] - 2023/04/27
### Fixed
* Previously `--skip-fetch-latest-git-deps` would not actually do anything when used with `aptos move test`. This has been fixed.
* Fixed the issue of the hello_blockchain example where feature enable was missing

## [1.0.12] - 2023/04/25
### Added
* Support for creating and interacting with multisig accounts v2. More details can be found at [AIP 12](https://github.com/aptos-foundation/AIPs/blob/main/aips/aip-12.md).
* Added `disassemble` option to the CLI - This can be invoked using `aptos move disassemble` to disassemble the bytecode and save it to a file
* Fixed handling of `vector<string>` as an entry function argument in `aptos move run`

## [1.0.11] - 2023/04/14
### Fixed
* Fixed creating a new test account with `aptos init` would fail if the account didn't already exist

## [1.0.10] - 2023/04/13
### Fixed
* If `aptos init` is run with a faucet URL specified (which happens by default when using the local, devnet, or testnet network options) and funding the account fails, the account creation is considered a failure and nothing is persisted. Previously it would report success despite the account not being created on chain.
* When specifying a profile where the `AuthenticationKey` has been rotated, now the `AccountAddress` is properly used from the config file
* Update `aptos init` to fix an incorrect account address issue, when trying to init with a rotated private key. Right now it does an actual account lookup instead of deriving from public key

### Added
* Updates to prover and framework specs

## [1.0.9] - 2023/03/29
### Added
* `aptos move show abi` allows for viewing the ABI of a compiled move package
* Experimental gas profiler with the `--profile-gas` flag on any transaction submitting CLI command
* Updates to the prover and framework specs

## [1.0.8] - 2023/03/16
### Added
* Added an `aptos account derive-resource-account-address` command to add the ability to derive an address easily
* Added the ability for different input resource account seeds, to allow matching directly with onchain code
* Added beta support for coverage via `aptos move coverage` and `aptos move test --coverage`
* Added beta support for compiling with bytecode dependencies rather than source dependencies

### Fixed
* All resource account commands can now use `string_seed` which will match the onchain representation of `b"string"` rather than always derive a different address
* Tests that go over the bytecode size limit can now compile
* `vector<string>` inputs to now work for both `aptos move view` and `aptos move run`
* Governance proposal listing will now not crash on the latest on-chain format
* Move compiler will no longer use an environment variable to communicate between compiler and CLI for the bytecode version

## [1.0.7]
* For logs earlier than 1.0.7, please check out the [releases on GitHub](https://github.com/aptos-labs/aptos-core/releases?q="Aptos+CLI+Release")<|MERGE_RESOLUTION|>--- conflicted
+++ resolved
@@ -5,14 +5,11 @@
 ## Unreleased
 - Hide the V2 compiler from input options until the V2 compiler is ready for release
 - Updated CLI source compilation to use rust toolchain version 1.74.1 (from 1.72.1).
-<<<<<<< HEAD
 - Added `for` loop. 
   - Syntax: `for (iter in lower_bound..upper_bound) { loop_body }` with integer bounds.
   - Documentation: https://aptos.dev/move/book/loops
-=======
 - Upgraded indexer processors for local testnet from 2d5cb211a89a8705674e9e1e741c841dd899c558 to 4801acae7aea30d7e96bbfbe5ec5b04056dfa4cf. Upgraded Hasura metadata accordingly.
 - Upgraded Hasura GraphQL engine image from 2.35.0 to 2.36.1.
->>>>>>> eac285b8
 
 ## [2.3.2] - 2023/11/28
 - Services in the local testnet now bind to 127.0.0.1 by default (unless the CLI is running inside a container, which most users should not do) rather than 0.0.0.0. You can override this behavior with the `--bind-to` flag. This fixes an issue preventing the local testnet from working on Windows.
