--- conflicted
+++ resolved
@@ -6,11 +6,8 @@
 - `aptos move fmt` formats move files inside the `tests` and `examples` directory of a package.
 - Add `aptos update prover-dependencies`, which installs the dependency of Move prover, boogie, z3 and cvc5.
 - Update the default version of `movefmt` to be installed from 1.0.4 to 1.0.5
-<<<<<<< HEAD
+- Update the local-testnet logs to use `println` for regular output and reserve `eprintln` for errors.
 - Set compiler V2 as default when using `aptos move prove`.
-=======
-- Update the local-testnet logs to use `println` for regular output and reserve `eprintln` for errors.
->>>>>>> 1645c960
 
 ## [4.2.3] - 2024/09/20
 - Fix the broken indexer in localnet in 4.2.2, which migrates table info from sycn to async ways.
