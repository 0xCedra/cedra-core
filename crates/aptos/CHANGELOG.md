--- conflicted
+++ resolved
@@ -2,22 +2,16 @@
 
 All notable changes to the Aptos CLI will be captured in this file. This project adheres to [Semantic Versioning](https://semver.org/spec/v2.0.0.html) and the format set out by [Keep a Changelog](https://keepachangelog.com/en/1.0.0/).
 
-<<<<<<< HEAD
-## [2.0.3] - Unreleased
+## [2.0.3] - 2023/08/02
 ### Fixed
 - Fixed the following input arguments issue when running `aptos move view`
   - #8513: Fixed issue where CLI does not work with big numbers
   - #8982: Fixed args issue when passing in u64/u128/u256 parameters
 ### Update
 - CLI documentation refactor
-=======
-## Unreleased
-### Updated
 - Updated CLI source compilation to use rust toolchain version 1.71.0 (from 1.70.0).
-
 ### Fixed
 * Verify package now does not fail on a mismatched upgrade number
->>>>>>> f5cd6893
 
 ## [2.0.2] - 2023/07/06
 ### Added
