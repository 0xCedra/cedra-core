[package]
name = "aptos-faucet"
version = "0.1.0"
authors = ["Aptos Labs <opensource@aptoslabs.com>"]
description = "Aptos Testnet utility services"
repository = "https://github.com/aptos-labs/aptos-core"
homepage = "https://aptoslabs.com"
license = "Apache-2.0"
publish = false
edition = "2018"

[dependencies]
anyhow = "1.0.57"
bcs = "0.1.3"
bytes = "1.1.0"
clap = "3.1.8"
futures = "0.3.21"
hex = "0.4.3"
rand = "0.7.3"
reqwest = { version = "0.11.10", features = ["blocking"], default-features = false }
serde = { version = "1.0.137", features = ["derive"] }
serde_json = "1.0.81"
tokio = { version = "1.21.0", features = ["full"] }
url = "2.2.2"
warp = "0.3.2"

aptos-config = { path = "../../config" }
aptos-crypto = { path = "../aptos-crypto" }
<<<<<<< HEAD
aptos-logger = { path = "../../crates/aptos-logger" }
aptos-rest-client = { path = "../../crates/aptos-rest-client" }
aptos-sdk = { path = "../../sdk" }
=======
aptos-keygen = { path = "../aptos-keygen" }
aptos-logger = { path = "../aptos-logger" }
aptos-rest-client = { path = "../../crates/aptos-rest-client" }
aptos-sdk = { path = "../../sdk" }
aptos-warp-webserver = { path = "../aptos-warp-webserver" }
>>>>>>> 4075f4dd

[dev-dependencies]
serde_json = "1.0.81"
tempfile = "3.3.0"

aptos-config = { path = "../../config" }
aptos-infallible = { path = "../../crates/aptos-infallible" }<|MERGE_RESOLUTION|>--- conflicted
+++ resolved
@@ -26,17 +26,11 @@
 
 aptos-config = { path = "../../config" }
 aptos-crypto = { path = "../aptos-crypto" }
-<<<<<<< HEAD
-aptos-logger = { path = "../../crates/aptos-logger" }
-aptos-rest-client = { path = "../../crates/aptos-rest-client" }
-aptos-sdk = { path = "../../sdk" }
-=======
 aptos-keygen = { path = "../aptos-keygen" }
 aptos-logger = { path = "../aptos-logger" }
 aptos-rest-client = { path = "../../crates/aptos-rest-client" }
 aptos-sdk = { path = "../../sdk" }
 aptos-warp-webserver = { path = "../aptos-warp-webserver" }
->>>>>>> 4075f4dd
 
 [dev-dependencies]
 serde_json = "1.0.81"
