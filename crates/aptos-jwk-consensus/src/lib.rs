// Copyright © Aptos Foundation

use crate::types::JWKConsensusMsg;
use aptos_event_notifications::{
    DbBackedOnChainConfig, EventNotificationListener, ReconfigNotificationListener,
};
use aptos_network::application::interface::{NetworkClient, NetworkServiceEvents};
use aptos_validator_transaction_pool::VTxnPoolState;
use futures_util::StreamExt;
use tokio::runtime::Runtime;

#[allow(clippy::let_and_return)]
pub fn start_jwk_consensus_runtime(
    _network_client: NetworkClient<JWKConsensusMsg>,
    _network_service_events: NetworkServiceEvents<JWKConsensusMsg>,
    _vtxn_pool: VTxnPoolState,
    mut reconfig_events: ReconfigNotificationListener<DbBackedOnChainConfig>,
    mut onchain_jwk_updated_events: EventNotificationListener,
) -> Runtime {
    let runtime = aptos_runtimes::spawn_named_runtime("jwk".into(), Some(4));
    runtime.spawn(async move {
        loop {
            tokio::select! {
                _ = reconfig_events.select_next_some() => {},
                _ = onchain_jwk_updated_events.select_next_some() => {},
            }
        }
    });
    runtime
}

<<<<<<< HEAD
pub mod certified_update_producer;
pub mod jwk_manager;
=======
>>>>>>> 2ece2cd2
pub mod jwk_observer;
pub mod network;
pub mod network_interface;
pub mod observation_aggregation;
<<<<<<< HEAD
pub mod types;
=======
pub mod types;
pub mod update_certifier;
>>>>>>> 2ece2cd2
<|MERGE_RESOLUTION|>--- conflicted
+++ resolved
@@ -29,18 +29,10 @@
     runtime
 }
 
-<<<<<<< HEAD
-pub mod certified_update_producer;
 pub mod jwk_manager;
-=======
->>>>>>> 2ece2cd2
 pub mod jwk_observer;
 pub mod network;
 pub mod network_interface;
 pub mod observation_aggregation;
-<<<<<<< HEAD
 pub mod types;
-=======
-pub mod types;
-pub mod update_certifier;
->>>>>>> 2ece2cd2
+pub mod update_certifier;