--- conflicted
+++ resolved
@@ -29,17 +29,9 @@
     runtime
 }
 
-<<<<<<< HEAD
-pub mod certified_update_producer;
 pub mod jwk_observer;
 pub mod network;
 pub mod network_interface;
 pub mod observation_aggregation;
 pub mod types;
-=======
-pub mod network;
-pub mod network_interface;
-pub mod observation_aggregation;
-pub mod types;
-pub mod update_certifier;
->>>>>>> c2a3453d
+pub mod update_certifier;