--- conflicted
+++ resolved
@@ -167,13 +167,8 @@
 /// Sets up the aptos data client runtime
 fn setup_aptos_data_client(
     node_config: &NodeConfig,
-<<<<<<< HEAD
     network_client: NetworkClient,
-) -> anyhow::Result<(AptosNetDataClient, Runtime)> {
-=======
-    network_client: NetworkClient<StorageServiceMessage>,
 ) -> anyhow::Result<(AptosDataClient, Runtime)> {
->>>>>>> f4100b21
     // Create the storage service client
     let storage_service_client = StorageServiceClient::new(network_client);
 
