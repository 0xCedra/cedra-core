--- conflicted
+++ resolved
@@ -36,8 +36,7 @@
 1. Observe that before DNS changes take effect that only outbound connections will form.
 1. Either reuse the former validator node or create anew to backfill the validator fullnode.
 1. Start the validator fullnode.
-<<<<<<< HEAD
-1. Use [Node Health Checker](../../node-health-checker/index.md) and follow [Node Liveness Criteria](node-liveness-criteria.md) to ensure the validator node is functioning properly.
+1. Use [Node Health Checker](../../measure/node-health-checker.md) and follow [Node Liveness Criteria](node-liveness-criteria.md) to ensure the validator node is functioning properly.
 
 ## Run multiple validator fullnodes
 
@@ -50,7 +49,4 @@
 1. Connect only one fullnode using the `vfn` network configuration in the validator configuration `.yaml` file. This will be your single VFN (as registered on-chain) that other Aptos nodes will connect to.
 1. Connect the rest of your fullnodes to the validator using a `public` network configuration *and a different network identity* in the validator configuration `.yaml` file. These will be your additional VFNs that you can use for other purposes.
 
-Note that because the additional VFNs will not be registered on-chain, other nodes will not know their network addresses and will not be able to to connect to them. These would be for your use only.
-=======
-1. Use [Node Health Checker](../../measure/node-health-checker.md) and follow [Node Liveness Criteria](node-liveness-criteria.md) to ensure the validator node is functioning properly.
->>>>>>> 71f27329
+Note that because the additional VFNs will not be registered on-chain, other nodes will not know their network addresses and will not be able to to connect to them. These would be for your use only.