--- conflicted
+++ resolved
@@ -7,11 +7,10 @@
 
 This page shows the key updates to the developer documentation on this site. Note, this site is built from the `main` upstream branch of GitHub and so therefore reflects the latest changes to Aptos. If you have checked out [another branch](https://github.com/aptos-labs/aptos-core/branches) to use a [specific network](guides/system-integrators-guide.md#choose-a-network), the code may not yet have all of the features described here.
 
-<<<<<<< HEAD
 ## 27 March 2023
 
 - Described how to [Use the Remix IDE Plugin](./community/contributions/remix-ide-plugin.md) to deploy and run Move modules on the Remix IDE, a graphical interface for developing Move modules written by [0xhsy](https://github.com/0xhsy).
-=======
+
 ## 24 March 2023
 
 - Added instructions to [Integrate with Aptos Names Service UI Package](./guides/aptos-name-service-connector.md) that offers developers a customizable button and modal to enable users to search for and mint Aptos names directly from their website.
@@ -21,7 +20,6 @@
 - Included an [Aptos Faucet integration](./guides/system-integrators-guide.md#integrating-with-the-faucet) section for SDK and wallet developers in the **Integrate with the Aptos Blockchain** system integrators guide.
 
 - Migrated the [Aptos Move package upgrade](./guides/move-guides/book/package-upgrades.md) documentation to a page in the Aptos Move Book.
->>>>>>> 6e12ac0b
 
 ## 21 March 2023
 
