---
title: "Whats New in Docs"
slug: "whats-new-in-docs"
---

# Whats New in Docs

This page shows the key updates to the developer documentation on this site.

## 07 November 2022

- Created an Aptos tag on [Stack Overflow](https://stackoverflow.com/questions/tagged/aptos) and started populating it with common questions and answers.

## 04 November 2022

- Added a guide on [Resource Accounts](/docs/guides/resource-accounts.md) used by developers to publish modules and automatically sign transactions.

<<<<<<< HEAD
## 01 November 2022

- Expanded the previous Coin and Token documentation into the [Aptos Token Standard](/docs/concepts/coin-and-token/index.md) with new field descriptions and more and moved it to the [Getting Started](/docs/guides/getting-started.md) section for greater visilibity.
=======
## 02 November 2022

- Created a #docs-feedback channel on [Discord](https://discord.com/channels/945856774056083548/1034215378299133974) seeking input on Aptos.dev and taking action with updates to the documentation.
>>>>>>> a945db66

## 25 October 2022

- Replaced the outdated auto-generated Move docs formally located at `aptos-core/tree/framework-docs` with new online versions now found at:
  * [Aptos tokens](https://github.com/aptos-labs/aptos-core/blob/main/aptos-move/framework/aptos-token/doc/overview.md)
  * [Aptos framework](https://github.com/aptos-labs/aptos-core/blob/main/aptos-move/framework/aptos-framework/doc/overview.md)
  * [Aptos stdlib](https://github.com/aptos-labs/aptos-core/blob/main/aptos-move/framework/aptos-stdlib/doc/overview.md)
  * [Move stdlib](https://github.com/aptos-labs/aptos-core/blob/main/aptos-move/framework/move-stdlib/doc/overview.md)

## 13 October 2022

- Added [user documentation](/docs/guides/use-aptos-explorer.md) for [Aptos Explorer](https://explorer.aptoslabs.com/) to Aptos.dev covering common use cases and popular Explorer screen descriptions.

## 12 October 2022

- Added [Node Connections](/docs/nodes/full-node/fullnode-network-connections.md) document that describes how to configure node network connections.

## 11 October 2022

- Added [Data Pruning](/docs/guides/data-pruning.md) document that describes how to change the data pruning settings.

## 10 October 2022

- Added [Staking Pool Operations](/docs/nodes/validator-node/operator/staking-pool-operations.md) document.

## 07 October 2022

- [Using the Petra Wallet](https://petra.app/docs/use) covers common use cases of the Petra Wallet Chrome browser extension and can be found from [Install Petra Extension](guides/install-petra-wallet.md) on Aptos.dev.

## 06 October 2022

- Added [Node Files](/docs/nodes/node-files-all-networks/node-files.md) document that lists all the files required during node deployment process. Includes commands to download each file.

## 05 October 2022

- Related Aptos resources (aptoslabs.com, Twitter, Discord, and more) can be found in the [Have fun](https://aptos.dev/#have-fun) section of the Aptos.dev landing page.

## 03 October 2022

- [How Base Gas Works](/docs/concepts/base-gas.md) describes the types of gas involved in Aptos transactions and offers optimizations for your use.

## 26 September 2022

- [Installing Aptos CLI](/docs/cli-tools/aptos-cli-tool/install-aptos-cli.md) provides detailed guidance for all major operating systems: Linux, macOS, and Windows.

## 25 September 2022

- [Transactions and States](/docs/concepts/basics-txns-states.md) matches the [Aptos Blockchain whitepaper](/docs/aptos-white-paper/index.md) in structure and content.

## 23 September 2022

- [Gas and Transaction Fees](/docs/concepts/basics-gas-txn-fee.md) contains sections on [prioritizing your transaction](/docs/concepts/basics-gas-txn-fee.md#prioritizing-your-transaction), [gas parameters set by governance](/docs/concepts/basics-gas-txn-fee.md#gas-parameters-set-by-governance), and [examples](/docs/concepts/basics-gas-txn-fee.md#examples) for understanding account balances, transaction fees, and transaction amounts.

## 22 September 2022

The [System Integrators Guide](/docs/guides/system-integrators-guide.md) contains a section on [tracking coin balance changes](/docs/guides/system-integrators-guide.md#tracking-coin-balance-changes).

## 21 September 2022

When [installing Aptos CLI](/docs/cli-tools/aptos-cli-tool/install-aptos-cli.md), we recommend [downloading the precompiled binary](/docs/cli-tools/aptos-cli-tool/install-aptos-cli.md#download-precompiled-binary) over [building the CLI binary from the source code](/docs/cli-tools/aptos-cli-tool/install-aptos-cli.md#advanced-users-only-build-the-cli-binary-from-the-source-code) as less error prone and much easier to get started.

## 19 September 2022

When [using the Aptos CLI to publish Move modules](/docs/cli-tools/aptos-cli-tool/use-aptos-cli.md#publishing-a-move-package-with-a-named-address), we note multiple modules in one package must have the same account or publishing will fail at the transaction level.

## 16 September 2022

When [connecting to Aptos Testnet](/docs/nodes/validator-node/operator/connect-to-aptos-network.md), use the `testnet` rather than `testnet-stable` branch. See that document for the latest commit and Docker image tag.

## 15 September 2022

The [hardware requirements](/docs/nodes/validator-node/operator/node-requirements.md#hardware-requirements) for Aptos nodes have grown for both Amazon Web Services and Google Cloud.

## 13 September 2022

- A new guide describing [how to deploy multiple validator nodes and validator fullnodes](/docs/guides/running-a-local-multi-node-network.md) is posted.

## 12 September 2022

- A new set of documents on Aptos [Coin and Token](/concepts/coin-and-token/index.md) are posted. 
- A new document describing how to [bootstrap a new fullnode using data restore](/nodes/full-node/bootstrap-fullnode.md) is posted.

## 06 September 2022

- A new concept document explaining the [State Synchronization](/guides/state-sync.md) is posted.

- The [Staking](/concepts/staking.md) document is updated.

## 29 August 2022

- A new guide, [Leaderboard Metrics](/nodes/leaderboard-metrics), describing the [Aptos Validator Status](https://aptoslabs.com/leaderboard/it3) page is released.

## 25 August 2022

- A new guide describing [Upgrading the Move Code](/guides/move-guides/upgrading-move-code.md) is posted.


## 24 August 2022

- The Korean language version of the [Aptos White Paper](/aptos-white-paper/aptos-white-paper-in-korean) is posted.
- Typescript and Rust are added to the [first transaction tutorial](/tutorials/your-first-transaction-sdk).
- A [new tutorial](/tutorials/your-first-nft-sdk) is added that shows how to use the Typescript SDK and Python SDKs to work with NFT. The tutorial covers topics such as creating your own collection, creating a token in that collection, and how to offer and claim that token.

## 16 August 2022

- A new tutorial showing how to create, submit and verify [your first transaction using the Python SDK](/tutorials/your-first-transaction) is posted.

## 11 August 2022

- The [Aptos White Paper](/aptos-white-paper/aptos-white-paper-index) is released.

- A section explaining the network [Port settings](/nodes/validator-node/operator/node-requirements#ports) for the nodes connecting to an Aptos network is added.

## 08 August 2022

- A new document for the [exploratory Move transactional testing](/guides/move-guides/guide-move-transactional-testing) is posted.

## 07 August 2022

- A new document for [using the Aptos CLI to launch a local testnet](/nodes/local-testnet/using-cli-to-run-a-local-testnet) is posted.

## 02 August 2022

- A new [Guide for System Integrators](/guides/system-integrators-guide) is posted.<|MERGE_RESOLUTION|>--- conflicted
+++ resolved
@@ -15,15 +15,13 @@
 
 - Added a guide on [Resource Accounts](/docs/guides/resource-accounts.md) used by developers to publish modules and automatically sign transactions.
 
-<<<<<<< HEAD
+## 02 November 2022
+
+- Created a #docs-feedback channel on [Discord](https://discord.com/channels/945856774056083548/1034215378299133974) seeking input on Aptos.dev and taking action with updates to the documentation.
+
 ## 01 November 2022
 
 - Expanded the previous Coin and Token documentation into the [Aptos Token Standard](/docs/concepts/coin-and-token/index.md) with new field descriptions and more and moved it to the [Getting Started](/docs/guides/getting-started.md) section for greater visilibity.
-=======
-## 02 November 2022
-
-- Created a #docs-feedback channel on [Discord](https://discord.com/channels/945856774056083548/1034215378299133974) seeking input on Aptos.dev and taking action with updates to the documentation.
->>>>>>> a945db66
 
 ## 25 October 2022
 
