--- conflicted
+++ resolved
@@ -13,10 +13,7 @@
 
 | Contribution | Description | Author | Date added/updated |
 | --- | --- | --- | --- |
-<<<<<<< HEAD
+
 | [Your First Multisig](../../tutorials/first-multisig.md) | Use the Aptos [multi-signature (multisig)](../../tutorials/first-multisig.md) feature in this tutorial that introduces assorted [K-of-N multi-signer authentication](../../concepts/accounts.md#multi-signer-authentication) operations and employs scripts for the first time in Aptos documentation. | [alnoki](https://github.com/alnoki) of [Econia Labs](https://www.econialabs.com/) | 2023-03-19 |
-| [How Base Gas Works](../../concepts/base-gas.md) | Aptos transactions by default charge a base gas fee, regardless of market conditions. This document explains that process. | [alnoki](https://github.com/alnoki) of [Econia Labs](https://www.econialabs.com/) | 2022-10-06 |
-=======
 | [Delegation Pool Operations](../../nodes/validator-node/operator/delegation-pool-operations.md) | Validator operators should follow these instructions to carry out staking delegation pool operations, written by Raluca Popescu of [Bware Labs](https://bwarelabs.com/).  | [dorinbwr](https://github.com/dorinbwr) | 2023-03-20 |
 | [How Base Gas Works](../../concepts/base-gas.md) | Aptos transactions by default charge a base gas fee, regardless of market conditions. This document explains that process and was contributed by Al Noki of [Econia](https://www.econialabs.com/). | [alnoki](https://github.com/alnoki) | 2022-10-06 |
->>>>>>> 3579e393
