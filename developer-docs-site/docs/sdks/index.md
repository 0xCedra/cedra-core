---
title: "Use Aptos SDKs"
slug: "index"
hidden: false
---

# Use the Aptos SDKs

Use these Aptos software development kits (SDKs), in combination with the [Aptos CLI](/cli-tools/aptos-cli-tool/use-aptos-cli.md) for your development on the Aptos blockchain.

- ### [TypeScript SDK](ts-sdk/index.md)

- ### [Python SDK](python-sdk.md)

- ### [Rust SDK](rust-sdk.md)

<<<<<<< HEAD
- ### [Unity SDK](unity-sdk.md)
=======
To get started, [develop with the Aptos SDKs](../tutorials/index.md) following our tutorials.
>>>>>>> eac85113
<|MERGE_RESOLUTION|>--- conflicted
+++ resolved
@@ -14,8 +14,6 @@
 
 - ### [Rust SDK](rust-sdk.md)
 
-<<<<<<< HEAD
 - ### [Unity SDK](unity-sdk.md)
-=======
-To get started, [develop with the Aptos SDKs](../tutorials/index.md) following our tutorials.
->>>>>>> eac85113
+
+To get started, [develop with the Aptos SDKs](../tutorials/index.md) following our tutorials.