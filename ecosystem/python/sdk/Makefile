# Copyright (c) Aptos
# SPDX-License-Identifier: Apache-2.0

test:
	- poetry run python -m unittest discover -s aptos_sdk/ -p '*.py' -t ..

fmt:
<<<<<<< HEAD
	- find ./examples ./aptos_sdk -type f -name "*.py" | xargs poetry run autoflake -i -r --remove-all-unused-imports --remove-unused-variables --ignore-init-module-imports
	- find ./examples ./aptos_sdk -type f -name "*.py" | xargs poetry run black
	- find ./examples ./aptos_sdk -type f -name "*.py" | xargs poetry run isort


lint:
	- poetry run mypy aptos_sdk
	- poetry run flake8 aptos_sdk examples setup.py
	- poetry run black aptos_sdk examples setup.py --check
	- poetry run isort aptos_sdk examples setup.py --check-only
=======
	- find ./examples ./aptos_sdk *.py -type f -name "*.py" | xargs poetry run autoflake -i -r --remove-all-unused-imports --remove-unused-variables --ignore-init-module-imports
	- find ./examples ./aptos_sdk *.py -type f -name "*.py" | xargs poetry run isort
	- find ./examples ./aptos_sdk *.py -type f -name "*.py" | xargs poetry run black
>>>>>>> 38b8f9a1

examples:
	- poetry run python -m examples.transfer-coin
	- poetry run python -m examples.simple-nft
	- poetry run python -m examples.transfer-two-by-two

.PHONY: test fmt examples<|MERGE_RESOLUTION|>--- conflicted
+++ resolved
@@ -5,22 +5,15 @@
 	- poetry run python -m unittest discover -s aptos_sdk/ -p '*.py' -t ..
 
 fmt:
-<<<<<<< HEAD
-	- find ./examples ./aptos_sdk -type f -name "*.py" | xargs poetry run autoflake -i -r --remove-all-unused-imports --remove-unused-variables --ignore-init-module-imports
-	- find ./examples ./aptos_sdk -type f -name "*.py" | xargs poetry run black
-	- find ./examples ./aptos_sdk -type f -name "*.py" | xargs poetry run isort
-
+	- find ./examples ./aptos_sdk *.py -type f -name "*.py" | xargs poetry run autoflake -i -r --remove-all-unused-imports --remove-unused-variables --ignore-init-module-imports
+	- find ./examples ./aptos_sdk *.py -type f -name "*.py" | xargs poetry run black
+  - find ./examples ./aptos_sdk *.py -type f -name "*.py" | xargs poetry run isort
 
 lint:
 	- poetry run mypy aptos_sdk
 	- poetry run flake8 aptos_sdk examples setup.py
 	- poetry run black aptos_sdk examples setup.py --check
 	- poetry run isort aptos_sdk examples setup.py --check-only
-=======
-	- find ./examples ./aptos_sdk *.py -type f -name "*.py" | xargs poetry run autoflake -i -r --remove-all-unused-imports --remove-unused-variables --ignore-init-module-imports
-	- find ./examples ./aptos_sdk *.py -type f -name "*.py" | xargs poetry run isort
-	- find ./examples ./aptos_sdk *.py -type f -name "*.py" | xargs poetry run black
->>>>>>> 38b8f9a1
 
 examples:
 	- poetry run python -m examples.transfer-coin
