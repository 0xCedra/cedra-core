# Indexer Transaction Generator

This tool is to generate transactions for testing purpose.

## Usage

`cargo run -- --config example.yaml --output-folder /your_path_to_store_transactions/`

### Config

```YAML
# Config to import transactions onchain.
import_config:
  testnet:
    # Transaction Stream endpoint addresss.
    transaction_stream_endpoint: https://grpc.testnet.aptoslabs.com:443
    # (Optional) The key to use with developers.aptoslabs.com
    api_key: YOUR_KEY_HERE
    # A map from versions to dump and their output names.
    versions_to_import:
      123: testnet_v1.json
# Config to generate the transactions via localnode.
script_transaction_generator_config:
<<<<<<< HEAD
  scripted_transactions:
    # Steps can be shared between runs.
    - steps:
        - script_path: /path/to/your_move_script
          output_name: random_script.json
=======
  runs:
    - transactions:
      - output_name: transfer_from_a_to_b
        script_path: path/to/script1
        fund_address: address_a
      - output_name: transfer_from_b_to_c
        script_path: path/to/script2
    - transactions:
      # Note: we've generated transactions for script1, we don't need the name anymore.
      - script_path: path/to/script1
        fund_address: address_a
      - output_name: burn
        script_path: path/to/script3


```

### Recommended file structure
```
your_testing_folder/
├─ config.yaml
├─ move_files/
│  ├─ your_first_move_script/
│  │  ├─ .aptos/
│  │  ├─ Move.toml
│  │  ├─ sources/
│  │  │  ├─ main.move
│  ├─ your_second_move_script/
...

>>>>>>> f90e5155
```<|MERGE_RESOLUTION|>--- conflicted
+++ resolved
@@ -21,13 +21,6 @@
       123: testnet_v1.json
 # Config to generate the transactions via localnode.
 script_transaction_generator_config:
-<<<<<<< HEAD
-  scripted_transactions:
-    # Steps can be shared between runs.
-    - steps:
-        - script_path: /path/to/your_move_script
-          output_name: random_script.json
-=======
   runs:
     - transactions:
       - output_name: transfer_from_a_to_b
@@ -58,5 +51,4 @@
 │  ├─ your_second_move_script/
 ...
 
->>>>>>> f90e5155
 ```