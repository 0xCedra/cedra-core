testnet:
  # Transaction Stream endpoint addresss.
  transaction_stream_endpoint: https://grpc.testnet.aptoslabs.com:443
  # (Optional) The key to use with developers.aptoslabs.com
  api_key: TESTNET_API_KEY
  # A map from versions to dump and their output names.
  versions_to_import:
    # naming: <version_descriptive_name>
    1: 1_genesis
    2: 2_new_block_event
    3: 3_empty_txn
    278556781: 278556781_v1_coin_register_fa_metadata
    1255836496: 1255836496_v2_fa_metadata_
    5979639459: 5979639459_coin_register
    5992795934: 5992795934_fa_activities
    5523474016: 5523474016_validator_txn


mainnet:
  transaction_stream_endpoint: https://grpc.mainnet.aptoslabs.com:443
  api_key: MAINNET_API_KEY
  versions_to_import:
    308783012: 308783012_fa_transfer
    1058723093: 1058723093_token_v1_mint_withdraw_deposit_events
    11648867: 11648867_token_v1_burn_event
    178179220: 178179220_token_v1_mutate_event
    141135867: 141135867_token_v1_offer
    97963136: 97963136_token_v2_cancel_offer
    84023785: 84023785_token_v2_claim_offer
    999930475: 999930475_token_v2_concurrent_mint
    537250181: 537250181_token_v2_fixed_supply_mint
    325355235: 325355235_token_v2_unlimited_supply_mint
    602320562: 602320562_token_v2_aptos_token_mint
    453498957: 453498957_token_v2_mint_and_transfer_event_v1
    967255533: 967255533_token_v2_mutation_event
    578366445: 578366445_token_v2_burn_event_v2
    1080786089: 1080786089_token_v2_burn_event_v1
    1845035942: 1845035942_default_current_table_items
    513424821: 513424821_default_block_metadata_transactions
    155112189: 155112189_default_table_items
    145959468: 145959468_account_transaction
<<<<<<< HEAD
    438536688: 438536688_ans_current_ans_lookup_v2
    303690531: 303690531_ans_lookup_v2
    1056780409: 1056780409_ans_current_ans_primary_name_v2
=======
    423176063: 423176063_account_transaction_delete
>>>>>>> d79e765a
<|MERGE_RESOLUTION|>--- conflicted
+++ resolved
@@ -39,10 +39,7 @@
     513424821: 513424821_default_block_metadata_transactions
     155112189: 155112189_default_table_items
     145959468: 145959468_account_transaction
-<<<<<<< HEAD
     438536688: 438536688_ans_current_ans_lookup_v2
     303690531: 303690531_ans_lookup_v2
     1056780409: 1056780409_ans_current_ans_primary_name_v2
-=======
-    423176063: 423176063_account_transaction_delete
->>>>>>> d79e765a
+    423176063: 423176063_account_transaction_delete