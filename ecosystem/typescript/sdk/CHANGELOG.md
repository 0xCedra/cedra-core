--- conflicted
+++ resolved
@@ -8,14 +8,12 @@
 
 - Introduce `AnsClient` class to support ANS (Aptos Names Service) data fetching queries
 - Add `User-Agent` header to `AptosClient` queries
-<<<<<<< HEAD
-- Add mint Aptos Name funciton `mintAptosName()` to `AnsClient` class
-=======
 - Add Indexer queries to `IndexerClient` - `getAccountCoinsData`, `getAccountTokensCount`, `getAccountTransactionsCount`, `getAccountTransactionsData`, `getCurrentDelegatorBalancesCount`, `getDelegatedStakingActivities`, `getTokensActivitiesCount`, `getTokenData`, `getTokenOwnersData`, `getTopUserTransactions`, `getUserTransactions`
 - Add convertion layer to `IndexerClient` queries to handle missing `0x`
 - Add validation layer to `IndexerClient` to validate queried account address is in the long format, i.e 66 chars long (0x<64 chars>)
 - Change `queryIndexer` function in `IndexerClient` class visibility to public
->>>>>>> be67ddcb
+- Add mint Aptos Name funciton `mintAptosName()` to `AnsClient` class
+
 
 ## 1.7.2 (2023-03-13)
 
