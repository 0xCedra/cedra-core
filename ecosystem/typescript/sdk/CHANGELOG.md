# Aptos TS SDK Changelog

All notable changes to the Aptos Node SDK will be captured in this file. This changelog is written by hand for now. It adheres to the format set out by [Keep a Changelog](https://keepachangelog.com/en/1.0.0/).

## Unreleased
<<<<<<< HEAD
- Add support for `null` or `undefined` as absense of an Option
=======
- Fix `Option<LongerType>` for input arguments in entry functions
>>>>>>> cff8ec63

## 1.13.2 (2023-07-12)
- Add support for `Option<T>` and `vector<Object<T>>` in the SDK

## 1.13.1 (2023-07-06)

- Fixed serialization of arguments like `u16`, `u32` and `u256`
- Support `contentType` in request so custom headers would not override required headers
- Set `WITH_CREDENTIALS` to false on Indexer requests

## 1.13.0 (2023-07-05)

- Use client that is not generated by openAPI

## 1.12.0 (2023-06-30)

- Add token standard v2 support to `getTokenOwnersData` query
  - `propertyVersion` parameter is optional to support fetching token v2 data
- Introduce `getTokenCurrentOwnerData` to fetch the current owner of a token
- Add `mintAptosSubdomain` and `setSubdomainAddress` functions to `AnsClient`

## 1.11.0 (2023-06-22)

- Export `bcsSerializeU256` from `bcs/helper.ts`
- Add `examples` folder to `.npmignore`
- Use `0x1::aptos_account::transfer` in tests
- Support transfer a fungible token.
  - Add a `transfer` function to the `AptosToken` class that accepts `NonFungibleTokenParameters` or `FungibleTokenParameters` types.
- `getTokenData` query supports token standard v2. Return fields have changed.

## 1.10.0 (2023-06-07)

- Add `x-aptos-client` header to `IndexerClient` requests
- Add `standardizeAddress` static function to `AccountAddress` class to standardizes an address to the format "0x" followed by 64 lowercase hexadecimal digits.
- Change `indexerUrl` param on `Provider` class to an optional parameter
- Add `getCollectionsWithOwnedTokens` query to fetch all collections that an account has tokens for
- Support `tokenStandard` param in `getOwnedTokens` and `getTokenOwnedFromCollectionAddress` queries
- Add `FungibleAssetClient` plugin to support fungible assets
- Support fungible assets in `CoinClient` class operations

## 1.9.1 (2023-05-24)

- Add `x-aptos-client` header to `AptosClient` requests

## 1.9.0 (2023-05-17)

- Fix get number of delegators Indexer query
- Include static methods from `AptosClient` and `IndexerClient` classes in the `Provider` class
- Add Indexer queries for tokens - `getOwnedTokens`, `getTokenOwnedFromCollectionAddress`, `getTokenOwnedFromCollectionNameAndCreatorAddress`, `getCollectionData`, `getCollectionAddress`

## 1.8.5 (2023-04-29)

- Add local tests for `AnsClient`
- Add `AptosToken` plugin to support tokenv2
- Add generic support to input params in move entry functions
- Add signature verification method to AptosAccount.

## 1.8.4 (2023-04-13)

- Move `TypeTagParser` from `builder_utils.ts` to `type_tag.ts`
- Update `StructTag.fromString()` to use and relies on TypeTagParser

## 1.8.3 (2023-04-10)

- Add `publish-ans-contract` script and pnpm command for tests
- Revert User-Agent header from both `AptosClient` and `IndexerClient` due to a browser error

## 1.8.2 (2023-04-06)

- Introduce `AnsClient` class to support ANS (Aptos Names Service) data fetching queries
- Add `User-Agent` header to `AptosClient` and `IndexerClient` queries
- Add Indexer queries to `IndexerClient` - `getAccountCoinsData`, `getAccountTokensCount`, `getAccountTransactionsCount`, `getAccountTransactionsData`, `getCurrentDelegatorBalancesCount`, `getDelegatedStakingActivities`, `getTokensActivitiesCount`, `getTokenData`, `getTokenOwnersData`, `getTopUserTransactions`, `getUserTransactions`
- Add convertion layer to `IndexerClient` queries to handle missing `0x`
- Add validation layer to `IndexerClient` to validate queried account address is in the long format, i.e 66 chars long (0x<64 chars>)
- Change `queryIndexer` function in `IndexerClient` class visibility to public
- Add mint Aptos Name function `mintAptosName()` to `AnsClient` class

## 1.7.2 (2023-03-13)

- `CoinClient` and `TokenClient` to use remote ABI instead of local ABIs
- Reorganize SDK files structure for a better readability and maintainability
- Add `getIndexerLedgerInfo` query to `IndexerClient`

## 1.7.1 (2023-03-02)

- Fix IndexerClient error parsing using JSON.stringify() to display the error message correctly on the console

## 1.7.0 (2023-03-01)

- Add Indexer support. We introduce a new class `IndexerClient` that queries our Indexer to support data shaping fetching and providing users with a seamless experience.
- Introduces a `Provider` class we can initialize and query our blockchain by hiding the underlying implementation (fullnode vs indexer)

## 1.6.0 (2023-01-20)

- Add support to Move view functions

## 1.5.0 (2023-01-05)

- Export classes from property_map_serde
- User can specify token string property type using "string", "String" or "0x1::string::String" to serde the string token property on-chain
- Use `getAccountResource` to replace `getAccountResources` in `CoinClient#checkBalance`, which can reduce network load.

## 1.4.0 (2022-11-30)

- Add missing fields to TokenData class
- Add PropertyMap and PropertyValue type to match on-chain data
- Support token property map deseralizer to read the property map in the original data format.
- Allow `checkBalance` in `CoinClient` to take in a `MaybeHexString` as well as `AptosAccount`, since users might want to check the balance of accounts they don't own (which is generally how you use `AptosAccount`).
- Similar to `checkBalance`, allow `transfer` in `CoinClient` to take in a `MaybeHexString` for the `receiver` argument.
- Add a new `createReceiverIfMissing` argument to `transfer` in `CoinClient`. If set, the `0x1::aptos_account::transfer` function will be called instead of `0x1::coin::transfer`, which will create the account on chain if it doesn't exist instead of failing.

## 1.3.17 (2022-11-08)

- Support computing resource account address based off a source address and a seed
- Exported ABI types
- `getAccountModules` and `getAccountResources` now use pagination under the hood. This addresses the issue raised here: https://github.com/aptos-labs/aptos-core/issues/5298. The changes are non-breaking, if you use these functions with an older node that hasn't updated to include the relevant support in its API service, it will still work as it did before.
- To support the above, the generated client has been updated to attach the headers to the response object, as per the changes here: https://github.com/aptos-labs/openapi-typescript-codegen/compare/v0.23.0...aptos-labs:openapi-typescript-codegen:0.24.0?expand=1. Consider this an implementation detail, not a supported part of the SDK interface.
- Add functions to token client support
  - direct transfer with opt-in
  - burn token by owner
  - burn token by creator
  - mutate token properties
- Add property map serializer to serialize input to BCS encode

## 1.3.16 (2022-10-12)

- Add `estimatePrioritizedGasUnitPrice` to the simulation interface. If set to true, the estimated gas unit price is higher than the original estimate. Therefore, transactions have a higher chance to be executed during congestion period.
- `esitmateGasPrice` now returns `deprioritized_gas_estimate` and `prioritized_gas_estimate` along with `gas_estimate`. `deprioritized_gas_estimate` is a conservative price estimate. Users might end up paying less gas eventually, but the transaction execution is deprioritized by the block chain. On the other hand, `prioritized_gas_estimate` is a higher price esitmate. Transactions need to be executed sooner could use `prioritized_gas_estimate`.

## 1.3.15 (2022-09-30)

- **[Breaking Changes]** Following the deprecation notice in the release notes of 1.3.13, the following breaking changes have landed in this release. Please see the notes from last release for information on the new endpoints you must migrate to:
  - The `getEventsByEventKey` function has been removed.
  - The `key` field in the `Event` struct has been removed.
- Turn on `strict` in tsconfig

## 1.3.14 (2022-09-20)

- Enable SDK axios client to carry cookies for both the browser and node environments.
- Added new functions `getBlockByHeight` and `getBlockByVersion`.

## 1.3.13 (2022-09-15)

- Increase the default wait time for `waitForTransactionWithResult` to 20s.
- A new function called `getEventsByCreationNumber` has been added, corresponding to the new endpoint on the API. For more information on this change, see the [API changelog](https://github.com/aptos-labs/aptos-core/blob/main/api/doc/CHANGELOG.md) for API version 1.1.0.
- **[Deprecated]** The `getEventsByEventKey` function is now deprecated. In the next release it will be removed entirely. You must migrate to the new function, `getEventsByCreationNumber`, by then.
- Included in the `Event` struct (which is what the events endpoints return) is a new field called `guid`. This is a more easily interpretable representation of an event identifier than the `key` field. See the [API changelog](https://github.com/aptos-labs/aptos-core/blob/main/api/doc/CHANGELOG.md) for an example of the new field.
- **[Deprecated]** The `key` field in the `Event` struct is now deprecated. In the next release it will be removed entirely. You must migrate to using the `guid` field by then.
- Removed NPM dependencies ed25519-hd-key and typescript-memoize.
- Added IIFE bundle that can be served from CDN. No NPM is required to use the SDK in browser environment.

## 1.3.12 (2022-09-08)

- Feature to rotate auth key for single signature account

## 1.3.11 (2022-08-31)

- Upgraded typescript version from 4.7.4 to 4.8.2, as well as linter package versions.
- **[Breaking Change]** ModuleBundle transaction support is removed. Instead, SDK users should use `AptosClient.publishPackage` to publish Move packages.
- Expose detailed API errors.
- Accept stringified values as transaction payload parameters.

## 1.3.10 (2022-08-26)

- Fix the bug in `waitForTransactionWithResult`. When API returns `404`, the function should continue waiting rather than returning early. The reason is that the txn might not be committed promptly. `waitForTransactionWithResult` should either timeout or get an error in such case.

## 1.3.9 (2022-08-25)

- **[Breaking Change]** Reimplemented the JSON transaction submission interfaces with BCS. This is a breaking change. `createSigningMessage` is removed. Before the changes, the transaction payloads take string aruguments. But now, Typescript payload arguments have to match the smart contract arugment types. e.g. `number` matches `u8`, `number | bigint` matches `u64` and `u128`, etc.
- **[Breaking Change]** `getTokenBalance` and `getTokenBalanceForAccount` have been renamed to `getToken` and `getTokenForAccount`, since they were never getting just the balance, but the full token.
- Added `CoinClient` to help working with coins. This contains common operations such as `transfer`, `checkBalance`, etc.
- Added `generateSignSubmitWaitForTransaction`, a function that provides a simple way to execute the full end to end transaction submission flow. You may also leverage `generateSignSubmit`, a helper that does the same but without waiting, instead returning teh transaction hash.
- Added `fromDerivePath` to `AptosAccount`. You can use this to create an `AptosAccount` (which is a local representation of an account) using a bip44 path and mnemonics.

## 1.3.7 (2022-08-17)

- Add a transaction builder that is able to serialize transaction arguments with remote ABIs. Remote ABIs are fetchable through REST APIs. With the remote ABI transaction builder, developers can build BCS transactions by only providing the native JS values.
- Make all functions that accept `BigInt` parameters accept `BigInt | number` instead.

## 1.3.6 (2022-08-10)

- Switch back to representing certain move types (MoveModuleId, MoveStructTag, ScriptFunctionId) as strings, for both requests and responses. This reverts the change made in 1.3.2. See [#2663](https://github.com/aptos-labs/aptos-core/pull/2663) for more.
- Represent certain fields with slightly different snake casing, e.g. `ed25519_signature` now instead of `ed_25519_signature`.
- Add generated types for healthcheck endpoint.
- If the given URL is missing `/v1`, the `AptosClient` constructor will add it for you. You can opt out of this behavior by setting `doNotFixNodeUrl` to true when calling the constructor.

## 1.3.5 (2022-08-08)

- Re-expose BCS and items from `transaction_builder/builder` from the root of the module.

## 1.3.4 (2022-08-07)

- Downscaled default value for `max_gas`.

## 1.3.3 (2022-08-05)

- Update the token clients to submit transactions through BCS interface. The new token client doesn't hex-code "name", "decription" and "uri" any more. String properties are passed and saved just as strings.
- Expose `buildTransactionPayload` from ABI transaction builder. In some scenarios, developers just want to get a TransactionPayload rather than a RawTransaction.

## 1.3.2 (2022-08-04)

This special entry does not conform to the format set out by [Keep a Changelog](https://keepachangelog.com/en/1.0.0/) as there are noteworthy breaking changes with necessary rationale. Future entries will follow this format.

This release updates the SDK to work with V1 of the Aptos Node API. There are some key changes between V0 and V1 that you can read about in the [API changelog](https://github.com/aptos-labs/aptos-core/blob/main/api/doc/v1/CHANGELOG.md), refer to the notes for version 1.0.0. Accordingly, this SDK version represents breaking changes compared to 1.2.1.

- The SDK now communicates by default with the `/v1` path of the API. It will not work correctly with the v0 API. If you provide a path yourself when instantiating a client, make sure you include `/v1`, e.g. http://fullnode.devnet.aptoslabs.com/v1.
- As of this release, the API, API spec, client generated from that spec, SDK wrapper, and examples are all tested together in CI. Previously it was possible for these to be out of sync, or in some cases, they would test against a different deployment entirely, such as devnet. Now we make the guarantee that all these pieces from the same commit work together. Notably this means exactly that; there is no guarantee that the latest version of the SDK will work with a particular Aptos network, such as devnet, except for a network built from the same commit as the SDK.
- The generated client within the SDK is generated using a different tool, [openapi-typescript-codegen](https://www.npmjs.com/package/openapi-typescript-codegen). Most of these changes are transparent to the user, as we continue to wrap the generated client, but some of the generated types are different, which we mention here.
- Token types are no longer exposed from the generated client (under `Types`) as they are no longer part of the API (indeed, they never truly were). Instead you can find these definitions exposed at `TokenTypes`.
- Some functions, such as for getting account resources and events, no longer accept resource types as concatenated strings. For example:

```tsx
# Before:
const aptosCoin = "0x1::coin::CoinStore<0x1::aptos_coin::AptosCoin>";
# After
const aptosCoin = const aptosCoin = {
    address: "0x1",
    module: "coin",
    name: "CoinStore",
    generic_type_params: ["0x1::aptos_coin::AptosCoin"],
};
```

- Similarly, some endpoints no longer return this data as a string, but in a structured format, e.g. `MoveStructTag`. Remember to use something like `lodash.isEqual` to do equality checks with these structs.
- To help work with these different formats, functions for converting between them have been added to `utils`.
- A new function, `waitForTransactionWithResult`, has been added to help wait for a transaction and then get access to the response from the server once the function exits.

For help with migration, we recommend you see the updated examples under `examples/`, they demonstrate how to deal with some of these changes, such as the more structured responses. We are also available to assist in the [Aptos Discord](https://discord.com/invite/aptoslabs).

**Deprecation Notice**: On September 1st we will remove the v0 API from the running nodes. As a user of the TS SDK, the best way you can migrate prior to this is by upgrading to version 1.3.2 or higher of the SDK. We will repeatedly remind developers of this upcoming deprecation as we approach that date.

## 1.3.1 (2022-08-04)

See release notes for 1.3.2.

## 1.3.0 (2022-08-03)

See release notes for 1.3.2.

## 1.2.1 (2022-07-23)

**Note:** This entry and earlier do not conform to the format set out by [Keep a Changelog](https://keepachangelog.com/en/1.0.0/).

### Features

- Deprecate getTokenBalance api in SDK ([2ec554e](https://github.com/aptos-labs/aptos-core/commit/2ec554e6e40a81cee4e760f6f84ef7362c570240))
- Memoize chain id in aptos client ([#1589](https://github.com/aptos-labs/aptos-core/issues/1589)) ([4a6453b](https://github.com/aptos-labs/aptos-core/commit/4a6453bf0e620247557854053b661446bff807a7))
- **Multiagent:** Support multiagent transaction submission ([#1543](https://github.com/aptos-labs/aptos-core/issues/1543)) ([0f0c70e](https://github.com/aptos-labs/aptos-core/commit/0f0c70e8ed2fefa952f0c89b7edb78edc174cb49))
- Support retrieving token balance for any account ([7f93c21](https://github.com/aptos-labs/aptos-core/commit/7f93c2100f8b8e848461a0b5a395bfb76ade8667))

### Bug Fixes

- Get rid of "natual" calls ([#1678](https://github.com/aptos-labs/aptos-core/issues/1678)) ([54601f7](https://github.com/aptos-labs/aptos-core/commit/54601f79206ea0f8b8b1b0d6599d31832fc4d195))

## 1.2.0 (2022-06-28)

### Features

- Vector tests for transaction signing ([6210c10](https://github.com/aptos-labs/aptos-core/commit/6210c10d3192fd0417b35709545fae850099e4d4))
- Add royalty support for NFT tokens ([93a2cd0](https://github.com/aptos-labs/aptos-core/commit/93a2cd0bfd644725ac524f419e94077e0b16343b))
- Add transaction builder examples ([a710a50](https://github.com/aptos-labs/aptos-core/commit/a710a50e8177258d9c0766762b3c2959fc231259))
- Support transaction simulation ([93073bf](https://github.com/aptos-labs/aptos-core/commit/93073bf1b508d00cfa1f8bb441ed57085fd08a82))

### Bug Fixes

- Fix a typo, natual now becomes natural ([1b7d295](https://github.com/aptos-labs/aptos-core/commit/1b7d2957b79a5d2821ada0c5096cf43c412e0c2d)), closes [#1526](https://github.com/aptos-labs/aptos-core/issues/1526)
- Fix Javascript example ([5781fee](https://github.com/aptos-labs/aptos-core/commit/5781fee74b8f2b065e7f04c2f76952026860751d)), closes [#1405](https://github.com/aptos-labs/aptos-core/issues/1405)<|MERGE_RESOLUTION|>--- conflicted
+++ resolved
@@ -3,11 +3,8 @@
 All notable changes to the Aptos Node SDK will be captured in this file. This changelog is written by hand for now. It adheres to the format set out by [Keep a Changelog](https://keepachangelog.com/en/1.0.0/).
 
 ## Unreleased
-<<<<<<< HEAD
 - Add support for `null` or `undefined` as absense of an Option
-=======
 - Fix `Option<LongerType>` for input arguments in entry functions
->>>>>>> cff8ec63
 
 ## 1.13.2 (2023-07-12)
 - Add support for `Option<T>` and `vector<Object<T>>` in the SDK
