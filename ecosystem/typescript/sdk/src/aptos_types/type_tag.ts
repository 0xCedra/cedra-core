// Copyright © Aptos Foundation
// SPDX-License-Identifier: Apache-2.0

/* eslint-disable @typescript-eslint/no-unused-vars */
/* eslint-disable class-methods-use-this */
/* eslint-disable max-classes-per-file */
import { AccountAddress } from "./account_address";
import { Deserializer, Seq, Serializer, deserializeVector, serializeVector } from "../bcs";
import { Identifier } from "./identifier";

export abstract class TypeTag {
  abstract serialize(serializer: Serializer): void;

  static deserialize(deserializer: Deserializer): TypeTag {
    const index = deserializer.deserializeUleb128AsU32();
    switch (index) {
      case 0:
        return TypeTagBool.load(deserializer);
      case 1:
        return TypeTagU8.load(deserializer);
      case 2:
        return TypeTagU64.load(deserializer);
      case 3:
        return TypeTagU128.load(deserializer);
      case 4:
        return TypeTagAddress.load(deserializer);
      case 5:
        return TypeTagSigner.load(deserializer);
      case 6:
        return TypeTagVector.load(deserializer);
      case 7:
        return TypeTagStruct.load(deserializer);
      case 8:
        return TypeTagU16.load(deserializer);
      case 9:
        return TypeTagU32.load(deserializer);
      case 10:
        return TypeTagU256.load(deserializer);
      default:
        throw new Error(`Unknown variant index for TypeTag: ${index}`);
    }
  }
}

export class TypeTagBool extends TypeTag {
  serialize(serializer: Serializer): void {
    serializer.serializeU32AsUleb128(0);
  }

  static load(_deserializer: Deserializer): TypeTagBool {
    return new TypeTagBool();
  }
}

export class TypeTagU8 extends TypeTag {
  serialize(serializer: Serializer): void {
    serializer.serializeU32AsUleb128(1);
  }

  static load(_deserializer: Deserializer): TypeTagU8 {
    return new TypeTagU8();
  }
}

export class TypeTagU16 extends TypeTag {
  serialize(serializer: Serializer): void {
    serializer.serializeU32AsUleb128(8);
  }

  static load(_deserializer: Deserializer): TypeTagU16 {
    return new TypeTagU16();
  }
}

export class TypeTagU32 extends TypeTag {
  serialize(serializer: Serializer): void {
    serializer.serializeU32AsUleb128(9);
  }

  static load(_deserializer: Deserializer): TypeTagU32 {
    return new TypeTagU32();
  }
}

export class TypeTagU64 extends TypeTag {
  serialize(serializer: Serializer): void {
    serializer.serializeU32AsUleb128(2);
  }

  static load(_deserializer: Deserializer): TypeTagU64 {
    return new TypeTagU64();
  }
}

export class TypeTagU128 extends TypeTag {
  serialize(serializer: Serializer): void {
    serializer.serializeU32AsUleb128(3);
  }

  static load(_deserializer: Deserializer): TypeTagU128 {
    return new TypeTagU128();
  }
}

export class TypeTagU256 extends TypeTag {
  serialize(serializer: Serializer): void {
    serializer.serializeU32AsUleb128(10);
  }

  static load(_deserializer: Deserializer): TypeTagU256 {
    return new TypeTagU256();
  }
}

export class TypeTagAddress extends TypeTag {
  serialize(serializer: Serializer): void {
    serializer.serializeU32AsUleb128(4);
  }

  static load(_deserializer: Deserializer): TypeTagAddress {
    return new TypeTagAddress();
  }
}

export class TypeTagSigner extends TypeTag {
  serialize(serializer: Serializer): void {
    serializer.serializeU32AsUleb128(5);
  }

  static load(_deserializer: Deserializer): TypeTagSigner {
    return new TypeTagSigner();
  }
}

export class TypeTagVector extends TypeTag {
  constructor(public readonly value: TypeTag) {
    super();
  }

  serialize(serializer: Serializer): void {
    serializer.serializeU32AsUleb128(6);
    this.value.serialize(serializer);
  }

  static load(deserializer: Deserializer): TypeTagVector {
    const value = TypeTag.deserialize(deserializer);
    return new TypeTagVector(value);
  }
}

export class TypeTagStruct extends TypeTag {
  constructor(public readonly value: StructTag) {
    super();
  }

  serialize(serializer: Serializer): void {
    serializer.serializeU32AsUleb128(7);
    this.value.serialize(serializer);
  }

  static load(deserializer: Deserializer): TypeTagStruct {
    const value = StructTag.deserialize(deserializer);
    return new TypeTagStruct(value);
  }

  isStringTypeTag(): boolean {
    if (
      this.value.module_name.value === "string" &&
      this.value.name.value === "String" &&
      this.value.address.toHexString() === AccountAddress.CORE_CODE_ADDRESS.toHexString()
    ) {
      return true;
    }
    return false;
  }
}

export class StructTag {
  constructor(
    public readonly address: AccountAddress,
    public readonly module_name: Identifier,
    public readonly name: Identifier,
    public readonly type_args: Seq<TypeTag>,
  ) {}

  /**
   * Converts a string literal to a StructTag
   * @param structTag String literal in format "AcountAddress::module_name::ResourceName",
   *   e.g. "0x1::aptos_coin::AptosCoin"
   * @returns
   */
  static fromString(structTag: string): StructTag {
    // Use the TypeTagParser to parse the string literal into a TypeTagStruct
    const typeTagStruct = new TypeTagParser(structTag).parseTypeTag() as TypeTagStruct;

    // Convert and return as a StructTag
    return new StructTag(
      typeTagStruct.value.address,
      typeTagStruct.value.module_name,
      typeTagStruct.value.name,
      typeTagStruct.value.type_args,
    );
  }

  serialize(serializer: Serializer): void {
    this.address.serialize(serializer);
    this.module_name.serialize(serializer);
    this.name.serialize(serializer);
    serializeVector<TypeTag>(this.type_args, serializer);
  }

  static deserialize(deserializer: Deserializer): StructTag {
    const address = AccountAddress.deserialize(deserializer);
    const moduleName = Identifier.deserialize(deserializer);
    const name = Identifier.deserialize(deserializer);
    const typeArgs = deserializeVector(deserializer, TypeTag);
    return new StructTag(address, moduleName, name, typeArgs);
  }
}

export const stringStructTag = new StructTag(
  AccountAddress.fromHex("0x1"),
  new Identifier("string"),
  new Identifier("String"),
  [],
);

export function optionStructTag(typeArg: TypeTag): StructTag {
  return new StructTag(AccountAddress.fromHex("0x1"), new Identifier("option"), new Identifier("Option"), [typeArg]);
}

export function objectStructTag(typeArg: TypeTag): StructTag {
  return new StructTag(AccountAddress.fromHex("0x1"), new Identifier("object"), new Identifier("Object"), [typeArg]);
}

function bail(message: string) {
  throw new TypeTagParserError(message);
}

function isWhiteSpace(c: string): boolean {
  if (c.match(/\s/)) {
    return true;
  }
  return false;
}

function isValidAlphabetic(c: string): boolean {
  if (c.match(/[_A-Za-z0-9]/g)) {
    return true;
  }
  return false;
}

// Generic format is T<digits> - for example T1, T2, T10
function isGeneric(c: string): boolean {
  if (c.match(/T\d+/g)) {
    return true;
  }
  return false;
}

type TokenType = string;
type TokenValue = string;
type Token = [TokenType, TokenValue];

// Returns Token and Token byte size
function nextToken(tagStr: string, pos: number): [Token, number] {
  const c = tagStr[pos];
  if (c === ":") {
    if (tagStr.slice(pos, pos + 2) === "::") {
      return [["COLON", "::"], 2];
    }
    bail("Unrecognized token.");
  } else if (c === "<") {
    return [["LT", "<"], 1];
  } else if (c === ">") {
    return [["GT", ">"], 1];
  } else if (c === ",") {
    return [["COMMA", ","], 1];
  } else if (isWhiteSpace(c)) {
    let res = "";
    for (let i = pos; i < tagStr.length; i += 1) {
      const char = tagStr[i];
      if (isWhiteSpace(char)) {
        res = `${res}${char}`;
      } else {
        break;
      }
    }
    return [["SPACE", res], res.length];
  } else if (isValidAlphabetic(c)) {
    let res = "";
    for (let i = pos; i < tagStr.length; i += 1) {
      const char = tagStr[i];
      if (isValidAlphabetic(char)) {
        res = `${res}${char}`;
      } else {
        break;
      }
    }
    if (isGeneric(res)) {
      return [["GENERIC", res], res.length];
    }
    return [["IDENT", res], res.length];
  }
  throw new Error("Unrecognized token.");
}

function tokenize(tagStr: string): Token[] {
  let pos = 0;
  const tokens = [];
  while (pos < tagStr.length) {
    const [token, size] = nextToken(tagStr, pos);
    if (token[0] !== "SPACE") {
      tokens.push(token);
    }
    pos += size;
  }
  return tokens;
}

/**
 * Parser to parse a type tag string
 */
export class TypeTagParser {
  private readonly tokens: Token[];

  private readonly typeTags: string[] = [];

  constructor(tagStr: string, typeTags?: string[]) {
    this.tokens = tokenize(tagStr);
    this.typeTags = typeTags || [];
  }

  private consume(targetToken: string) {
    const token = this.tokens.shift();
    if (!token || token[1] !== targetToken) {
      bail("Invalid type tag.");
    }
  }

  /**
   * Consumes all of an unused generic field, mostly applicable to object
   *
   * Note: This is recursive.  it can be problematic if there's bad input
   * @private
   */
  private consumeWholeGeneric() {
    this.consume("<");
    while (this.tokens[0][1] !== ">") {
      // If it is nested, we have to consume another nested generic
      if (this.tokens[0][1] === "<") {
        this.consumeWholeGeneric();
      }
      this.tokens.shift();
    }
    this.consume(">");
  }

  private parseCommaList(endToken: TokenValue, allowTraillingComma: boolean): TypeTag[] {
    const res: TypeTag[] = [];
    if (this.tokens.length <= 0) {
      bail("Invalid type tag.");
    }

    while (this.tokens[0][1] !== endToken) {
      res.push(this.parseTypeTag());

      if (this.tokens.length > 0 && this.tokens[0][1] === endToken) {
        break;
      }

      this.consume(",");
      if (this.tokens.length > 0 && this.tokens[0][1] === endToken && allowTraillingComma) {
        break;
      }

      if (this.tokens.length <= 0) {
        bail("Invalid type tag.");
      }
    }
    return res;
  }

  parseTypeTag(): TypeTag {
    if (this.tokens.length === 0) {
      bail("Invalid type tag.");
    }

    // Pop left most element out
    const [tokenTy, tokenVal] = this.tokens.shift()!;

    if (tokenVal === "u8") {
      return new TypeTagU8();
    }
    if (tokenVal === "u16") {
      return new TypeTagU16();
    }
    if (tokenVal === "u32") {
      return new TypeTagU32();
    }
    if (tokenVal === "u64") {
      return new TypeTagU64();
    }
    if (tokenVal === "u128") {
      return new TypeTagU128();
    }
    if (tokenVal === "u256") {
      return new TypeTagU256();
    }
    if (tokenVal === "bool") {
      return new TypeTagBool();
    }
    if (tokenVal === "address") {
      return new TypeTagAddress();
    }
    if (tokenVal === "vector") {
      this.consume("<");
      const res = this.parseTypeTag();
      this.consume(">");
      return new TypeTagVector(res);
    }
    if (tokenVal === "string") {
<<<<<<< HEAD
      const structTag = new StructTag(
        AccountAddress.fromHex("0x1"),
        new Identifier("string"),
        new Identifier("String"),
        []
      );
      return new TypeTagStruct(structTag);
=======
      return stringStructTag;
>>>>>>> 718e5646
    }
    if (tokenTy === "IDENT" && (tokenVal.startsWith("0x") || tokenVal.startsWith("0X"))) {
      const address = AccountAddress.fromHex(tokenVal);
      this.consume("::");
      const [moduleTokenTy, module] = this.tokens.shift()!;
      if (moduleTokenTy !== "IDENT") {
        bail("Invalid type tag.");
      }
      this.consume("::");
      const [nameTokenTy, name] = this.tokens.shift()!;
      if (nameTokenTy !== "IDENT") {
        bail("Invalid type tag.");
      }

      // Objects can contain either concrete types e.g. 0x1::object::ObjectCore or generics e.g. T
      // Neither matter as we can't do type checks, so just the address applies and we consume the entire generic.
      // TODO: Support parsing structs that don't come from core code address
      if (
        AccountAddress.CORE_CODE_ADDRESS.toHexString() === address.toHexString() &&
        module === "object" &&
        name === "Object"
      ) {
        this.consumeWholeGeneric();
        return new TypeTagAddress();
      }

      let tyTags: TypeTag[] = [];
      // Check if the struct has ty args
      if (this.tokens.length > 0 && this.tokens[0][1] === "<") {
        this.consume("<");
        tyTags = this.parseCommaList(">", true);
        this.consume(">");
      }

      const structTag = new StructTag(address, new Identifier(module), new Identifier(name), tyTags);
      return new TypeTagStruct(structTag);
    }
    if (tokenTy === "GENERIC") {
      if (this.typeTags.length === 0) {
        bail("Can't convert generic type since no typeTags were specified.");
      }
      // a generic tokenVal has the format of `T<digit>`, for example `T1`.
      // The digit (i.e 1) indicates the the index of this type in the typeTags array.
      // For a tokenVal == T1, should be parsed as the type in typeTags[1]
      const idx = parseInt(tokenVal.substring(1), 10);
      return new TypeTagParser(this.typeTags[idx]).parseTypeTag();
    }

    throw new Error("Invalid type tag.");
  }
}

export class TypeTagParserError extends Error {
  constructor(message: string) {
    super(message);
    this.name = "TypeTagParserError";
  }
}<|MERGE_RESOLUTION|>--- conflicted
+++ resolved
@@ -421,17 +421,7 @@
       return new TypeTagVector(res);
     }
     if (tokenVal === "string") {
-<<<<<<< HEAD
-      const structTag = new StructTag(
-        AccountAddress.fromHex("0x1"),
-        new Identifier("string"),
-        new Identifier("String"),
-        []
-      );
-      return new TypeTagStruct(structTag);
-=======
-      return stringStructTag;
->>>>>>> 718e5646
+      return new TypeTagStruct(stringStructTag);
     }
     if (tokenTy === "IDENT" && (tokenVal.startsWith("0x") || tokenVal.startsWith("0X"))) {
       const address = AccountAddress.fromHex(tokenVal);
