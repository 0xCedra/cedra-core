import { AptosAccount, AptosAccountObject } from "./aptos_account";

const aptosAccountObject: AptosAccountObject = {
  address: "0x978c213990c4833df71548df7ce49d54c759d6b6d932de22b24d56060b7af2aa",
  privateKeyHex:
    // eslint-disable-next-line max-len
    "0xc5338cd251c22daa8c9c9cc94f498cc8a5c7e1d2e75287a5dda91096fe64efa5de19e5d1880cac87d57484ce9ed2e84cf0f9599f12e7cc3a52e4e7657a763f2c",
  publicKeyHex: "0xde19e5d1880cac87d57484ce9ed2e84cf0f9599f12e7cc3a52e4e7657a763f2c",
};

const mnemonic = "shoot island position soft burden budget tooth cruel issue economy destroy above";

test("generates random accounts", () => {
  const a1 = new AptosAccount();
  const a2 = new AptosAccount();
  expect(a1.authKey()).not.toBe(a2.authKey());
  expect(a1.address().hex()).not.toBe(a2.address().hex());
});

test("generates derive path accounts", () => {
  const address = "0x07968dab936c1bad187c60ce4082f307d030d780e91e694ae03aef16aba73f30";
  const a1 = AptosAccount.fromDerivePath("m/44'/637'/0'/0'/0'", mnemonic);
  expect(a1.address().hex()).toBe(address);
});

<<<<<<< HEAD
test('generates derive path accounts', () => {
  expect(() => { AptosAccount.fromDerivePath('', mnemonic); }).toThrow(new Error('Invalid derivation path'));
=======
test("generates derive path accounts", () => {
  expect(() => { AptosAccount.fromDerivePath("", mnemonic); }).toThrow(new Error("Invalid derivation path"));
>>>>>>> 596c744f
});

test("accepts custom address", () => {
  const address = "0x777";
  const a1 = new AptosAccount(null, address);
  expect(a1.address().hex()).toBe(address);
});

test("Deserializes from AptosAccountObject", () => {
  const a1 = AptosAccount.fromAptosAccountObject(aptosAccountObject);
  expect(a1.address().hex()).toBe(aptosAccountObject.address);
  expect(a1.pubKey().hex()).toBe(aptosAccountObject.publicKeyHex);
});

test("Deserializes from AptosAccountObject without address", () => {
  const privateKeyObject = { privateKeyHex: aptosAccountObject.privateKeyHex };
  const a1 = AptosAccount.fromAptosAccountObject(privateKeyObject);
  expect(a1.address().hex()).toBe(aptosAccountObject.address);
  expect(a1.pubKey().hex()).toBe(aptosAccountObject.publicKeyHex);
});

test("Serializes/Deserializes", () => {
  const a1 = new AptosAccount();
  const a2 = AptosAccount.fromAptosAccountObject(a1.toPrivateKeyObject());
  expect(a1.authKey().hex()).toBe(a2.authKey().hex());
  expect(a1.address().hex()).toBe(a2.address().hex());
});

test("Signs Strings", () => {
  const a1 = AptosAccount.fromAptosAccountObject(aptosAccountObject);
  expect(a1.signHexString("0x77777").hex()).toBe(
    // eslint-disable-next-line max-len
    "0xc5de9e40ac00b371cd83b1c197fa5b665b7449b33cd3cdd305bb78222e06a671a49625ab9aea8a039d4bb70e275768084d62b094bc1b31964f2357b7c1af7e0d",
  );
});<|MERGE_RESOLUTION|>--- conflicted
+++ resolved
@@ -23,13 +23,10 @@
   expect(a1.address().hex()).toBe(address);
 });
 
-<<<<<<< HEAD
-test('generates derive path accounts', () => {
-  expect(() => { AptosAccount.fromDerivePath('', mnemonic); }).toThrow(new Error('Invalid derivation path'));
-=======
 test("generates derive path accounts", () => {
-  expect(() => { AptosAccount.fromDerivePath("", mnemonic); }).toThrow(new Error("Invalid derivation path"));
->>>>>>> 596c744f
+  expect(() => {
+    AptosAccount.fromDerivePath("", mnemonic);
+  }).toThrow(new Error("Invalid derivation path"));
 });
 
 test("accepts custom address", () => {
