// Copyright (c) Aptos
// SPDX-License-Identifier: Apache-2.0

import nacl from "tweetnacl";
<<<<<<< HEAD
import sha3 from "js-sha3";
=======
import { sha3_256 as sha3Hash } from "@noble/hashes/sha3";
>>>>>>> 2b16401a
import * as bip39 from "@scure/bip39";
import { bytesToHex } from "@noble/hashes/utils";
import { derivePath } from "./utils/hd-key";
import { HexString, MaybeHexString } from "./hex_string";
import * as Gen from "./generated/index";
import { Memoize } from "./utils";
<<<<<<< HEAD

const { sha3_256: sha3Hash } = sha3;
=======
>>>>>>> 2b16401a

export interface AptosAccountObject {
  address?: Gen.HexEncodedBytes;
  publicKeyHex?: Gen.HexEncodedBytes;
  privateKeyHex: Gen.HexEncodedBytes;
}

/**
 * Class for creating and managing Aptos account
 */
export class AptosAccount {
  /**
   * A private key and public key, associated with the given account
   */
  readonly signingKey: nacl.SignKeyPair;

  /**
   * Address associated with the given account
   */
  private readonly accountAddress: HexString;

  static fromAptosAccountObject(obj: AptosAccountObject): AptosAccount {
    return new AptosAccount(HexString.ensure(obj.privateKeyHex).toUint8Array(), obj.address);
  }

  /**
   * Test derive path
   */
  static isValidPath = (path: string): boolean => {
    if (!/^m\/44'\/637'\/[0-9]+'\/[0-9]+'\/[0-9]+'+$/.test(path)) {
      return false;
    }
    return true;
  };

  /**
   * Creates new account with bip44 path and mnemonics,
   * @param path. (e.g. m/44'/637'/0'/0'/0')
   * Detailed description: {@link https://github.com/bitcoin/bips/blob/master/bip-0044.mediawiki}
   * @param mnemonics.
   * @returns AptosAccount
   */
  static fromDerivePath(path: string, mnemonics: string): AptosAccount {
    if (!AptosAccount.isValidPath(path)) {
      throw new Error("Invalid derivation path");
    }

    const normalizeMnemonics = mnemonics
      .trim()
      .split(/\s+/)
      .map((part) => part.toLowerCase())
      .join(" ");

    const { key } = derivePath(path, bytesToHex(bip39.mnemonicToSeedSync(normalizeMnemonics)));

    return new AptosAccount(key);
  }

  /**
   * Creates new account instance. Constructor allows passing in an address,
   * to handle account key rotation, where auth_key != public_key
   * @param privateKeyBytes  Private key from which account key pair will be generated.
   * If not specified, new key pair is going to be created.
   * @param address Account address (e.g. 0xe8012714cd17606cee7188a2a365eef3fe760be598750678c8c5954eb548a591).
   * If not specified, a new one will be generated from public key
   */
  constructor(privateKeyBytes?: Uint8Array | undefined, address?: MaybeHexString) {
    if (privateKeyBytes) {
      this.signingKey = nacl.sign.keyPair.fromSeed(privateKeyBytes.slice(0, 32));
    } else {
      this.signingKey = nacl.sign.keyPair();
    }
    this.accountAddress = HexString.ensure(address || this.authKey().hex());
  }

  /**
   * This is the key by which Aptos account is referenced.
   * It is the 32-byte of the SHA-3 256 cryptographic hash
   * of the public key(s) concatenated with a signature scheme identifier byte
   * @returns Address associated with the given account
   */
  address(): HexString {
    return this.accountAddress;
  }

  /**
   * This key enables account owners to rotate their private key(s)
   * associated with the account without changing the address that hosts their account.
   * See here for more info: {@link https://aptos.dev/basics/basics-accounts#single-signer-authentication}
   * @returns Authentication key for the associated account
   */
  @Memoize()
  authKey(): HexString {
    const hash = sha3Hash.create();
    hash.update(this.signingKey.publicKey);
    hash.update("\x00");
    return HexString.fromUint8Array(hash.digest());
  }

  /**
   * This key is generated with Ed25519 scheme.
   * Public key is used to check a signature of transaction, signed by given account
   * @returns The public key for the associated account
   */
  pubKey(): HexString {
    return HexString.fromUint8Array(this.signingKey.publicKey);
  }

  /**
   * Signs specified `buffer` with account's private key
   * @param buffer A buffer to sign
   * @returns A signature HexString
   */
  signBuffer(buffer: Uint8Array): HexString {
    const signature = nacl.sign(buffer, this.signingKey.secretKey);
    return HexString.fromUint8Array(signature.slice(0, 64));
  }

  /**
   * Signs specified `hexString` with account's private key
   * @param hexString A regular string or HexString to sign
   * @returns A signature HexString
   */
  signHexString(hexString: MaybeHexString): HexString {
    const toSign = HexString.ensure(hexString).toUint8Array();
    return this.signBuffer(toSign);
  }

  /**
   * Derives account address, public key and private key
   * @returns AptosAccountObject instance.
   * @example An example of the returned AptosAccountObject object
   * ```
   * {
   *    address: "0xe8012714cd17606cee7188a2a365eef3fe760be598750678c8c5954eb548a591",
   *    publicKeyHex: "0xf56d8524faf79fbc0f48c13aeed3b0ce5dd376b4db93b8130a107c0a5e04ba04",
   *    privateKeyHex: `0x009c9f7c992a06cfafe916f125d8adb7a395fca243e264a8e56a4b3e6accf940
   *      d2b11e9ece3049ce60e3c7b4a1c58aebfa9298e29a30a58a67f1998646135204`
   * }
   * ```
   */
  toPrivateKeyObject(): AptosAccountObject {
    return {
      address: this.address().hex(),
      publicKeyHex: this.pubKey().hex(),
      privateKeyHex: HexString.fromUint8Array(this.signingKey.secretKey.slice(0, 32)).hex(),
    };
  }
}<|MERGE_RESOLUTION|>--- conflicted
+++ resolved
@@ -2,22 +2,13 @@
 // SPDX-License-Identifier: Apache-2.0
 
 import nacl from "tweetnacl";
-<<<<<<< HEAD
-import sha3 from "js-sha3";
-=======
 import { sha3_256 as sha3Hash } from "@noble/hashes/sha3";
->>>>>>> 2b16401a
 import * as bip39 from "@scure/bip39";
 import { bytesToHex } from "@noble/hashes/utils";
 import { derivePath } from "./utils/hd-key";
 import { HexString, MaybeHexString } from "./hex_string";
 import * as Gen from "./generated/index";
 import { Memoize } from "./utils";
-<<<<<<< HEAD
-
-const { sha3_256: sha3Hash } = sha3;
-=======
->>>>>>> 2b16401a
 
 export interface AptosAccountObject {
   address?: Gen.HexEncodedBytes;
