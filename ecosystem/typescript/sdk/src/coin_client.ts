// Copyright (c) Aptos
// SPDX-License-Identifier: Apache-2.0

<<<<<<< HEAD
import { AptosAccount } from "./aptos_account.js";
import { AptosClient } from "./aptos_client.js";
import * as Gen from "./generated/index.js";
import { HexString } from "./hex_string.js";
import { BCS, TransactionBuilderABI } from "./transaction_builder/index.js";
import { COIN_ABIS } from "./abis.js";
=======
import { AptosAccount } from "./aptos_account";
import { AptosClient } from "./aptos_client";
import { HexString } from "./hex_string";
import { BCS, TransactionBuilderABI } from "./transaction_builder";
import { COIN_ABIS } from "./abis";
>>>>>>> a72c1cd7

export const APTOS_COIN = "0x1::aptos_coin::AptosCoin";

/**
 * Class for working with the coin module, such as transferring coins and
 * checking balances.
 */
export class CoinClient {
  aptosClient: AptosClient;

  transactionBuilder: TransactionBuilderABI;

  /**
   * Creates new CoinClient instance
   * @param aptosClient AptosClient instance
   */
  constructor(aptosClient: AptosClient) {
    this.aptosClient = aptosClient;
    this.transactionBuilder = new TransactionBuilderABI(COIN_ABIS.map((abi) => new HexString(abi).toUint8Array()));
  }

  /**
   * Generate, sign, and submit a transaction to the Aptos blockchain API to
   * transfer AptosCoin from one account to another.
   *
   * @param from Account sending the coins
   * @param from Account to receive the coins
   * @param amount Number of coins to transfer
   * @param extraArgs Extra args for building the transaction or configuring how
   * the client should submit and wait for the transaction
   * @returns The hash of the transaction submitted to the API
   */
  // :!:>transfer
  async transfer(
    from: AptosAccount,
    to: AptosAccount,
    amount: number | bigint,
    extraArgs?: {
      // The coin type to use, defaults to 0x1::aptos_coin::AptosCoin
      coinType?: string;
      maxGasAmount?: BCS.Uint64;
      gasUnitPrice?: BCS.Uint64;
      expireTimestamp?: BCS.Uint64;
    },
  ): Promise<string> {
    const coinTypeToTransfer = extraArgs?.coinType ?? APTOS_COIN;
    const payload = this.transactionBuilder.buildTransactionPayload(
      "0x1::coin::transfer",
      [coinTypeToTransfer],
      [to.address(), amount],
    );
    return this.aptosClient.generateSignSubmitTransaction(from, payload, extraArgs);
  } // <:!:transfer

  /**
   * Generate, submit, and wait for a transaction to transfer AptosCoin from
   * one account to another.
   *
   * If the transaction is submitted successfully, it returns the response
   * from the API indicating that the transaction was submitted.
   *
   * @param account Account that you want to check the balance of.
   * @param extraArgs Extra args for checking the balance.
   * @returns Promise that resolves to the balance as a bigint.
   */
  // :!:>checkBalance
  async checkBalance(
    account: AptosAccount,
    extraArgs?: {
      // The coin type to use, defaults to 0x1::aptos_coin::AptosCoin
      coinType?: string;
    },
  ): Promise<bigint> {
    const coinType = extraArgs?.coinType ?? APTOS_COIN;
    const typeTag = `0x1::coin::CoinStore<${coinType}>`;
    const resources = await this.aptosClient.getAccountResources(account.address());
    const accountResource = resources.find((r) => r.type === typeTag);
    return BigInt((accountResource!.data as any).coin.value);
  } // <:!:checkBalance
}<|MERGE_RESOLUTION|>--- conflicted
+++ resolved
@@ -1,20 +1,11 @@
 // Copyright (c) Aptos
 // SPDX-License-Identifier: Apache-2.0
 
-<<<<<<< HEAD
 import { AptosAccount } from "./aptos_account.js";
 import { AptosClient } from "./aptos_client.js";
-import * as Gen from "./generated/index.js";
 import { HexString } from "./hex_string.js";
 import { BCS, TransactionBuilderABI } from "./transaction_builder/index.js";
 import { COIN_ABIS } from "./abis.js";
-=======
-import { AptosAccount } from "./aptos_account";
-import { AptosClient } from "./aptos_client";
-import { HexString } from "./hex_string";
-import { BCS, TransactionBuilderABI } from "./transaction_builder";
-import { COIN_ABIS } from "./abis";
->>>>>>> a72c1cd7
 
 export const APTOS_COIN = "0x1::aptos_coin::AptosCoin";
 
