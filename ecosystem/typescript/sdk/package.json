--- conflicted
+++ resolved
@@ -39,6 +39,8 @@
     "tweetnacl": "^1.0.3",
     "typescript-memoize": "^1.1.0",
     "yarn": "^1.22.19"
+    "@scure/bip39": "^1.1.0",
+    "ed25519-hd-key": "^1.2.0",
   },
   "devDependencies": {
     "@types/jest": "^27.4.1",
@@ -55,27 +57,10 @@
     "openapi-typescript-codegen": "^0.23.0",
     "prettier": "^2.6.2",
     "standard-version": "^9.5.0",
-<<<<<<< HEAD
-    "ts-jest": "^27.1.4",
-    "ts-loader": "^9.2.8",
-    "ts-node": "^10.7.0",
-    "typescript": "^4.6.3"
-  },
-  "dependencies": {
-    "@scure/bip39": "^1.1.0",
-    "axios": "^0.26.1",
-    "buffer": "^6.0.3",
-    "ed25519-hd-key": "^1.2.0",
-    "js-sha3": "^0.8.0",
-    "tweetnacl": "^1.0.3",
-    "typescript-memoize": "^1.1.0",
-    "yarn": "^1.22.18"
-=======
     "ts-jest": "^28.0.7",
     "ts-loader": "^9.3.1",
     "ts-node": "^10.9.1",
     "typescript": "^4.7.4"
->>>>>>> 1570509e
   },
   "version": "1.3.6"
 }