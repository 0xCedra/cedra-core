{
  "name": "aptos",
  "description": "Aptos SDK",
  "license": "Apache-2.0",
  "engines": {
    "node": ">=11.0.0"
  },
  "main": "./dist/index.js",
  "module": "./dist/index.mjs",
  "types": "./dist/index.d.ts",
  "exports": {
    ".": {
      "import": "./dist/index.mjs",
      "require": "./dist/index.js"
    }
  },
  "scripts": {
    "prepack": "yarn build",
    "build": "yarn build:clean && yarn _build:node && yarn _build:browser",
    "build:clean": "rm -rf dist",
    "_build:browser": "tsup --platform browser --format iife --global-name aptosSDK --minify",
    "_build:node": "tsup --format cjs,esm --dts",
    "lint": "eslint \"**/*.ts\"",
    "test": "jest",
    "_fmt": "prettier 'src/**/*.ts' 'examples/**/*.js' 'examples/**/*.ts' '.eslintrc.js'",
    "fmt": "yarn _fmt --write",
    "fmt:check": "yarn _fmt --check",
    "cov:clean": "rm -rf coverage",
    "generate-client": "yarn && openapi -i ../../../api/doc/spec.yaml -o ./src/generated -c axios --name AptosGeneratedClient --exportSchemas true",
    "checked-publish": "./checked_publish.sh"
  },
  "repository": {
    "type": "git",
    "url": "https://github.com/aptos-labs/aptos-core.git"
  },
  "homepage": "https://github.com/aptos-labs/aptos-core",
  "bugs": {
    "url": "https://github.com/aptos-labs/aptos-core/issues"
  },
  "author": "aptoslabs.com",
  "keywords": [
    "Aptos",
    "Aptos Labs",
    "Move"
  ],
  "dependencies": {
    "@noble/hashes": "1.1.2",
    "@scure/bip39": "1.1.0",
    "axios": "0.27.2",
    "form-data": "4.0.0",
    "js-sha3": "0.8.0",
    "tweetnacl": "1.0.3"
  },
  "devDependencies": {
    "@types/jest": "28.1.8",
    "@types/node": "18.6.2",
    "@typescript-eslint/eslint-plugin": "5.36.2",
    "@typescript-eslint/parser": "5.36.2",
    "dotenv": "16.0.2",
    "eslint": "8.23.0",
    "eslint-config-airbnb-base": "15.0.0",
    "eslint-config-airbnb-typescript": "17.0.0",
    "eslint-config-prettier": "8.5.0",
    "eslint-plugin-import": "2.26.0",
    "jest": "28.1.3",
    "openapi-typescript-codegen": "https://github.com/aptos-labs/openapi-typescript-codegen/releases/download/v0.23.0-p2/openapi-typescript-codegen-v0.23.0-p2.tgz",
    "prettier": "2.6.2",
    "ts-jest": "28.0.8",
    "ts-loader": "9.3.1",
    "ts-node": "10.9.1",
    "tsup": "6.2.3",
    "typescript": "4.8.2"
  },
<<<<<<< HEAD
  "version": "1.3.12"
=======
  "version": "1.3.13"
>>>>>>> 971c1600
}<|MERGE_RESOLUTION|>--- conflicted
+++ resolved
@@ -71,9 +71,5 @@
     "tsup": "6.2.3",
     "typescript": "4.8.2"
   },
-<<<<<<< HEAD
-  "version": "1.3.12"
-=======
   "version": "1.3.13"
->>>>>>> 971c1600
 }