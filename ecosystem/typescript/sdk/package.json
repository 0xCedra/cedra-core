{
  "name": "aptos",
  "description": "Aptos SDK",
  "license": "Apache-2.0",
  "engines": {
    "node": ">=11.0.0"
  },
  "main": "./dist/index.js",
  "module": "./dist/index.mjs",
  "types": "./dist/index.d.ts",
  "exports": {
    ".": {
      "import": "./dist/index.mjs",
      "require": "./dist/index.js"
    }
  },
  "scripts": {
    "prepack": "yarn build",
    "build": "yarn build:clean && yarn _build:node && yarn _build:browser",
    "build:clean": "rm -rf dist",
    "_build:browser": "tsup --platform browser --format iife --global-name aptosSDK --minify",
    "_build:node": "tsup --format cjs,esm --dts",
    "lint": "eslint \"**/*.ts\"",
    "test": "jest",
    "_fmt": "prettier 'src/**/*.ts' 'examples/**/*.js' 'examples/**/*.ts' '.eslintrc.js'",
    "fmt": "yarn _fmt --write",
    "fmt:check": "yarn _fmt --check",
    "cov:clean": "rm -rf coverage",
    "generate-client": "yarn && openapi -i ../../../api/doc/spec.yaml -o ./src/generated -c axios --name AptosGeneratedClient --exportSchemas true",
    "checked-publish": "./checked_publish.sh"
  },
  "repository": {
    "type": "git",
    "url": "https://github.com/aptos-labs/aptos-core.git"
  },
  "homepage": "https://github.com/aptos-labs/aptos-core",
  "bugs": {
    "url": "https://github.com/aptos-labs/aptos-core/issues"
  },
  "author": "aptoslabs.com",
  "keywords": [
    "Aptos",
    "Aptos Labs",
    "Move"
  ],
  "dependencies": {
    "@noble/hashes": "1.1.2",
    "@scure/bip39": "1.1.0",
    "axios": "0.27.2",
    "form-data": "4.0.0",
<<<<<<< HEAD
    "js-sha3": "0.8.0",
=======
>>>>>>> 2b16401a
    "tweetnacl": "1.0.3"
  },
  "devDependencies": {
    "@types/jest": "28.1.8",
    "@types/node": "18.6.2",
    "@typescript-eslint/eslint-plugin": "5.36.2",
    "@typescript-eslint/parser": "5.36.2",
    "dotenv": "16.0.2",
    "eslint": "8.23.0",
    "eslint-config-airbnb-base": "15.0.0",
    "eslint-config-airbnb-typescript": "17.0.0",
    "eslint-config-prettier": "8.5.0",
    "eslint-plugin-import": "2.26.0",
    "jest": "28.1.3",
<<<<<<< HEAD
    "openapi-typescript-codegen": "https://github.com/aptos-labs/openapi-typescript-codegen/releases/download/v0.23.0-p2/openapi-typescript-codegen-v0.23.0-p2.tgz",
=======
    "openapi-typescript-codegen": "https://github.com/aptos-labs/openapi-typescript-codegen/releases/download/v0.23.0-p4/openapi-typescript-codegen-v0.23.0-p4.tgz",
>>>>>>> 2b16401a
    "prettier": "2.6.2",
    "ts-jest": "28.0.8",
    "ts-loader": "9.3.1",
    "ts-node": "10.9.1",
    "tsup": "6.2.3",
    "typescript": "4.8.2"
  },
  "version": "1.3.13"
}<|MERGE_RESOLUTION|>--- conflicted
+++ resolved
@@ -48,10 +48,6 @@
     "@scure/bip39": "1.1.0",
     "axios": "0.27.2",
     "form-data": "4.0.0",
-<<<<<<< HEAD
-    "js-sha3": "0.8.0",
-=======
->>>>>>> 2b16401a
     "tweetnacl": "1.0.3"
   },
   "devDependencies": {
@@ -66,11 +62,7 @@
     "eslint-config-prettier": "8.5.0",
     "eslint-plugin-import": "2.26.0",
     "jest": "28.1.3",
-<<<<<<< HEAD
-    "openapi-typescript-codegen": "https://github.com/aptos-labs/openapi-typescript-codegen/releases/download/v0.23.0-p2/openapi-typescript-codegen-v0.23.0-p2.tgz",
-=======
     "openapi-typescript-codegen": "https://github.com/aptos-labs/openapi-typescript-codegen/releases/download/v0.23.0-p4/openapi-typescript-codegen-v0.23.0-p4.tgz",
->>>>>>> 2b16401a
     "prettier": "2.6.2",
     "ts-jest": "28.0.8",
     "ts-loader": "9.3.1",
