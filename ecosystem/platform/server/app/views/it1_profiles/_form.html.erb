--- conflicted
+++ resolved
@@ -29,15 +29,9 @@
           <div class="mb-4">
           <%= f.label :account_key, class: "font-mono uppercase block mb-2 text-lg" %>
           <%= f.text_field :account_key, required: true, pattern: '0x[a-f0-9]{64}' %>
-<<<<<<< HEAD
           </div>
           <div class="mb-4">
-          <%= f.label :network_key, class: "font-mono uppercase block mb-2 text-lg" %>
-=======
-          </p>
-          <p class="mb-4">
           <%= f.label :network_key, "Validator Network Key", class: "font-mono uppercase block mb-2 text-lg" %>
->>>>>>> ee76c107
           <%= f.text_field :network_key, required: true, pattern: '0x[a-f0-9]{64}' %>
           </div>
         </div>
