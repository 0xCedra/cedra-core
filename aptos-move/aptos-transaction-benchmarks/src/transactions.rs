--- conflicted
+++ resolved
@@ -2,18 +2,11 @@
 // Parts of the project are originally copyright © Meta Platforms, Inc.
 // SPDX-License-Identifier: Apache-2.0
 
-<<<<<<< HEAD
-use aptos_bitvec::BitVec;
-use aptos_block_executor::txn_commit_hook::NoOpTransactionCommitHook;
-use aptos_block_partitioner::{
-    sharded_block_partitioner::config::PartitionerV1Config, BlockPartitioner,
-=======
 use crate::{
     benchmark_runner::{
         BenchmarkRunner, PreGeneratedTxnsBenchmarkRunner, TransactionBenchmarkRunner,
     },
     transaction_bench_state::TransactionBenchState,
->>>>>>> d732fd0c
 };
 use aptos_language_e2e_tests::{
     account_universe::{AUTransactionGen, AccountPickStyle, AccountUniverseGen},
@@ -188,272 +181,6 @@
     }
 }
 
-<<<<<<< HEAD
-struct TransactionBenchState<S> {
-    num_transactions: usize,
-    strategy: S,
-    account_universe: AccountUniverse,
-    parallel_block_executor:
-        Option<Arc<ShardedBlockExecutor<FakeDataStore, LocalExecutorClient<FakeDataStore>>>>,
-    block_partitioner: Option<Box<dyn BlockPartitioner>>,
-    validator_set: ValidatorSet,
-    state_view: Arc<FakeDataStore>,
-}
-
-impl<S> TransactionBenchState<S>
-where
-    S: Strategy,
-    S::Value: AUTransactionGen,
-{
-    /// Creates a new benchmark state with the given number of accounts and transactions.
-    fn with_size(
-        strategy: S,
-        num_accounts: usize,
-        num_transactions: usize,
-        num_executor_shards: usize,
-        remote_executor_addresses: Option<Vec<SocketAddr>>,
-        account_pick_style: AccountPickStyle,
-    ) -> Self {
-        Self::with_universe(
-            strategy,
-            universe_strategy(num_accounts, num_transactions, account_pick_style),
-            num_transactions,
-            num_executor_shards,
-            remote_executor_addresses,
-        )
-    }
-
-    /// Creates a new benchmark state with the given account universe strategy and number of
-    /// transactions.
-    fn with_universe(
-        strategy: S,
-        universe_strategy: impl Strategy<Value = AccountUniverseGen>,
-        num_transactions: usize,
-        num_executor_shards: usize,
-        // TODO(skedia): add support for remote executor addresses.
-        _remote_executor_addresses: Option<Vec<SocketAddr>>,
-    ) -> Self {
-        let mut runner = TestRunner::default();
-        let universe_gen = universe_strategy
-            .new_tree(&mut runner)
-            .expect("creating a new value should succeed")
-            .current();
-
-        let mut executor = FakeExecutor::from_head_genesis();
-        // Run in gas-cost-stability mode for now -- this ensures that new accounts are ignored.
-        // XXX We may want to include new accounts in case they have interesting performance
-        // characteristics.
-        let universe = universe_gen.setup_gas_cost_stability(&mut executor);
-
-        let state_view = Arc::new(executor.get_state_view().clone());
-        let (parallel_block_executor, block_partitioner) = if num_executor_shards == 1 {
-            (None, None)
-        } else {
-            let client =
-                LocalExecutorService::setup_local_executor_shards(num_executor_shards, None);
-            let parallel_block_executor = Arc::new(ShardedBlockExecutor::new(client));
-            (
-                Some(parallel_block_executor),
-                Some(
-                    PartitionerV1Config::default()
-                        .num_shards(num_executor_shards)
-                        .max_partitioning_rounds(4)
-                        .cross_shard_dep_avoid_threshold(0.9)
-                        .partition_last_round(true)
-                        .build(),
-                ),
-            )
-        };
-
-        let validator_set = ValidatorSet::fetch_config(
-            &FakeExecutor::from_head_genesis()
-                .get_state_view()
-                .as_move_resolver(),
-        )
-        .expect("Unable to retrieve the validator set from storage");
-
-        Self {
-            num_transactions,
-            strategy,
-            account_universe: universe,
-            parallel_block_executor,
-            block_partitioner,
-            validator_set,
-            state_view,
-        }
-    }
-
-    pub fn gen_transaction(&mut self, no_conflict_txns: bool) -> Vec<Transaction> {
-        if no_conflict_txns {
-            // resetting the picker here so that we can re-use the same accounts from last block
-            // but still generate non conflicting transactions for this block.
-            self.account_universe.reset_picker()
-        }
-        let mut runner = TestRunner::default();
-        let transaction_gens = vec(&self.strategy, self.num_transactions)
-            .new_tree(&mut runner)
-            .expect("creating a new value should succeed")
-            .current();
-        let mut transactions: Vec<Transaction> = transaction_gens
-            .into_iter()
-            .map(|txn_gen| {
-                Transaction::UserTransaction(txn_gen.apply(&mut self.account_universe).0)
-            })
-            .collect();
-
-        // Insert a blockmetadata transaction at the beginning to better simulate the real life traffic.
-        let new_block = BlockMetadata::new(
-            HashValue::zero(),
-            0,
-            0,
-            *self
-                .validator_set
-                .payload()
-                .next()
-                .unwrap()
-                .account_address(),
-            BitVec::with_num_bits(self.validator_set.num_validators() as u16).into(),
-            vec![],
-            1,
-        );
-
-        transactions.insert(0, Transaction::BlockMetadata(new_block));
-        transactions
-    }
-
-    /// Executes this state in a single block.
-    fn execute_sequential(mut self) {
-        // The output is ignored here since we're just testing transaction performance, not trying
-        // to assert correctness.
-        let txns = self.gen_transaction(false);
-        self.execute_benchmark_sequential(txns, None);
-    }
-
-    /// Executes this state in a single block.
-    fn execute_parallel(mut self) {
-        // The output is ignored here since we're just testing transaction performance, not trying
-        // to assert correctness.
-        let txns = self.gen_transaction(false);
-        self.execute_benchmark_parallel(txns, num_cpus::get(), None);
-    }
-
-    fn execute_benchmark_sequential(
-        &self,
-        transactions: Vec<Transaction>,
-        maybe_block_gas_limit: Option<u64>,
-    ) -> (Vec<TransactionOutput>, usize) {
-        let block_size = transactions.len();
-        let timer = Instant::now();
-        let output = BlockAptosVM::execute_block::<
-            _,
-            NoOpTransactionCommitHook<AptosTransactionOutput, VMStatus>,
-        >(
-            Arc::clone(&RAYON_EXEC_POOL),
-            transactions,
-            self.state_view.as_ref(),
-            1,
-            maybe_block_gas_limit,
-            None,
-        )
-        .expect("VM should not fail to start");
-        let exec_time = timer.elapsed().as_millis();
-
-        (output, block_size * 1000 / exec_time as usize)
-    }
-
-    fn execute_benchmark_parallel(
-        &self,
-        transactions: Vec<Transaction>,
-        concurrency_level_per_shard: usize,
-        maybe_block_gas_limit: Option<u64>,
-    ) -> (Vec<TransactionOutput>, usize) {
-        let block_size = transactions.len();
-        let timer = Instant::now();
-        let output = if let Some(parallel_block_executor) = self.parallel_block_executor.as_ref() {
-            // TODO(skedia) partition in a pipelined way and evaluate how expensive it is to
-            // parse the txns in a single thread.
-            let partitioned_block = self.block_partitioner.as_ref().unwrap().partition(
-                transactions
-                    .into_iter()
-                    .map(|txn| txn.into())
-                    .collect::<Vec<AnalyzedTransaction>>(),
-                self.parallel_block_executor.as_ref().unwrap().num_shards(),
-            );
-            parallel_block_executor
-                .execute_block(
-                    self.state_view.clone(),
-                    partitioned_block,
-                    concurrency_level_per_shard,
-                    maybe_block_gas_limit,
-                )
-                .expect("VM should not fail to start")
-        } else {
-            BlockAptosVM::execute_block::<
-                _,
-                NoOpTransactionCommitHook<AptosTransactionOutput, VMStatus>,
-            >(
-                Arc::clone(&RAYON_EXEC_POOL),
-                transactions,
-                self.state_view.as_ref(),
-                concurrency_level_per_shard,
-                maybe_block_gas_limit,
-                None,
-            )
-            .expect("VM should not fail to start")
-        };
-        let exec_time = timer.elapsed().as_millis();
-
-        (output, block_size * 1000 / exec_time as usize)
-    }
-
-    fn execute_blockstm_benchmark(
-        &mut self,
-        run_par: bool,
-        run_seq: bool,
-        no_conflict_txns: bool,
-        conurrency_level_per_shard: usize,
-        maybe_block_gas_limit: Option<u64>,
-    ) -> (usize, usize) {
-        let transactions = self.gen_transaction(no_conflict_txns);
-        let (output, par_tps) = if run_par {
-            println!("Parallel execution starts...");
-            let (output, tps) = self.execute_benchmark_parallel(
-                transactions.clone(),
-                conurrency_level_per_shard,
-                maybe_block_gas_limit,
-            );
-            println!("Parallel execution finishes, TPS = {}", tps);
-            (output, tps)
-        } else {
-            (vec![], 0)
-        };
-        output.iter().for_each(|txn_output| {
-            assert_eq!(
-                txn_output.status(),
-                &TransactionStatus::Keep(ExecutionStatus::Success)
-            );
-        });
-        let (output, seq_tps) = if run_seq {
-            println!("Sequential execution starts...");
-            let (output, tps) =
-                self.execute_benchmark_sequential(transactions, maybe_block_gas_limit);
-            println!("Sequential execution finishes, TPS = {}", tps);
-            (output, tps)
-        } else {
-            (vec![], 0)
-        };
-        output.iter().for_each(|txn_output| {
-            assert_eq!(
-                txn_output.status(),
-                &TransactionStatus::Keep(ExecutionStatus::Success)
-            );
-        });
-        (par_tps, seq_tps)
-    }
-}
-
-=======
->>>>>>> d732fd0c
 /// Returns a strategy for the account universe customized for benchmarks, i.e. having
 /// sufficiently large balance for gas.
 pub(crate) fn universe_strategy(
