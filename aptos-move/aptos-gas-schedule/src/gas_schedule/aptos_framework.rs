// Copyright © Aptos Foundation
// SPDX-License-Identifier: Apache-2.0

//! This module defines the gas parameters for Aptos Framework & Stdlib.

use crate::gas_schedule::NativeGasParameters;
use aptos_gas_algebra::{
    InternalGas, InternalGasPerAbstractValueUnit, InternalGasPerArg, InternalGasPerByte,
};

crate::gas_schedule::macros::define_gas_parameters!(
    AptosFrameworkGasParameters,
    "aptos_framework",
    NativeGasParameters => .aptos_framework,
    [
        [account_create_address_base: InternalGas, "account.create_address.base", 6000],
        [account_create_signer_base: InternalGas, "account.create_signer.base", 6000],

        // Algebra gas parameters begin.
        // Generated at time 1680606720.0709136 by `scripts/algebra-gas/update_algebra_gas_params.py` with gas_per_ns=10.23.
        [algebra_ark_bls12_381_fq12_add: InternalGas, { 8.. => "algebra.ark_bls12_381_fq12_add" }, 36380],
        [algebra_ark_bls12_381_fq12_clone: InternalGas, { 8.. => "algebra.ark_bls12_381_fq12_clone" }, 4220],
        [algebra_ark_bls12_381_fq12_deser: InternalGas, { 8.. => "algebra.ark_bls12_381_fq12_deser" }, 223600],
        [algebra_ark_bls12_381_fq12_div: InternalGas, { 8.. => "algebra.ark_bls12_381_fq12_div" }, 5016260],
        [algebra_ark_bls12_381_fq12_eq: InternalGas, { 8.. => "algebra.ark_bls12_381_fq12_eq" }, 14520],
        [algebra_ark_bls12_381_fq12_from_u64: InternalGas, { 8.. => "algebra.ark_bls12_381_fq12_from_u64" }, 18020],
        [algebra_ark_bls12_381_fq12_inv: InternalGas, { 8.. => "algebra.ark_bls12_381_fq12_inv" }, 4010460],
        [algebra_ark_bls12_381_fq12_mul: InternalGas, { 8.. => "algebra.ark_bls12_381_fq12_mul" }, 997720],
        [algebra_ark_bls12_381_fq12_neg: InternalGas, { 8.. => "algebra.ark_bls12_381_fq12_neg" }, 23620],
        [algebra_ark_bls12_381_fq12_one: InternalGas, { 8.. => "algebra.ark_bls12_381_fq12_one" }, 220],
        [algebra_ark_bls12_381_fq12_pow_u256: InternalGas, { 8.. => "algebra.ark_bls12_381_fq12_pow_u256" }, 293284140],
        [algebra_ark_bls12_381_fq12_serialize: InternalGas, { 8.. => "algebra.ark_bls12_381_fq12_serialize" }, 161560],
        [algebra_ark_bls12_381_fq12_square: InternalGas, { 8.. => "algebra.ark_bls12_381_fq12_square" }, 702900],
        [algebra_ark_bls12_381_fq12_sub: InternalGas, { 8.. => "algebra.ark_bls12_381_fq12_sub" }, 35160],
        [algebra_ark_bls12_381_fq12_zero: InternalGas, { 8.. => "algebra.ark_bls12_381_fq12_zero" }, 4220],
        [algebra_ark_bls12_381_fr_add: InternalGas, { 8.. => "algebra.ark_bls12_381_fr_add" }, 4220],
        [algebra_ark_bls12_381_fr_deser: InternalGas, { 8.. => "algebra.ark_bls12_381_fr_deser" }, 15040],
        [algebra_ark_bls12_381_fr_div: InternalGas, { 8.. => "algebra.ark_bls12_381_fr_div" }, 1188800],
        [algebra_ark_bls12_381_fr_eq: InternalGas, { 8.. => "algebra.ark_bls12_381_fr_eq" }, 4240],
        [algebra_ark_bls12_381_fr_from_u64: InternalGas, { 8.. => "algebra.ark_bls12_381_fr_from_u64" }, 9880],
        [algebra_ark_bls12_381_fr_inv: InternalGas, { 8.. => "algebra.ark_bls12_381_fr_inv" }, 1172200],
        [algebra_ark_bls12_381_fr_mul: InternalGas, { 8.. => "algebra.ark_bls12_381_fr_mul" }, 10040],
        [algebra_ark_bls12_381_fr_neg: InternalGas, { 8.. => "algebra.ark_bls12_381_fr_neg" }, 4260],
        [algebra_ark_bls12_381_fr_one: InternalGas, { 8.. => "algebra.ark_bls12_381_fr_one" }, 4220],
        [algebra_ark_bls12_381_fr_serialize: InternalGas, { 8.. => "algebra.ark_bls12_381_fr_serialize" }, 22060],
        [algebra_ark_bls12_381_fr_square: InternalGas, { 8.. => "algebra.ark_bls12_381_fr_square" }, 9500],
        [algebra_ark_bls12_381_fr_sub: InternalGas, { 8.. => "algebra.ark_bls12_381_fr_sub" }, 5800],
        [algebra_ark_bls12_381_fr_zero: InternalGas, { 8.. => "algebra.ark_bls12_381_fr_zero" }, 4220],
        [algebra_ark_bls12_381_g1_affine_deser_comp: InternalGas, { 8.. => "algebra.ark_bls12_381_g1_affine_deser_comp" }, 20591980],
        [algebra_ark_bls12_381_g1_affine_deser_uncomp: InternalGas, { 8.. => "algebra.ark_bls12_381_g1_affine_deser_uncomp" }, 14412760],
        [algebra_ark_bls12_381_g1_affine_serialize_comp: InternalGas, { 8.. => "algebra.ark_bls12_381_g1_affine_serialize_comp" }, 40280],
        [algebra_ark_bls12_381_g1_affine_serialize_uncomp: InternalGas, { 8.. => "algebra.ark_bls12_381_g1_affine_serialize_uncomp" }, 48660],
        [algebra_ark_bls12_381_g1_proj_add: InternalGas, { 8.. => "algebra.ark_bls12_381_g1_proj_add" }, 216120],
        [algebra_ark_bls12_381_g1_proj_double: InternalGas, { 8.. => "algebra.ark_bls12_381_g1_proj_double" }, 105280],
        [algebra_ark_bls12_381_g1_proj_eq: InternalGas, { 8.. => "algebra.ark_bls12_381_g1_proj_eq" }, 100700],
        [algebra_ark_bls12_381_g1_proj_generator: InternalGas, { 8.. => "algebra.ark_bls12_381_g1_proj_generator" }, 220],
        [algebra_ark_bls12_381_g1_proj_infinity: InternalGas, { 8.. => "algebra.ark_bls12_381_g1_proj_infinity" }, 220],
        [algebra_ark_bls12_381_g1_proj_neg: InternalGas, { 8.. => "algebra.ark_bls12_381_g1_proj_neg" }, 220],
        [algebra_ark_bls12_381_g1_proj_scalar_mul: InternalGas, { 8.. => "algebra.ark_bls12_381_g1_proj_scalar_mul" }, 50470420],
        [algebra_ark_bls12_381_g1_proj_sub: InternalGas, { 8.. => "algebra.ark_bls12_381_g1_proj_sub" }, 222940],
        [algebra_ark_bls12_381_g1_proj_to_affine: InternalGas, { 8.. => "algebra.ark_bls12_381_g1_proj_to_affine" }, 2420700],
        [algebra_ark_bls12_381_g2_affine_deser_comp: InternalGas, { 8.. => "algebra.ark_bls12_381_g2_affine_deser_comp" }, 41201360],
        [algebra_ark_bls12_381_g2_affine_deser_uncomp: InternalGas, { 8.. => "algebra.ark_bls12_381_g2_affine_deser_uncomp" }, 20359580],
        [algebra_ark_bls12_381_g2_affine_serialize_comp: InternalGas, { 8.. => "algebra.ark_bls12_381_g2_affine_serialize_comp" }, 67560],
        [algebra_ark_bls12_381_g2_affine_serialize_uncomp: InternalGas, { 8.. => "algebra.ark_bls12_381_g2_affine_serialize_uncomp" }, 84340],
        [algebra_ark_bls12_381_g2_proj_add: InternalGas, { 8.. => "algebra.ark_bls12_381_g2_proj_add" }, 648020],
        [algebra_ark_bls12_381_g2_proj_double: InternalGas, { 8.. => "algebra.ark_bls12_381_g2_proj_double" }, 296780],
        [algebra_ark_bls12_381_g2_proj_eq: InternalGas, { 8.. => "algebra.ark_bls12_381_g2_proj_eq" }, 303100],
        [algebra_ark_bls12_381_g2_proj_generator: InternalGas, { 8.. => "algebra.ark_bls12_381_g2_proj_generator" }, 220],
        [algebra_ark_bls12_381_g2_proj_infinity: InternalGas, { 8.. => "algebra.ark_bls12_381_g2_proj_infinity" }, 220],
        [algebra_ark_bls12_381_g2_proj_neg: InternalGas, { 8.. => "algebra.ark_bls12_381_g2_proj_neg" }, 220],
        [algebra_ark_bls12_381_g2_proj_scalar_mul: InternalGas, { 8.. => "algebra.ark_bls12_381_g2_proj_scalar_mul" }, 150530160],
        [algebra_ark_bls12_381_g2_proj_sub: InternalGas, { 8.. => "algebra.ark_bls12_381_g2_proj_sub" }, 657380],
        [algebra_ark_bls12_381_g2_proj_to_affine: InternalGas, { 8.. => "algebra.ark_bls12_381_g2_proj_to_affine" }, 2577140],
        [algebra_ark_bls12_381_multi_pairing_base: InternalGas, { 8.. => "algebra.ark_bls12_381_multi_pairing_base" }, 179972980],
        [algebra_ark_bls12_381_multi_pairing_per_pair: InternalGasPerArg, { 8.. => "algebra.ark_bls12_381_multi_pairing_per_pair" }, 92052840],
        [algebra_ark_bls12_381_pairing: InternalGas, { 8.. => "algebra.ark_bls12_381_pairing" }, 296644400],
        [algebra_ark_h2c_bls12381g1_xmd_sha256_sswu_base: InternalGas, { 8.. => "algebra.ark_h2c_bls12381g1_xmd_sha256_sswu_base" }, 65038860],
        [algebra_ark_h2c_bls12381g1_xmd_sha256_sswu_per_msg_byte: InternalGasPerByte, { 8.. => "algebra.ark_h2c_bls12381g1_xmd_sha256_sswu_per_msg_byte" }, 960],
        [algebra_ark_h2c_bls12381g2_xmd_sha256_sswu_base: InternalGas, { 8.. => "algebra.ark_h2c_bls12381g2_xmd_sha256_sswu_base" }, 135460040],
        [algebra_ark_h2c_bls12381g2_xmd_sha256_sswu_per_msg_byte: InternalGasPerByte, { 8.. => "algebra.ark_h2c_bls12381g2_xmd_sha256_sswu_per_msg_byte" }, 960],
        // Algebra gas parameters end.

        [bls12381_base: InternalGas, "bls12381.base", 3000],

        [bls12381_per_pubkey_deserialize: InternalGasPerArg, "bls12381.per_pubkey_deserialize", 2180000],
        [bls12381_per_pubkey_aggregate: InternalGasPerArg, "bls12381.per_pubkey_aggregate", 84000],
        [bls12381_per_pubkey_subgroup_check: InternalGasPerArg, "bls12381.per_pubkey_subgroup_check", 7400000],

        [bls12381_per_sig_deserialize: InternalGasPerArg, "bls12381.per_sig_deserialize", 4440000],
        [bls12381_per_sig_aggregate: InternalGasPerArg, "bls12381.per_sig_aggregate", 233000],
        [bls12381_per_sig_subgroup_check: InternalGasPerArg, "bls12381.per_sig_subgroup_check", 9210000],

        [bls12381_per_sig_verify: InternalGasPerArg, "bls12381.per_sig_verify", 169700000],
        [bls12381_per_pop_verify: InternalGasPerArg, "bls12381.per_pop_verify", 206000000],

        [bls12381_per_pairing: InternalGasPerArg, "bls12381.per_pairing", 80260000],

        [bls12381_per_msg_hashing: InternalGasPerArg, "bls12381.per_msg_hashing", 30800000],
        [bls12381_per_byte_hashing: InternalGasPerByte, "bls12381.per_byte_hashing", 1000],

        [ed25519_base: InternalGas, "signature.base", 3000],
        [ed25519_per_pubkey_deserialize: InternalGasPerArg, "signature.per_pubkey_deserialize", 760000],
        [ed25519_per_pubkey_small_order_check: InternalGasPerArg, "signature.per_pubkey_small_order_check", 127000],
        [ed25519_per_sig_deserialize: InternalGasPerArg, "signature.per_sig_deserialize", 7500],
        [ed25519_per_sig_strict_verify: InternalGasPerArg, "signature.per_sig_strict_verify", 5340000],
        [ed25519_per_msg_hashing_base: InternalGasPerArg, "signature.per_msg_hashing_base", 64800],
        [ed25519_per_msg_byte_hashing: InternalGasPerByte, "signature.per_msg_byte_hashing", 1200],

        [secp256k1_base: InternalGas, "secp256k1.base", 3000],
        [secp256k1_ecdsa_recover: InternalGasPerArg, "secp256k1.ecdsa_recover", 32200000],

        [ristretto255_basepoint_mul: InternalGasPerArg, "ristretto255.basepoint_mul", 2560000],
        [ristretto255_basepoint_double_mul: InternalGasPerArg, "ristretto255.basepoint_double_mul", 8800000],

        [ristretto255_point_add: InternalGasPerArg, "ristretto255.point_add", 42700],
        [ristretto255_point_clone: InternalGasPerArg, { 11.. => "ristretto255.point_clone" }, 3000],
        [ristretto255_point_compress: InternalGasPerArg, "ristretto255.point_compress", 800000],
        [ristretto255_point_decompress: InternalGasPerArg, "ristretto255.point_decompress", 810000],
        [ristretto255_point_equals: InternalGasPerArg, "ristretto255.point_equals", 46000],
        [ristretto255_point_from_64_uniform_bytes: InternalGasPerArg, "ristretto255.point_from_64_uniform_bytes", 1630000],
        [ristretto255_point_identity: InternalGasPerArg, "ristretto255.point_identity", 3000],
        [ristretto255_point_mul: InternalGasPerArg, "ristretto255.point_mul", 9420000],
        [ristretto255_point_double_mul: InternalGasPerArg, { 11.. => "ristretto255.point_double_mul" }, 10173600],
        [ristretto255_point_neg: InternalGasPerArg, "ristretto255.point_neg", 7200],
        [ristretto255_point_sub: InternalGasPerArg, "ristretto255.point_sub", 42600],
        [ristretto255_point_parse_arg: InternalGasPerArg, "ristretto255.point_parse_arg", 3000],


        // TODO(Alin): These SHA512 gas costs could be unified with the costs in our future SHA512 module
        // (assuming same implementation complexity, which might not be the case
        [ristretto255_sha512_per_byte: InternalGasPerByte, "ristretto255.scalar_sha512_per_byte", 1200],
        [ristretto255_sha512_per_hash: InternalGasPerArg, "ristretto255.scalar_sha512_per_hash", 64800],

        [ristretto255_scalar_add: InternalGasPerArg, "ristretto255.scalar_add", 15400],
        [ristretto255_scalar_reduced_from_32_bytes: InternalGasPerArg, "ristretto255.scalar_reduced_from_32_bytes", 14200],
        [ristretto255_scalar_uniform_from_64_bytes: InternalGasPerArg, "ristretto255.scalar_uniform_from_64_bytes", 24900],
        [ristretto255_scalar_from_u128: InternalGasPerArg, "ristretto255.scalar_from_u128", 3500],
        [ristretto255_scalar_from_u64: InternalGasPerArg, "ristretto255.scalar_from_u64", 3500],
        [ristretto255_scalar_invert: InternalGasPerArg, "ristretto255.scalar_invert", 2200000],
        [ristretto255_scalar_is_canonical: InternalGasPerArg, "ristretto255.scalar_is_canonical", 23000],
        [ristretto255_scalar_mul: InternalGasPerArg, "ristretto255.scalar_mul", 21300],
        [ristretto255_scalar_neg: InternalGasPerArg, "ristretto255.scalar_neg", 14500],
        [ristretto255_scalar_sub: InternalGasPerArg, "ristretto255.scalar_sub", 21200],
        [ristretto255_scalar_parse_arg: InternalGasPerArg, "ristretto255.scalar_parse_arg", 3000],

        [hash_sip_hash_base: InternalGas, "hash.sip_hash.base", 20000],
        [hash_sip_hash_per_byte: InternalGasPerByte, "hash.sip_hash.per_byte", 400],

        [hash_keccak256_base: InternalGas, { 1.. => "hash.keccak256.base" }, 80000],
        [hash_keccak256_per_byte: InternalGasPerByte, { 1.. => "hash.keccak256.per_byte" }, 900],

        // Bulletproofs gas parameters begin.
        // Generated at time 1683148919.0628748 by `scripts/algebra-gas/update_bulletproofs_gas_params.py` with gas_per_ns=10.0.
        [bulletproofs_base: InternalGas, { 11.. => "bulletproofs.base" }, 64171120],
        [bulletproofs_per_bit_rangeproof_verify: InternalGasPerArg, { 11.. => "bulletproofs.per_bit_rangeproof_verify" }, 5463840],
        [bulletproofs_per_byte_rangeproof_deserialize: InternalGasPerByte, { 11.. => "bulletproofs.per_byte_rangeproof_deserialize" }, 660],
        // Bulletproofs gas parameters end.

        [type_info_type_of_base: InternalGas, "type_info.type_of.base", 6000],
        // TODO(Gas): the on-chain name is wrong...
        [type_info_type_of_per_byte_in_str: InternalGasPerByte, "type_info.type_of.per_abstract_memory_unit", 100],
        [type_info_type_name_base: InternalGas, "type_info.type_name.base", 6000],
        // TODO(Gas): the on-chain name is wrong...
        [type_info_type_name_per_byte_in_str: InternalGasPerByte, "type_info.type_name.per_abstract_memory_unit", 100],
        [type_info_chain_id_base: InternalGas, { 4.. => "type_info.chain_id.base" }, 3000],

        // Reusing SHA2-512's cost from Ristretto
        [hash_sha2_512_base: InternalGas, { 4.. => "hash.sha2_512.base" }, 3_240],
        [hash_sha2_512_per_byte: InternalGasPerByte, { 4.. => "hash.sha2_512.per_byte" }, 60],
        // Back-of-the-envelop approximation from SHA3-256's (4000 base, 45 per-byte) costs
        [hash_sha3_512_base: InternalGas, { 4.. => "hash.sha3_512.base" }, 4_500],
        [hash_sha3_512_per_byte: InternalGasPerByte, { 4.. => "hash.sha3_512.per_byte" }, 50],
        // Using SHA2-256's cost
        [hash_ripemd160_base: InternalGas, { 4.. => "hash.ripemd160.base" }, 3000],
        [hash_ripemd160_per_byte: InternalGasPerByte, { 4.. => "hash.ripemd160.per_byte" }, 50],
        [hash_blake2b_256_base: InternalGas, { 6.. => "hash.blake2b_256.base" }, 1750],
        [hash_blake2b_256_per_byte: InternalGasPerByte, { 6.. => "hash.blake2b_256.per_byte" }, 15],

        [util_from_bytes_base: InternalGas, "util.from_bytes.base", 6000],
        [util_from_bytes_per_byte: InternalGasPerByte, "util.from_bytes.per_byte", 100],

        [transaction_context_get_txn_hash_base: InternalGas, { 10.. => "transaction_context.get_txn_hash.base" }, 4000],
        [transaction_context_get_script_hash_base: InternalGas, "transaction_context.get_script_hash.base", 4000],
        // Based on SHA3-256's cost
        [transaction_context_generate_unique_address_base: InternalGas, { 10.. => "transaction_context.generate_unique_address.base" }, 80000],

        [code_request_publish_base: InternalGas, "code.request_publish.base", 10000],
        [code_request_publish_per_byte: InternalGasPerByte, "code.request_publish.per_byte", 40],

        // Note(Gas): These are storage operations so the values should not be multiplied.
        [event_write_to_event_store_base: InternalGas, "event.write_to_event_store.base", 300_000],
        // TODO(Gas): the on-chain name is wrong...
        [event_write_to_event_store_per_abstract_value_unit: InternalGasPerAbstractValueUnit, "event.write_to_event_store.per_abstract_memory_unit", 5_000],

        [state_storage_get_usage_base_cost: InternalGas, "state_storage.get_usage.base", 10000],

        [aggregator_add_base: InternalGas, "aggregator.add.base", 6000],
        [aggregator_read_base: InternalGas, "aggregator.read.base", 6000],
        [aggregator_sub_base: InternalGas, "aggregator.sub.base", 6000],
        [aggregator_destroy_base: InternalGas, "aggregator.destroy.base", 10000],
        [aggregator_factory_new_aggregator_base: InternalGas, "aggregator_factory.new_aggregator.base", 10000],

        [aggregator_v2_create_aggregator_base: InternalGas, "aggregator_v2.create_aggregator.base", 10000],
        [aggregator_v2_try_add_base: InternalGas, "aggregator_v2.try_add.base", 6000],
        [aggregator_v2_read_base: InternalGas, "aggregator_v2.read.base", 6000],
        [aggregator_v2_try_sub_base: InternalGas, "aggregator_v2.try_sub.base", 6000],
<<<<<<< HEAD
        [aggregator_v2_destroy_base: InternalGas, "aggregator_v2.destroy.base", 10000],
        
        [aggregator_v2_snapshot_base: InternalGas, "aggregator_snapshot.snapshot", 6000],
        [aggregator_v2_snapshot_with_u64_limit_base: InternalGas, "aggregator_snapshot.snapshot_with_u64_limit", 6000],
        [aggregator_v2_read_snapshot_base: InternalGas, "aggregator_snapshot.read_snapshot", 6000],
=======
>>>>>>> fa90ae44

        [object_exists_at_base: InternalGas, { 7.. => "object.exists_at.base" }, 5000],
        // These are dummy value, they copied from storage gas in aptos-core/aptos-vm/src/aptos_vm_impl.rs
        [object_exists_at_per_byte_loaded: InternalGasPerByte, { 7.. => "object.exists_at.per_byte_loaded" }, 1000],
        [object_exists_at_per_item_loaded: InternalGas, { 7.. => "object.exists_at.per_item_loaded" }, 8000],
        [string_utils_base: InternalGas, { 8.. => "string_utils.format.base" }, 6000],
        [string_utils_per_byte: InternalGasPerByte, { 8.. =>"string_utils.format.per_byte" }, 20],
    ]
);<|MERGE_RESOLUTION|>--- conflicted
+++ resolved
@@ -205,14 +205,10 @@
         [aggregator_v2_try_add_base: InternalGas, "aggregator_v2.try_add.base", 6000],
         [aggregator_v2_read_base: InternalGas, "aggregator_v2.read.base", 6000],
         [aggregator_v2_try_sub_base: InternalGas, "aggregator_v2.try_sub.base", 6000],
-<<<<<<< HEAD
-        [aggregator_v2_destroy_base: InternalGas, "aggregator_v2.destroy.base", 10000],
         
         [aggregator_v2_snapshot_base: InternalGas, "aggregator_snapshot.snapshot", 6000],
         [aggregator_v2_snapshot_with_u64_limit_base: InternalGas, "aggregator_snapshot.snapshot_with_u64_limit", 6000],
         [aggregator_v2_read_snapshot_base: InternalGas, "aggregator_snapshot.read_snapshot", 6000],
-=======
->>>>>>> fa90ae44
 
         [object_exists_at_base: InternalGas, { 7.. => "object.exists_at.base" }, 5000],
         // These are dummy value, they copied from storage gas in aptos-core/aptos-vm/src/aptos_vm_impl.rs
