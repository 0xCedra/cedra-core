// Copyright © Aptos Foundation
// Parts of the project are originally copyright © Meta Platforms, Inc.
// SPDX-License-Identifier: Apache-2.0

//! Support for running the VM to execute and verify transactions.

use crate::{
    account::{Account, AccountData},
    data_store::{
        FakeDataStore, GENESIS_CHANGE_SET_HEAD, GENESIS_CHANGE_SET_MAINNET,
        GENESIS_CHANGE_SET_TESTNET,
    },
    golden_outputs::GoldenOutputs,
};
use aptos_abstract_gas_usage::CalibrationAlgebra;
use aptos_bitvec::BitVec;
use aptos_block_executor::txn_commit_hook::NoOpTransactionCommitHook;
use aptos_crypto::HashValue;
use aptos_framework::ReleaseBundle;
use aptos_gas_algebra::DynamicExpression;
use aptos_gas_meter::{StandardGasAlgebra, StandardGasMeter};
use aptos_gas_profiling::{GasProfiler, TransactionGasLog};
use aptos_gas_schedule::{
    AptosGasParameters, InitialGasSchedule, MiscGasParameters, NativeGasParameters,
    LATEST_GAS_FEATURE_VERSION,
};
use aptos_keygen::KeyGen;
use aptos_types::{
    account_config::{
        new_block_event_key, AccountResource, CoinInfoResource, CoinStoreResource, NewBlockEvent,
        CORE_CODE_ADDRESS,
    },
    block_executor::config::{
        BlockExecutorConfig, BlockExecutorConfigFromOnchain, BlockExecutorLocalConfig,
    },
    block_metadata::BlockMetadata,
    chain_id::ChainId,
    contract_event::ContractEvent,
    move_utils::MemberId,
    on_chain_config::{AptosVersion, FeatureFlag, Features, OnChainConfig, ValidatorSet},
    state_store::{state_key::StateKey, state_value::StateValue, StateView, TStateView},
    transaction::{
        signature_verified_transaction::{
            into_signature_verified_block, SignatureVerifiedTransaction,
        },
        BlockOutput, EntryFunction, ExecutionStatus, SignedTransaction, Transaction,
        TransactionOutput, TransactionPayload, TransactionStatus, VMValidatorResult,
        ViewFunctionOutput,
    },
    vm::environment::Environment,
    vm_status::VMStatus,
    write_set::WriteSet,
};
use aptos_vm::{
    block_executor::{AptosTransactionOutput, BlockAptosVM},
    data_cache::AsMoveResolver,
    gas::{get_gas_parameters, make_prod_gas_meter},
    move_vm_ext::{AptosMoveResolver, MoveVmExt, SessionId},
    verifier, AptosVM, VMValidator,
};
use aptos_vm_genesis::{generate_genesis_change_set_for_testing_with_count, GenesisOptions};
use aptos_vm_logging::log_schema::AdapterLogSchema;
use aptos_vm_types::storage::{change_set_configs::ChangeSetConfigs, StorageGasParameters};
use bytes::Bytes;
use move_core_types::{
    account_address::AccountAddress,
    identifier::Identifier,
    language_storage::{ModuleId, TypeTag},
    move_resource::MoveResource,
};
use move_vm_runtime::module_traversal::{TraversalContext, TraversalStorage};
use move_vm_types::gas::UnmeteredGasMeter;
use serde::Serialize;
use std::{
    collections::BTreeSet,
    env,
    fs::{self, OpenOptions},
    io::Write,
    path::{Path, PathBuf},
    str::FromStr,
    sync::{Arc, Mutex},
    time::Instant,
};

static RNG_SEED: [u8; 32] = [9u8; 32];

const ENV_TRACE_DIR: &str = "TRACE";

// Enables running parallel, in addition to sequential, in a
// BothComparison mode.
const ENV_ENABLE_PARALLEL: &str = "E2E_PARALLEL_EXEC";

/// Directory structure of the trace dir
pub const TRACE_FILE_NAME: &str = "name";
pub const TRACE_FILE_ERROR: &str = "error";
pub const TRACE_DIR_META: &str = "meta";
pub const TRACE_DIR_DATA: &str = "data";
pub const TRACE_DIR_INPUT: &str = "input";
pub const TRACE_DIR_OUTPUT: &str = "output";

const POSTFIX: &str = "_should_error";

/// Maps block number N to the index of the input and output transactions
pub type TraceSeqMapping = (usize, Vec<usize>, Vec<usize>);

#[derive(Clone, Copy, Debug, Eq, PartialEq)]
pub enum ExecutorMode {
    SequentialOnly,
    ParallelOnly,
    // Runs sequential, then parallel, and compares outputs.
    BothComparison,
}

/// Provides an environment to run a VM instance.
///
/// This struct is a mock in-memory implementation of the Aptos executor.
pub struct FakeExecutor {
    data_store: FakeDataStore,
    event_store: Vec<ContractEvent>,
    executor_thread_pool: Arc<rayon::ThreadPool>,
    block_time: u64,
    executed_output: Option<GoldenOutputs>,
    trace_dir: Option<PathBuf>,
    rng: KeyGen,
    /// If set, determines whether to execute a comparison test with the parallel
    /// block executor.
    /// If not set, environment variable E2E_PARALLEL_EXEC must be set
    /// s.t. the comparison test is executed (BothComparison).
    executor_mode: Option<ExecutorMode>,
    env: Arc<Environment>,
    allow_block_executor_fallback: bool,
}

pub enum GasMeterType {
    RegularGasMeter,
    UnmeteredGasMeter,
}

pub enum ExecFuncTimerDynamicArgs {
    NoArgs,
    DistinctSigners,
    DistinctSignersAndFixed(Vec<AccountAddress>),
}

impl FakeExecutor {
    /// Creates an executor from a genesis [`WriteSet`].
    pub fn from_genesis(write_set: &WriteSet, chain_id: ChainId) -> Self {
        let executor_thread_pool = Arc::new(
            rayon::ThreadPoolBuilder::new()
                .num_threads(num_cpus::get())
                .build()
                .unwrap(),
        );
        let mut executor = FakeExecutor {
            data_store: FakeDataStore::default(),
            event_store: Vec::new(),
            executor_thread_pool,
            block_time: 0,
            executed_output: None,
            trace_dir: None,
            rng: KeyGen::from_seed(RNG_SEED),
            executor_mode: None,
            env: Environment::testing(chain_id),
            allow_block_executor_fallback: true,
        };
        executor.apply_write_set(write_set);
        executor
    }

    #[cfg(any(test, feature = "fuzzing"))]
    pub fn from_genesis_with_existing_thread_pool(
        write_set: &WriteSet,
        chain_id: ChainId,
        executor_thread_pool: Arc<rayon::ThreadPool>,
    ) -> Self {
        let mut executor = FakeExecutor {
            data_store: FakeDataStore::default(),
            event_store: Vec::new(),
            executor_thread_pool,
            block_time: 0,
            executed_output: None,
            trace_dir: None,
            rng: KeyGen::from_seed(RNG_SEED),
            executor_mode: None,
            env: Environment::testing(chain_id),
            allow_block_executor_fallback: true,
        };
        executor.apply_write_set(write_set);
        executor
    }

    pub fn set_executor_mode(mut self, mode: ExecutorMode) -> Self {
        self.executor_mode = Some(mode);
        self
    }

    /// Configure this executor to not use parallel execution. By default, parallel execution is
    /// enabled if E2E_PARALLEL_EXEC is set. This overrides the default.
    pub fn set_not_parallel(self) -> Self {
        self.set_executor_mode(ExecutorMode::SequentialOnly)
    }

    /// Configure this executor to use parallel execution. By default, parallel execution is
    /// enabled if E2E_PARALLEL_EXEC is set. This overrides the default.
    pub fn set_parallel(self) -> Self {
        self.set_executor_mode(ExecutorMode::BothComparison)
    }

    pub fn disable_block_executor_fallback(&mut self) {
        self.allow_block_executor_fallback = false;
    }

    /// Creates an executor from the genesis file GENESIS_FILE_LOCATION
    pub fn from_head_genesis() -> Self {
        Self::from_genesis(GENESIS_CHANGE_SET_HEAD.clone().write_set(), ChainId::test())
    }

    /// Creates an executor from the genesis file GENESIS_FILE_LOCATION
    pub fn from_head_genesis_with_count(count: u64) -> Self {
        Self::from_genesis(
            generate_genesis_change_set_for_testing_with_count(GenesisOptions::Head, count)
                .write_set(),
            ChainId::test(),
        )
    }

    /// Creates an executor using the standard genesis.
    pub fn from_testnet_genesis() -> Self {
        Self::from_genesis(
            GENESIS_CHANGE_SET_TESTNET.clone().write_set(),
            ChainId::testnet(),
        )
    }

    /// Creates an executor using the mainnet genesis.
    pub fn from_mainnet_genesis() -> Self {
        Self::from_genesis(
            GENESIS_CHANGE_SET_MAINNET.clone().write_set(),
            ChainId::mainnet(),
        )
    }

    pub fn data_store(&self) -> &FakeDataStore {
        &self.data_store
    }

    pub fn data_store_mut(&mut self) -> &mut FakeDataStore {
        &mut self.data_store
    }

    /// Creates an executor in which no genesis state has been applied yet.
    pub fn no_genesis() -> Self {
        let executor_thread_pool = Arc::new(
            rayon::ThreadPoolBuilder::new()
                .num_threads(num_cpus::get())
                .build()
                .unwrap(),
        );
        FakeExecutor {
            data_store: FakeDataStore::default(),
            event_store: Vec::new(),
            executor_thread_pool,
            block_time: 0,
            executed_output: None,
            trace_dir: None,
            rng: KeyGen::from_seed(RNG_SEED),
            executor_mode: None,
            env: Environment::testing(ChainId::test()),
            allow_block_executor_fallback: true,
        }
    }

    pub fn set_golden_file(&mut self, test_name: &str) {
        // 'test_name' includes ':' in the names, lets re-write these to be '_'s so that these
        // files can persist on windows machines.
        let file_name = test_name.replace(':', "_");
        self.executed_output = Some(GoldenOutputs::new(&file_name));
        self.set_tracing(test_name, file_name)
    }

    pub fn set_golden_file_at(&mut self, path: &str, test_name: &str) {
        // 'test_name' includes ':' in the names, lets re-write these to be '_'s so that these
        // files can persist on windows machines.
        let file_name = test_name.replace(':', "_");
        self.executed_output = Some(GoldenOutputs::new_at_path(PathBuf::from(path), &file_name));
        self.set_tracing(test_name, file_name)
    }

    fn set_tracing(&mut self, test_name: &str, file_name: String) {
        // NOTE: tracing is only available when
        //  - the e2e test outputs a golden file, and
        //  - the environment variable is properly set
        if let Some(env_trace_dir) = env::var_os(ENV_TRACE_DIR) {
            let aptos_version = AptosVersion::fetch_config(&self.data_store.as_move_resolver())
                .map_or(0, |v| v.major);

            let trace_dir = Path::new(&env_trace_dir).join(file_name);
            if trace_dir.exists() {
                fs::remove_dir_all(&trace_dir).expect("Failed to clean up the trace directory");
            }
            fs::create_dir_all(&trace_dir).expect("Failed to create the trace directory");
            let mut name_file = OpenOptions::new()
                .write(true)
                .create_new(true)
                .open(trace_dir.join(TRACE_FILE_NAME))
                .unwrap();
            write!(name_file, "{}::{}", test_name, aptos_version).unwrap();
            for sub_dir in &[
                TRACE_DIR_META,
                TRACE_DIR_DATA,
                TRACE_DIR_INPUT,
                TRACE_DIR_OUTPUT,
            ] {
                fs::create_dir(trace_dir.join(sub_dir)).unwrap_or_else(|err| {
                    panic!("Failed to create <trace>/{} directory: {}", sub_dir, err)
                });
            }
            self.trace_dir = Some(trace_dir);
        }
    }

    /// Creates an executor with only the standard library Move modules published and not other
    /// initialization done.
    pub fn stdlib_only_genesis() -> Self {
        let mut genesis = Self::no_genesis();
        for (bytes, module) in
            aptos_cached_packages::head_release_bundle().code_and_compiled_modules()
        {
            let id = module.self_id();
            genesis.add_module(&id, bytes.to_vec());
        }
        genesis
    }

    /// Creates fresh genesis from the framework passed in.
    pub fn custom_genesis(framework: &ReleaseBundle, validator_accounts: Option<usize>) -> Self {
        let genesis = aptos_vm_genesis::generate_test_genesis(framework, validator_accounts);
        Self::from_genesis(genesis.0.write_set(), ChainId::test())
    }

    /// Create one instance of [`AccountData`] without saving it to data store.
    pub fn create_raw_account(&mut self) -> Account {
        Account::new_from_seed(&mut self.rng)
    }

    /// Create one instance of [`AccountData`] without saving it to data store.
    pub fn create_raw_account_data(&mut self, balance: u64, seq_num: u64) -> AccountData {
        AccountData::new_from_seed(&mut self.rng, balance, seq_num)
    }

    /// Creates a number of [`Account`] instances all with the same balance and sequence number,
    /// and publishes them to this executor's data store.
    pub fn create_accounts(&mut self, size: usize, balance: u64, seq_num: u64) -> Vec<Account> {
        let mut accounts: Vec<Account> = Vec::with_capacity(size);
        for _i in 0..size {
            let account_data = AccountData::new_from_seed(&mut self.rng, balance, seq_num);
            self.add_account_data(&account_data);
            accounts.push(account_data.into_account());
        }
        accounts
    }

    /// Creates an account for the given static address. This address needs to be static so
    /// we can load regular Move code to there without need to rewrite code addresses.
    pub fn new_account_at(&mut self, addr: AccountAddress) -> Account {
        let data = self.new_account_data_at(addr);
        data.account().clone()
    }

    pub fn new_account_data_at(&mut self, addr: AccountAddress) -> AccountData {
        // The below will use the genesis keypair but that should be fine.
        let acc = Account::new_genesis_account(addr);
        // Mint the account 10M Aptos coins (with 8 decimals).
        let data = AccountData::with_account(acc, 1_000_000_000_000_000, 0);
        self.add_account_data(&data);
        data
    }

    /// Applies a [`WriteSet`] to this executor's data store.
    pub fn apply_write_set(&mut self, write_set: &WriteSet) {
        self.data_store.add_write_set(write_set);
    }

    pub fn append_events(&mut self, events: Vec<ContractEvent>) {
        self.event_store.extend(events);
    }

    /// Adds an account to this executor's data store.
    pub fn add_account_data(&mut self, account_data: &AccountData) {
        self.data_store.add_account_data(account_data);
        let new_added_supply = account_data.balance();
        // When a new account data with balance is initialized. The total_supply should be updated
        // correspondingly to be consistent with the global state.
        // if new_added_supply = 0, it is a noop.
        if new_added_supply != 0 {
            let coin_info_resource = self
                .read_coin_info_resource()
                .expect("coin info must exist in data store");
            let old_supply = self.read_coin_supply().unwrap();
            self.data_store.add_write_set(
                &coin_info_resource
                    .to_writeset(old_supply + (new_added_supply as u128))
                    .unwrap(),
            )
        }
    }

    /// Adds coin info to this executor's data store.
    pub fn add_coin_info(&mut self) {
        self.data_store.add_coin_info()
    }

    /// Adds a module to this executor's data store.
    ///
    /// Does not do any sort of verification on the module.
    pub fn add_module(&mut self, module_id: &ModuleId, module_blob: Vec<u8>) {
        self.data_store.add_module(module_id, module_blob)
    }

    /// Reads the resource `Value` for an account from this executor's data store.
    pub fn read_account_resource(&self, account: &Account) -> Option<AccountResource> {
        self.read_account_resource_at_address(account.address())
    }

    pub fn read_resource<T: MoveResource>(&self, addr: &AccountAddress) -> Option<T> {
        let data_blob = TStateView::get_state_value_bytes(
            &self.data_store,
            &StateKey::resource_typed::<T>(addr).expect("failed to create StateKey"),
        )
        .expect("account must exist in data store")
        .unwrap_or_else(|| panic!("Can't fetch {} resource for {}", T::STRUCT_NAME, addr));
        bcs::from_bytes(&data_blob).ok()
    }

    /// Reads the resource `Value` for an account under the given address from
    /// this executor's data store.
    pub fn read_account_resource_at_address(
        &self,
        addr: &AccountAddress,
    ) -> Option<AccountResource> {
        self.read_resource(addr)
    }

    /// Reads the CoinStore resource value for an account from this executor's data store.
    pub fn read_coin_store_resource(&self, account: &Account) -> Option<CoinStoreResource> {
        self.read_coin_store_resource_at_address(account.address())
    }

    /// Reads supply from CoinInfo resource value from this executor's data store.
    pub fn read_coin_supply(&mut self) -> Option<u128> {
        let bytes = self
            .execute_view_function(
                str::parse("0x1::coin::supply").unwrap(),
                vec![move_core_types::language_storage::TypeTag::from_str(
                    "0x1::aptos_coin::AptosCoin",
                )
                .unwrap()],
                vec![],
            )
            .values
            .unwrap()
            .pop()
            .unwrap();
        bcs::from_bytes::<Option<u128>>(bytes.as_slice()).unwrap()
    }

    /// Reads the CoinInfo resource value from this executor's data store.
    pub fn read_coin_info_resource(&self) -> Option<CoinInfoResource> {
        self.read_resource(&AccountAddress::ONE)
    }

    /// Reads the CoinStore resource value for an account under the given address from this executor's
    /// data store.
    pub fn read_coin_store_resource_at_address(
        &self,
        addr: &AccountAddress,
    ) -> Option<CoinStoreResource> {
        self.read_resource(addr)
    }

    /// Executes the given block of transactions.
    ///
    /// Typical tests will call this method and check that the output matches what was expected.
    /// However, this doesn't apply the results of successful transactions to the data store.
    pub fn execute_block(
        &self,
        txn_block: Vec<SignedTransaction>,
    ) -> Result<Vec<TransactionOutput>, VMStatus> {
        self.execute_transaction_block(
            txn_block
                .into_iter()
                .map(Transaction::UserTransaction)
                .collect(),
        )
    }

    /// Executes the transaction as a singleton block and applies the resulting write set to the
    /// data store. Panics if execution fails
    pub fn execute_and_apply(&mut self, transaction: SignedTransaction) -> TransactionOutput {
        let mut outputs = self.execute_block(vec![transaction]).unwrap();
        assert!(outputs.len() == 1, "transaction outputs size mismatch");
        let output = outputs.pop().unwrap();
        match output.status() {
            TransactionStatus::Keep(status) => {
                self.apply_write_set(output.write_set());
                assert_eq!(
                    status,
                    &ExecutionStatus::Success,
                    "transaction failed with {:?}",
                    status
                );
                output
            },
            TransactionStatus::Discard(status) => panic!("transaction discarded with {:?}", status),
            TransactionStatus::Retry => panic!("transaction status is retry"),
        }
    }

    fn execute_transaction_block_impl_with_state_view(
        &self,
        txn_block: &[SignatureVerifiedTransaction],
        onchain_config: BlockExecutorConfigFromOnchain,
        sequential: bool,
        state_view: &(impl StateView + Sync),
    ) -> Result<Vec<TransactionOutput>, VMStatus> {
        let config = BlockExecutorConfig {
            local: BlockExecutorLocalConfig {
                concurrency_level: if sequential {
                    1
                } else {
                    usize::min(4, num_cpus::get())
                },
                allow_fallback: self.allow_block_executor_fallback,
                discard_failed_blocks: false,
            },
            onchain: onchain_config,
        };
        BlockAptosVM::execute_block::<
            _,
            NoOpTransactionCommitHook<AptosTransactionOutput, VMStatus>,
        >(
            self.executor_thread_pool.clone(),
            txn_block,
            &state_view,
            config,
            None,
        )
        .map(BlockOutput::into_transaction_outputs_forced)
    }

    pub fn execute_transaction_block_with_state_view(
        &self,
        txn_block: Vec<Transaction>,
        state_view: &(impl StateView + Sync),
    ) -> Result<Vec<TransactionOutput>, VMStatus> {
        let mut trace_map: (usize, Vec<usize>, Vec<usize>) = TraceSeqMapping::default();

        // dump serialized transaction details before execution, if tracing
        if let Some(trace_dir) = &self.trace_dir {
            let trace_data_dir = trace_dir.join(TRACE_DIR_DATA);
            trace_map.0 = Self::trace(trace_data_dir.as_path(), self.get_state_view());
            let trace_input_dir = trace_dir.join(TRACE_DIR_INPUT);
            for txn in &txn_block {
                let input_seq = Self::trace(trace_input_dir.as_path(), txn);
                trace_map.1.push(input_seq);
            }
        }

        let sig_verified_block = into_signature_verified_block(txn_block);

        let mode = self.executor_mode.unwrap_or_else(|| {
            if env::var(ENV_ENABLE_PARALLEL).is_ok() {
                ExecutorMode::BothComparison
            } else {
                ExecutorMode::SequentialOnly
            }
        });

        // TODO fetch values from state?
        let onchain_config = BlockExecutorConfigFromOnchain::on_but_large_for_test();

        let sequential_output = if mode != ExecutorMode::ParallelOnly {
            Some(self.execute_transaction_block_impl_with_state_view(
                &sig_verified_block,
                onchain_config.clone(),
                true,
                state_view,
            ))
        } else {
            None
        };

        let parallel_output = if mode != ExecutorMode::SequentialOnly {
            Some(self.execute_transaction_block_impl_with_state_view(
                &sig_verified_block,
                onchain_config,
                false,
                state_view,
            ))
        } else {
            None
        };

        if mode == ExecutorMode::BothComparison {
            let sequential_output = sequential_output.as_ref().unwrap();
            let parallel_output = parallel_output.as_ref().unwrap();

            // make more granular comparison, to be able to understand test failures better
            if sequential_output.is_ok() && parallel_output.is_ok() {
                let txns_output_1 = sequential_output.as_ref().unwrap();
                let txns_output_2 = parallel_output.as_ref().unwrap();
                assert_outputs_equal(txns_output_1, "sequential", txns_output_2, "parallel");
            } else {
                assert_eq!(sequential_output, parallel_output, "Output mismatch");
            }
        }

        let output = sequential_output.or(parallel_output).unwrap();

        if let Some(logger) = &self.executed_output {
            logger.log(format!("{:#?}\n", output).as_str());
        }

        // dump serialized transaction output after execution, if tracing
        if let Some(trace_dir) = &self.trace_dir {
            match &output {
                Ok(results) => {
                    let trace_output_dir = trace_dir.join(TRACE_DIR_OUTPUT);
                    for res in results {
                        let output_seq = Self::trace(trace_output_dir.as_path(), res);
                        trace_map.2.push(output_seq);
                    }
                },
                Err(e) => {
                    let mut error_file = OpenOptions::new()
                        .write(true)
                        .create_new(true)
                        .open(trace_dir.join(TRACE_FILE_ERROR))
                        .unwrap();
                    error_file.write_all(e.to_string().as_bytes()).unwrap();
                },
            }
            let trace_meta_dir = trace_dir.join(TRACE_DIR_META);
            Self::trace(trace_meta_dir.as_path(), &trace_map);
        }
        output
    }

    pub fn execute_transaction_block(
        &self,
        txn_block: Vec<Transaction>,
    ) -> Result<Vec<TransactionOutput>, VMStatus> {
        self.execute_transaction_block_with_state_view(txn_block, &self.data_store)
    }

    pub fn execute_transaction(&self, txn: SignedTransaction) -> TransactionOutput {
        let txn_block = vec![txn];
        let mut outputs = self
            .execute_block(txn_block)
            .expect("The VM should not fail to startup");
        let mut txn_output = outputs
            .pop()
            .expect("A block with one transaction should have one output");
        txn_output.fill_error_status();
        txn_output
    }

    pub fn execute_transaction_with_gas_profiler(
        &self,
        txn: SignedTransaction,
    ) -> anyhow::Result<(TransactionOutput, TransactionGasLog)> {
        let txn = txn
            .check_signature()
            .expect("invalid signature for transaction");

        let log_context = AdapterLogSchema::new(self.data_store.id(), 0);

        // TODO(Gas): revisit this.
        let vm = AptosVM::new(self.get_state_view());

        let resolver = self.data_store.as_move_resolver();
        let (_status, output, gas_profiler) = vm.execute_user_transaction_with_modified_gas_meter(
            &resolver,
            &txn,
            &log_context,
            |gas_meter| {
                let gas_profiler = match txn.payload() {
                    TransactionPayload::Script(_) => GasProfiler::new_script(gas_meter),
                    TransactionPayload::EntryFunction(entry_func) => GasProfiler::new_function(
                        gas_meter,
                        entry_func.module().clone(),
                        entry_func.function().to_owned(),
                        entry_func.ty_args().to_vec(),
                    ),
                    TransactionPayload::Multisig(..) => unimplemented!("not supported yet"),

                    // Deprecated.
                    TransactionPayload::ModuleBundle(..) => {
                        unreachable!("Module bundle payload has been removed")
                    },
                };
                gas_profiler
            },
        )?;

        Ok((
            output.try_materialize_into_transaction_output(&resolver)?,
            gas_profiler.finish(),
        ))
    }

    fn trace<P: AsRef<Path>, T: Serialize>(dir: P, item: &T) -> usize {
        let dir = dir.as_ref();
        let seq = fs::read_dir(dir).expect("Unable to read trace dir").count();
        let bytes = bcs::to_bytes(item)
            .unwrap_or_else(|err| panic!("Failed to serialize the trace item: {:?}", err));
        let mut file = OpenOptions::new()
            .write(true)
            .create_new(true)
            .open(dir.join(seq.to_string()))
            .expect("Unable to create a trace file");
        file.write_all(&bytes)
            .expect("Failed to write to the trace file");
        seq
    }

    pub fn get_events(&self) -> &[ContractEvent] {
        self.event_store.as_slice()
    }

    pub fn read_state_value(&self, state_key: &StateKey) -> Option<StateValue> {
        TStateView::get_state_value(&self.data_store, state_key).unwrap()
    }

    /// Get the blob for the associated AccessPath
    pub fn read_state_value_bytes(&self, state_key: &StateKey) -> Option<Bytes> {
        TStateView::get_state_value_bytes(&self.data_store, state_key).unwrap()
    }

    /// Set the blob for the associated AccessPath
    pub fn write_state_value(&mut self, state_key: StateKey, data_blob: Vec<u8>) {
        self.data_store
            .set(state_key, StateValue::new_legacy(data_blob.into()));
    }

    /// Verifies the given transaction by running it through the VM verifier.
    pub fn validate_transaction(&self, txn: SignedTransaction) -> VMValidatorResult {
        let vm = AptosVM::new(self.get_state_view());
        vm.validate_transaction(txn, &self.data_store)
    }

    pub fn get_state_view(&self) -> &FakeDataStore {
        &self.data_store
    }

    pub fn new_block(&mut self) {
        self.new_block_with_timestamp(self.block_time + 1);
    }

    pub fn new_block_with_timestamp(&mut self, time_microseconds: u64) {
        self.block_time = time_microseconds;

        let validator_set = ValidatorSet::fetch_config(&self.data_store.as_move_resolver())
            .expect("Unable to retrieve the validator set from storage");
        let proposer = *validator_set.payload().next().unwrap().account_address();
        // when updating time, proposer cannot be ZERO.
        self.new_block_with_metadata(proposer, vec![])
    }

    pub fn run_block_with_metadata(
        &mut self,
        proposer: AccountAddress,
        failed_proposer_indices: Vec<u32>,
        txns: Vec<SignedTransaction>,
    ) -> Vec<(TransactionStatus, u64)> {
        let mut txn_block: Vec<Transaction> =
            txns.into_iter().map(Transaction::UserTransaction).collect();
        let validator_set = ValidatorSet::fetch_config(&self.data_store.as_move_resolver())
            .expect("Unable to retrieve the validator set from storage");
        let new_block_metadata = BlockMetadata::new(
            HashValue::zero(),
            0,
            0,
            proposer,
            BitVec::with_num_bits(validator_set.num_validators() as u16).into(),
            failed_proposer_indices,
            self.block_time,
        );
        txn_block.insert(0, Transaction::BlockMetadata(new_block_metadata));

        let outputs = self
            .execute_transaction_block(txn_block)
            .expect("Must execute transactions");

        // Check if we emit the expected event for block metadata, there might be more events for transaction fees.
        let event = outputs[0].events()[1]
            .v1()
            .expect("The first event must be a block metadata v0 event")
            .clone();
        assert_eq!(event.key(), &new_block_event_key());
        assert!(bcs::from_bytes::<NewBlockEvent>(event.event_data()).is_ok());

        let mut results = vec![];
        for output in outputs {
            if !output.status().is_discarded() {
                self.apply_write_set(output.write_set());
            }
            results.push((output.status().clone(), output.gas_used()));
        }
        results
    }

    pub fn new_block_with_metadata(
        &mut self,
        proposer: AccountAddress,
        failed_proposer_indices: Vec<u32>,
    ) {
        self.run_block_with_metadata(proposer, failed_proposer_indices, vec![]);
    }

    fn module(name: &str) -> ModuleId {
        ModuleId::new(CORE_CODE_ADDRESS, Identifier::new(name).unwrap())
    }

    fn name(name: &str) -> Identifier {
        Identifier::new(name).unwrap()
    }

    pub fn set_block_time(&mut self, new_block_time: u64) {
        self.block_time = new_block_time;
    }

    pub fn get_block_time(&mut self) -> u64 {
        self.block_time
    }

    pub fn get_block_time_seconds(&mut self) -> u64 {
        self.block_time / 1_000_000
    }

    /// exec_func_record_running_time is like exec(), however, we can run a Module published under
    /// the creator address instead of 0x1, as what is currently done in exec.
    /// Additionally we have dynamic_args and gas_meter_type to configure it further.
    pub fn exec_func_record_running_time(
        &mut self,
        module: &ModuleId,
        function_name: &str,
        type_params: Vec<TypeTag>,
        args: Vec<Vec<u8>>,
        iterations: u64,
        dynamic_args: ExecFuncTimerDynamicArgs,
        gas_meter_type: GasMeterType,
    ) -> u128 {
        let mut extra_accounts = match &dynamic_args {
            ExecFuncTimerDynamicArgs::DistinctSigners
            | ExecFuncTimerDynamicArgs::DistinctSignersAndFixed(_) => (0..iterations)
                .map(|_| *self.new_account_at(AccountAddress::random()).address())
                .collect::<Vec<_>>(),
            _ => vec![],
        };

        let resolver = self.data_store.as_move_resolver();

        let (gas_params, storage_gas_params) = match gas_meter_type {
            GasMeterType::RegularGasMeter => (
                AptosGasParameters::initial(),
                StorageGasParameters::latest(),
            ),
            GasMeterType::UnmeteredGasMeter => (
                AptosGasParameters::zeros(),
                StorageGasParameters::unlimited(),
            ),
        };

        let vm = MoveVmExt::new(
            gas_params.natives.clone(),
            gas_params.vm.misc.clone(),
            LATEST_GAS_FEATURE_VERSION,
            self.env.clone(),
            &resolver,
        );

        // start measuring here to reduce measurement errors (i.e., the time taken to load vm, module, etc.)
        let mut i = 0;
        let mut times = Vec::new();
        while i < iterations {
            let mut session = vm.new_session(&resolver, SessionId::void(), None);

            // load function name into cache to ensure cache is hot
            let _ = session.load_function(module, &Self::name(function_name), &type_params.clone());

            let fun_name = Self::name(function_name);
            let should_error = fun_name.clone().into_string().ends_with(POSTFIX);
            let ty = type_params.clone();
            let mut arg = args.clone();
            match &dynamic_args {
                ExecFuncTimerDynamicArgs::DistinctSigners => {
                    arg.insert(0, bcs::to_bytes(&extra_accounts.pop().unwrap()).unwrap());
                },
                ExecFuncTimerDynamicArgs::DistinctSignersAndFixed(signers) => {
                    for signer in signers.iter().rev() {
                        arg.insert(0, bcs::to_bytes(&signer).unwrap());
                    }
                    arg.insert(0, bcs::to_bytes(&extra_accounts.pop().unwrap()).unwrap());
                },
                _ => {},
            }

            let (mut regular, mut unmetered) = match gas_meter_type {
                GasMeterType::RegularGasMeter => (
                    Some(make_prod_gas_meter(
                        LATEST_GAS_FEATURE_VERSION,
                        gas_params.vm.clone(),
                        storage_gas_params.clone(),
                        false,
                        1_000_000_000_000_000.into(),
                    )),
                    None,
                ),
                GasMeterType::UnmeteredGasMeter => (None, Some(UnmeteredGasMeter)),
            };

            let start = Instant::now();
            let storage = TraversalStorage::new();
            // Not sure how to create a common type for both. Box<dyn GasMeter> doesn't work for some reason.
            let result = match gas_meter_type {
                GasMeterType::RegularGasMeter => session.execute_function_bypass_visibility(
                    module,
                    &fun_name,
                    ty,
                    arg,
                    regular.as_mut().unwrap(),
                    &mut TraversalContext::new(&storage),
                ),
                GasMeterType::UnmeteredGasMeter => session.execute_function_bypass_visibility(
                    module,
                    &fun_name,
                    ty,
                    arg,
                    unmetered.as_mut().unwrap(),
                    &mut TraversalContext::new(&storage),
                ),
            };
            let elapsed = start.elapsed();
            if let Err(err) = result {
                if !should_error {
                    println!("Shouldn't error, but ignoring for now... {}", err);
                }
            }
            times.push(elapsed.as_micros());
            i += 1;
        }

        // take median of all running time iterations as a more robust measurement
        times.sort();
        let length = times.len();
        let mid = length / 2;
        let mut running_time = times[mid];

        if length % 2 == 0 {
            running_time = (times[mid - 1] + times[mid]) / 2;
        }

        running_time
    }

    /// record abstract usage using a modified gas meter
    pub fn exec_abstract_usage(
        &mut self,
        module: &ModuleId,
        function_name: &str,
        type_params: Vec<TypeTag>,
        args: Vec<Vec<u8>>,
    ) -> Vec<DynamicExpression> {
        // Define the shared buffers
        let a1 = Arc::new(Mutex::new(Vec::<DynamicExpression>::new()));
        let a2 = Arc::clone(&a1);

        let (write_set, _events) = {
            let resolver = self.data_store.as_move_resolver();

            // TODO(Gas): we probably want to switch to non-zero costs in the future
            let vm = MoveVmExt::new_with_gas_hook(
                NativeGasParameters::zeros(),
                MiscGasParameters::zeros(),
                LATEST_GAS_FEATURE_VERSION,
                self.env.clone(),
                Some(move |expression| {
                    a2.lock().unwrap().push(expression);
                }),
                &resolver,
            );
            let mut session = vm.new_session(&resolver, SessionId::void(), None);

            let fun_name = Self::name(function_name);
            let should_error = fun_name.clone().into_string().ends_with(POSTFIX);

            let storage = TraversalStorage::new();
            let result = session.execute_function_bypass_visibility(
                module,
                &fun_name,
                type_params,
                args,
                &mut StandardGasMeter::new(CalibrationAlgebra {
                    base: StandardGasAlgebra::new(
                        //// TODO: fill in these with proper values
                        LATEST_GAS_FEATURE_VERSION,
                        InitialGasSchedule::initial(),
                        StorageGasParameters::latest(),
                        false,
                        10000000000000,
                    ),
                    shared_buffer: Arc::clone(&a1),
                }),
                &mut TraversalContext::new(&storage),
            );
            if let Err(err) = result {
                if !should_error {
                    println!("Should error, but ignoring for now... {}", err);
                }
            }
            let change_set = session
                .finish(&ChangeSetConfigs::unlimited_at_gas_feature_version(
                    LATEST_GAS_FEATURE_VERSION,
                ))
                .expect("Failed to generate txn effects");
            change_set
                .try_into_storage_change_set()
                .expect("Failed to convert to ChangeSet")
                .into_inner()
        };
        self.data_store.add_write_set(&write_set);

        let a1_result = Arc::into_inner(a1);
        a1_result
            .expect("Failed to get a1 arc result")
            .lock()
            .unwrap()
            .to_vec()
    }

    pub fn exec_module(
        &mut self,
        module_id: &ModuleId,
        function_name: &str,
        type_params: Vec<TypeTag>,
        args: Vec<Vec<u8>>,
    ) {
        let (write_set, events) = {
            let resolver = self.data_store.as_move_resolver();

            // TODO(Gas): we probably want to switch to non-zero costs in the future
            let vm = MoveVmExt::new(
                NativeGasParameters::zeros(),
                MiscGasParameters::zeros(),
                LATEST_GAS_FEATURE_VERSION,
                self.env.clone(),
                &resolver,
            );
            let mut session = vm.new_session(&resolver, SessionId::void(), None);
            let storage = TraversalStorage::new();
            session
                .execute_function_bypass_visibility(
                    module_id,
                    &Self::name(function_name),
                    type_params,
                    args,
                    &mut UnmeteredGasMeter,
                    &mut TraversalContext::new(&storage),
                )
                .unwrap_or_else(|e| {
                    panic!(
                        "Error calling {}.{}: {}",
                        module_id,
                        function_name,
                        e.into_vm_status()
                    )
                });
            let change_set = session
                .finish(&ChangeSetConfigs::unlimited_at_gas_feature_version(
                    LATEST_GAS_FEATURE_VERSION,
                ))
                .expect("Failed to generate txn effects");
            change_set
                .try_into_storage_change_set()
                .expect("Failed to convert to ChangeSet")
                .into_inner()
        };
        self.data_store.add_write_set(&write_set);
        self.event_store.extend(events);
    }

    pub fn exec(
        &mut self,
        module_name: &str,
        function_name: &str,
        type_params: Vec<TypeTag>,
        args: Vec<Vec<u8>>,
    ) {
        self.exec_module(&Self::module(module_name), function_name, type_params, args)
    }

    pub fn try_exec_entry_with_state_view(
        &mut self,
        senders: Vec<AccountAddress>,
        entry_fn: &EntryFunction,
        state_view: &impl AptosMoveResolver,
        features: Features,
    ) -> Result<(WriteSet, Vec<ContractEvent>), VMStatus> {
        let (
            gas_params_res,
            storage_gas_params,
            native_gas_params,
            misc_gas_params,
            gas_feature_version,
        ) = get_gas_parameters(&features, state_view);

        let gas_params = gas_params_res.unwrap();
        let mut gas_meter = make_prod_gas_meter(
            gas_feature_version,
            gas_params.clone().vm,
            storage_gas_params.unwrap(),
            false,
            10_000_000_000_000.into(),
        );

        let are_struct_constructors_enabled = features.is_enabled(FeatureFlag::STRUCT_CONSTRUCTORS);
        let env = self
            .env
            .as_ref()
            .clone()
            .with_features_for_testing(features);

        let vm = MoveVmExt::new(
            native_gas_params,
            misc_gas_params,
            LATEST_GAS_FEATURE_VERSION,
            env,
            state_view,
<<<<<<< HEAD
        );
=======
            false,
        )
        .unwrap();
>>>>>>> 71647131

        let mut session = vm.new_session(state_view, SessionId::void(), None);
        let func =
            session.load_function(entry_fn.module(), entry_fn.function(), entry_fn.ty_args())?;
        let args = verifier::transaction_arg_validation::validate_combine_signer_and_txn_args(
            &mut session,
            senders,
            entry_fn.args().to_vec(),
<<<<<<< HEAD
            &function,
            are_struct_constructors_enabled,
=======
            &func,
            struct_constructors,
>>>>>>> 71647131
        )?;

        let storage = TraversalStorage::new();
        session
            .execute_entry_function(
                func,
                args,
                &mut gas_meter,
                &mut TraversalContext::new(&storage),
            )
            .map_err(|e| e.into_vm_status())?;

        let mut change_set = session
            .finish(&ChangeSetConfigs::unlimited_at_gas_feature_version(
                LATEST_GAS_FEATURE_VERSION,
            ))
            .expect("Failed to generate txn effects");
        change_set.try_materialize_aggregator_v1_delta_set(state_view)?;
        let (write_set, events) = change_set
            .try_into_storage_change_set()
            .expect("Failed to convert to ChangeSet")
            .into_inner();
        Ok((write_set, events))
    }

    pub fn try_exec(
        &mut self,
        module_name: &str,
        function_name: &str,
        type_params: Vec<TypeTag>,
        args: Vec<Vec<u8>>,
    ) -> Result<(WriteSet, Vec<ContractEvent>), VMStatus> {
        let resolver = self.data_store.as_move_resolver();

        // TODO(Gas): we probably want to switch to non-zero costs in the future
        let vm = MoveVmExt::new(
            NativeGasParameters::zeros(),
            MiscGasParameters::zeros(),
            LATEST_GAS_FEATURE_VERSION,
            self.env.clone(),
            &resolver,
        );
        let mut session = vm.new_session(&resolver, SessionId::void(), None);
        let storage = TraversalStorage::new();
        session
            .execute_function_bypass_visibility(
                &Self::module(module_name),
                &Self::name(function_name),
                type_params,
                args,
                &mut UnmeteredGasMeter,
                &mut TraversalContext::new(&storage),
            )
            .map_err(|e| e.into_vm_status())?;

        let change_set = session
            .finish(&ChangeSetConfigs::unlimited_at_gas_feature_version(
                LATEST_GAS_FEATURE_VERSION,
            ))
            .expect("Failed to generate txn effects");
        // TODO: Support deltas in fake executor.
        let (write_set, events) = change_set
            .try_into_storage_change_set()
            .expect("Failed to convert to ChangeSet")
            .into_inner();
        Ok((write_set, events))
    }

    pub fn execute_view_function(
        &mut self,
        fun: MemberId,
        type_args: Vec<TypeTag>,
        arguments: Vec<Vec<u8>>,
    ) -> ViewFunctionOutput {
        let max_gas_amount = u64::MAX;
        AptosVM::execute_view_function(
            self.get_state_view(),
            fun.module_id,
            fun.member_id,
            type_args,
            arguments,
            max_gas_amount,
        )
    }
}

pub fn assert_outputs_equal(
    txns_output_1: &Vec<TransactionOutput>,
    name1: &str,
    txns_output_2: &Vec<TransactionOutput>,
    name2: &str,
) {
    assert_eq!(
        txns_output_1.len(),
        txns_output_2.len(),
        "Transaction outputs size mismatch: in {:?} and in {:?}",
        name1,
        name2,
    );

    for (idx, (txn_output_1, txn_output_2)) in
        txns_output_1.iter().zip(txns_output_2.iter()).enumerate()
    {
        // Gas is usually the problem, so check it separately to
        // have a concise error message.
        assert_eq!(
            txn_output_1.try_extract_fee_statement().unwrap_or_default(),
            txn_output_2.try_extract_fee_statement().unwrap_or_default(),
            "Different gas used for {:?} and {:?} for transaction outputs at index {}",
            name1,
            name2,
            idx,
        );

        // Identify differences in write sets, if any.

        let keys = txn_output_1
            .write_set()
            .iter()
            .chain(txn_output_2.write_set().iter())
            .map(|(k, _)| k)
            .collect::<BTreeSet<_>>();
        let mut differences = vec![];
        for key in keys {
            let write1 = txn_output_1.write_set().get(key);
            let write2 = txn_output_2.write_set().get(key);

            if write1 != write2 {
                differences.push(format!(
                    "Write for {:?} differs: {:?} vs {:?}",
                    key, write1, write2
                ));
            }
        }
        if !differences.is_empty() {
            println!("Differences:\n{}", differences.join("\n"));
        }
        assert!(
            differences.is_empty(),
            "First write op mismatch for transaction output at index {}, between {} and {}",
            idx,
            name1,
            name2,
        );

        // Still perform comparison on all fields in transaction
        // outputs to catch other inconsistencies.
        assert_eq!(
            txn_output_1, txn_output_2,
            "first transaction output mismatch at index {}, for {} and {}",
            idx, name1, name2,
        );
    }
}<|MERGE_RESOLUTION|>--- conflicted
+++ resolved
@@ -1137,13 +1137,7 @@
             LATEST_GAS_FEATURE_VERSION,
             env,
             state_view,
-<<<<<<< HEAD
         );
-=======
-            false,
-        )
-        .unwrap();
->>>>>>> 71647131
 
         let mut session = vm.new_session(state_view, SessionId::void(), None);
         let func =
@@ -1152,13 +1146,8 @@
             &mut session,
             senders,
             entry_fn.args().to_vec(),
-<<<<<<< HEAD
-            &function,
+            &func,
             are_struct_constructors_enabled,
-=======
-            &func,
-            struct_constructors,
->>>>>>> 71647131
         )?;
 
         let storage = TraversalStorage::new();
