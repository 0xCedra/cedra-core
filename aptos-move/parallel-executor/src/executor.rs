--- conflicted
+++ resolved
@@ -9,13 +9,8 @@
 };
 use aptos_aggregator::delta_change_set::DeltaOp;
 use aptos_infallible::Mutex;
-<<<<<<< HEAD
-use aptos_types::write_set::DeserializeU128;
+use aptos_types::write_set::TransactionWrite;
 use mvhashmap::{MVHashMap, MVHashMapError, MVHashMapOutput};
-=======
-use aptos_types::write_set::TransactionWrite;
-use mvhashmap::MVHashMap;
->>>>>>> 80f0da43
 use num_cpus;
 use once_cell::sync::Lazy;
 use std::{hash::Hash, marker::PhantomData, sync::Arc, thread::spawn};
@@ -42,7 +37,6 @@
     captured_reads: Mutex<Vec<ReadDescriptor<K>>>,
 }
 
-<<<<<<< HEAD
 /// A struct which describes the result of the read from the proxy. The client
 /// can interpret these types to further resolve the reads.
 pub enum ReadResult<V> {
@@ -59,13 +53,7 @@
 impl<
         'a,
         K: ModulePath + PartialOrd + Send + Clone + Hash + Eq,
-        V: DeserializeU128 + Send + Sync,
-=======
-impl<
-        'a,
-        K: ModulePath + PartialOrd + Send + Clone + Hash + Eq,
         V: TransactionWrite + Send + Sync,
->>>>>>> 80f0da43
     > MVHashMapView<'a, K, V>
 {
     /// Drains the captured reads.
