--- conflicted
+++ resolved
@@ -7,11 +7,7 @@
     scheduler::{Scheduler, SchedulerTask, TaskGuard},
     task::ModulePath,
 };
-<<<<<<< HEAD
-use aptos_types::write_set::DeserializeU128;
-=======
 use aptos_types::write_set::TransactionWrite;
->>>>>>> 80f0da43
 use rand::random;
 use std::{
     fmt::Debug,
@@ -22,11 +18,7 @@
 fn run_and_assert<K, V>(transactions: Vec<Transaction<K, V>>)
 where
     K: PartialOrd + Send + Sync + Clone + Hash + Eq + ModulePath + 'static,
-<<<<<<< HEAD
-    V: Send + Sync + Debug + Clone + Eq + DeserializeU128 + 'static,
-=======
     V: Send + Sync + Debug + Clone + Eq + TransactionWrite + 'static,
->>>>>>> 80f0da43
 {
     let output = ParallelTransactionExecutor::<Transaction<K, V>, Task<K, V>>::new(num_cpus::get())
         .execute_transactions_parallel((), transactions.clone());
@@ -54,11 +46,7 @@
             transactions.push(Transaction::Write {
                 incarnation: Arc::new(AtomicUsize::new(0)),
                 reads: vec![vec![KeyType(key, false)]],
-<<<<<<< HEAD
                 writes_and_deltas: vec![(vec![(KeyType(key, false), random_value())], vec![])],
-=======
-                writes: vec![vec![(KeyType(key, false), random_value())]],
->>>>>>> 80f0da43
             })
         }
     }
@@ -79,11 +67,7 @@
             transactions.push(Transaction::Write {
                 incarnation: Arc::new(AtomicUsize::new(0)),
                 reads: vec![vec![*key]],
-<<<<<<< HEAD
                 writes_and_deltas: vec![(vec![(*key, random_value())], vec![])],
-=======
-                writes: vec![vec![(*key, random_value())]],
->>>>>>> 80f0da43
             })
         }
         // One transaction reading the write results of every prior transactions in the block.
@@ -107,30 +91,19 @@
             transactions.push(Transaction::Write {
                 incarnation: Arc::new(AtomicUsize::new(0)),
                 reads: vec![vec![*key]],
-<<<<<<< HEAD
                 writes_and_deltas: vec![(vec![(*key, random_value())], vec![])],
-=======
-                writes: vec![vec![(*key, random_value())]],
->>>>>>> 80f0da43
             })
         }
         // One transaction writing to the write results of every prior transactions in the block.
         transactions.push(Transaction::Write {
             incarnation: Arc::new(AtomicUsize::new(0)),
             reads: vec![keys.clone()],
-<<<<<<< HEAD
             writes_and_deltas: vec![(
                 keys.iter()
                     .map(|key| (*key, random_value()))
                     .collect::<Vec<_>>(),
                 vec![],
             )],
-=======
-            writes: vec![keys
-                .iter()
-                .map(|key| (*key, random_value()))
-                .collect::<Vec<_>>()],
->>>>>>> 80f0da43
         })
     }
     run_and_assert(transactions)
@@ -148,11 +121,7 @@
             transactions.push(Transaction::Write {
                 incarnation: Arc::new(AtomicUsize::new(0)),
                 reads: vec![vec![*key]],
-<<<<<<< HEAD
                 writes_and_deltas: vec![(vec![(*key, random_value())], vec![])],
-=======
-                writes: vec![vec![(*key, random_value())]],
->>>>>>> 80f0da43
             })
         }
         // One transaction that triggers an abort
@@ -173,11 +142,7 @@
             transactions.push(Transaction::Write {
                 incarnation: Arc::new(AtomicUsize::new(0)),
                 reads: vec![vec![*key]],
-<<<<<<< HEAD
                 writes_and_deltas: vec![(vec![(*key, random_value())], vec![])],
-=======
-                writes: vec![vec![(*key, random_value())]],
->>>>>>> 80f0da43
             })
         }
         // One transaction that triggers an abort
