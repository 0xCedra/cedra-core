--- conflicted
+++ resolved
@@ -9,14 +9,9 @@
         TransactionOutput,
     },
 };
-<<<<<<< HEAD
 use aptos_aggregator::delta_change_set::DeltaOp;
 use aptos_types::{
-    access_path::AccessPath, account_address::AccountAddress, write_set::DeserializeU128,
-=======
-use aptos_types::{
     access_path::AccessPath, account_address::AccountAddress, write_set::TransactionWrite,
->>>>>>> 80f0da43
 };
 use proptest::{arbitrary::Arbitrary, collection::vec, prelude::*, proptest, sample::Index};
 use proptest_derive::Arbitrary;
@@ -76,22 +71,6 @@
 
 #[derive(Debug, Clone, PartialEq, Eq, Arbitrary)]
 pub struct ValueType<V: Into<Vec<u8>> + Debug + Clone + Eq + Arbitrary>(
-<<<<<<< HEAD
-    /// Wrapping the types used for testing to add DeserializeU128 trait implementation (below).
-    pub V,
-);
-
-impl<V: Into<Vec<u8>> + Debug + Clone + Eq + Send + Sync + Arbitrary> DeserializeU128
-    for ValueType<V>
-{
-    fn deserialize(&self) -> Option<u128> {
-        let v: Vec<u8> = self.0.clone().into();
-        if v.len() < 16 {
-            None
-        } else {
-            let bytes = v[0..16].try_into().unwrap();
-            Some(u128::from_be_bytes(bytes))
-=======
     /// Wrapping the types used for testing to add TransactionWrite trait implementation (below).
     pub V,
 );
@@ -111,7 +90,6 @@
             None
         } else {
             Some(v[0] as u128)
->>>>>>> 80f0da43
         }
     }
 }
@@ -189,7 +167,6 @@
 }
 
 impl<V: Into<Vec<u8>> + Arbitrary + Clone + Debug + Eq> TransactionGen<V> {
-<<<<<<< HEAD
     fn writes_and_deltas_from_gen<K: Clone + Hash + Debug + Eq + Ord>(
         universe: &[K],
         gen: Vec<Vec<(Index, V)>>,
@@ -213,24 +190,6 @@
                                 .push((KeyType(key, module_write_fn(i)), ValueType(value.clone())));
                         }
                     }
-=======
-    fn writes_from_gen<K: Clone + Hash + Debug + Eq + Ord>(
-        universe: &[K],
-        gen: Vec<Vec<(Index, V)>>,
-        module_write_fn: &dyn Fn(usize) -> bool,
-    ) -> Vec<Vec<(KeyType<K>, ValueType<V>)>> {
-        let mut ret = vec![];
-        for write_gen in gen.into_iter() {
-            let mut keys_modified = BTreeSet::new();
-            let mut incarnation_writes: Vec<(KeyType<K>, ValueType<V>)> = vec![];
-            for (idx, value) in write_gen.into_iter() {
-                let i = idx.index(universe.len());
-                let key = universe[i].clone();
-                if !keys_modified.contains(&key) {
-                    keys_modified.insert(key.clone());
-                    incarnation_writes
-                        .push((KeyType(key, module_write_fn(i)), ValueType(value.clone())));
->>>>>>> 80f0da43
                 }
             }
             ret.push((incarnation_writes, incarnation_deltas));
@@ -262,13 +221,10 @@
         // Are writes and reads module access (same access path).
         module_access: (bool, bool),
     ) -> Transaction<KeyType<K>, ValueType<V>> {
-<<<<<<< HEAD
         let is_module_write = |_| -> bool { module_access.0 };
         let is_module_read = |_| -> bool { module_access.1 };
         let is_delta = |_| -> Option<DeltaOp> { None };
 
-=======
->>>>>>> 80f0da43
         Transaction::Write {
             incarnation: Arc::new(AtomicUsize::new(0)),
             writes_and_deltas: Self::writes_and_deltas_from_gen(
@@ -315,11 +271,7 @@
 impl<K, V> TransactionType for Transaction<K, V>
 where
     K: PartialOrd + Send + Sync + Clone + Hash + Eq + ModulePath + 'static,
-<<<<<<< HEAD
-    V: Send + Sync + Debug + Clone + DeserializeU128 + 'static,
-=======
     V: Send + Sync + Debug + Clone + TransactionWrite + 'static,
->>>>>>> 80f0da43
 {
     type Key = K;
     type Value = V;
@@ -340,11 +292,7 @@
 impl<K, V> ExecutorTask for Task<K, V>
 where
     K: PartialOrd + Send + Sync + Clone + Hash + Eq + ModulePath + 'static,
-<<<<<<< HEAD
-    V: Send + Sync + Debug + Clone + DeserializeU128 + 'static,
-=======
     V: Send + Sync + Debug + Clone + TransactionWrite + 'static,
->>>>>>> 80f0da43
 {
     type T = Transaction<K, V>;
     type Output = Output<K, V>;
@@ -412,11 +360,7 @@
 impl<K, V> TransactionOutput for Output<K, V>
 where
     K: PartialOrd + Send + Sync + Clone + Hash + Eq + ModulePath + 'static,
-<<<<<<< HEAD
-    V: Send + Sync + Debug + Clone + DeserializeU128 + 'static,
-=======
     V: Send + Sync + Debug + Clone + TransactionWrite + 'static,
->>>>>>> 80f0da43
 {
     type T = Transaction<K, V>;
 
