--- conflicted
+++ resolved
@@ -166,9 +166,7 @@
 #[cfg(test)]
 mod test {
     use super::*;
-    use aptos_aggregator::{
-        aggregator_extension::ExtendedU128, aggregator_id_for_test, AggregatorStore,
-    };
+    use aptos_aggregator::{aggregator_id_for_test, AggregatorStore};
     use claims::{assert_matches, assert_ok};
 
     fn get_test_resolver() -> AggregatorStore {
@@ -249,34 +247,12 @@
             changes.get(&aggregator_id_for_test(500)).unwrap(),
             AggregatorChange::Delete
         );
-<<<<<<< HEAD
-        let delta_100 = DeltaOp::new(
-            DeltaUpdate::Plus(100),
-            600,
-            100,
-            0,
-            ExtendedU128::None,
-            ExtendedU128::None,
-        );
-=======
         let delta_100 = DeltaOp::new(DeltaUpdate::Plus(100), 600, 100, 0, None, None);
->>>>>>> ff8e64d4
         assert_eq!(
             *changes.get(&aggregator_id_for_test(600)).unwrap(),
             AggregatorChange::Merge(delta_100)
         );
-<<<<<<< HEAD
-        let delta_200 = DeltaOp::new(
-            DeltaUpdate::Plus(200),
-            700,
-            200,
-            0,
-            ExtendedU128::None,
-            ExtendedU128::None,
-        );
-=======
         let delta_200 = DeltaOp::new(DeltaUpdate::Plus(200), 700, 200, 0, None, None);
->>>>>>> ff8e64d4
         assert_eq!(
             *changes.get(&aggregator_id_for_test(700)).unwrap(),
             AggregatorChange::Merge(delta_200)
