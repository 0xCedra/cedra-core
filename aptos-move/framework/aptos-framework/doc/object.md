--- conflicted
+++ resolved
@@ -1886,18 +1886,10 @@
 
     <b>let</b> current_address = <a href="object.md#0x1_object">object</a>.owner;
     <b>let</b> count = 0;
-<<<<<<< HEAD
-    <b>while</b> ({
-        <b>spec</b> {
-            <b>invariant</b> count &lt; <a href="object.md#0x1_object_MAXIMUM_OBJECT_NESTING">MAXIMUM_OBJECT_NESTING</a>;
-            <b>invariant</b> <b>forall</b> i in 0..count:
-                <b>exists</b>&lt;<a href="object.md#0x1_object_ObjectCore">ObjectCore</a>&gt;(current_address) && <b>global</b>&lt;<a href="object.md#0x1_object_ObjectCore">ObjectCore</a>&gt;(current_address).allow_ungated_transfer;
-=======
     <b>while</b> (owner != current_address) {
         count = count + 1;
         <b>if</b> (std::features::max_object_nesting_check_enabled()) {
             <b>assert</b>!(count &lt; <a href="object.md#0x1_object_MAXIMUM_OBJECT_NESTING">MAXIMUM_OBJECT_NESTING</a>, <a href="../../aptos-stdlib/../move-stdlib/doc/error.md#0x1_error_out_of_range">error::out_of_range</a>(<a href="object.md#0x1_object_EMAXIMUM_NESTING">EMAXIMUM_NESTING</a>))
->>>>>>> a164676a
         };
         // At this point, the first <a href="object.md#0x1_object">object</a> <b>exists</b> and so the more likely case is that the
         // <a href="object.md#0x1_object">object</a>'s owner is not an <a href="object.md#0x1_object">object</a>. So we <b>return</b> a more sensible <a href="../../aptos-stdlib/../move-stdlib/doc/error.md#0x1_error">error</a>.
