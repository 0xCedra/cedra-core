[package]
name = "framework"
description = "Aptos stdlib"
version = "0.1.0"

# Workspace inherited keys
authors = { workspace = true }
edition = { workspace = true }
homepage = { workspace = true }
license = { workspace = true }
publish = { workspace = true }
repository = { workspace = true }
rust-version = { workspace = true }

[dependencies]
<<<<<<< HEAD
anyhow = "1.0.57"
aptos-aggregator = { path = "../../aptos-move/aptos-aggregator" }
aptos-crypto = { path = "../../crates/aptos-crypto", features = ["fuzzing"] }
aptos-module-verifier = { path = "../../aptos-move/aptos-module-verifier" }
aptos-sdk-builder = { path = "../aptos-sdk-builder" }
aptos-state-view = { path = "../../storage/state-view" }
aptos-types = { path = "../../types" }
base64 = "0.13.0"
bcs = { git = "https://github.com/aptos-labs/bcs", rev = "2cde3e8446c460cb17b0c1d6bac7e27e964ac169" }
better_any = "0.1.1"
blake2-rfc = "0.2.18"
clap = "3.1.8"
codespan-reporting = "0.11.1"
curve25519-dalek = { version = "3", default-features = false }
flate2 = "1.0.24"
gas-algebra-ext =  { path = "../gas-algebra-ext" }
include_dir = "0.7.2"
itertools = "0.10.0"
libsecp256k1 = "0.7.0"
log = "0.4.17"
=======
anyhow = { workspace = true }
aptos-aggregator = { workspace = true }
aptos-crypto = { workspace = true, features = ["fuzzing"] }
aptos-module-verifier = { workspace = true }
aptos-sdk-builder = { workspace = true }
aptos-state-view = { workspace = true }
aptos-types = { workspace = true }
base64 = { workspace = true }
bcs = { workspace = true }
better_any = { workspace = true }
clap = { workspace = true }
codespan-reporting = { workspace = true }
curve25519-dalek = { workspace = true }
flate2 = { workspace = true }
gas-algebra-ext =  { workspace = true }
include_dir = { workspace = true }
itertools = { workspace = true }
libsecp256k1 = { workspace = true }
log = { workspace = true }
>>>>>>> 720c6f2a
move-binary-format = { workspace = true }
move-command-line-common = { workspace = true }
move-compiler ={ workspace = true }
move-core-types ={ workspace = true }
move-docgen ={ workspace = true }
move-model ={ workspace = true }
move-package ={ workspace = true }
move-prover ={ workspace = true }
move-prover-boogie-backend ={ workspace = true }
move-stackless-bytecode ={ workspace = true }
move-table-extension ={ workspace = true }
move-vm-runtime ={ workspace = true }
move-vm-types ={ workspace = true }
once_cell = { workspace = true }
proptest = { workspace = true, optional = true }
proptest-derive = { workspace = true, optional = true }
rand_core = { workspace = true }
rayon = { workspace = true }
ripemd = { workspace = true }
serde = { workspace = true }
serde_bytes = { workspace = true }
serde_json = { workspace = true }
serde_yaml = { workspace = true }
sha2 = { workspace = true }
sha3 = { workspace = true }
siphasher = { workspace = true }
smallvec = { workspace = true }
tempfile = { workspace = true }
tiny-keccak = { workspace = true }

[dev-dependencies]
aptos-gas = { workspace = true }
aptos-vm = { workspace = true, features = ["testing"] }
cached-packages = { workspace = true }
claims = { workspace = true }
move-cli = { workspace = true }
move-prover = { workspace = true }
move-unit-test = { workspace = true }

[features]
default = []
fuzzing = ["aptos-types/fuzzing", "proptest", "proptest-derive"]
testing = []

[lib]
doctest = false<|MERGE_RESOLUTION|>--- conflicted
+++ resolved
@@ -13,28 +13,7 @@
 rust-version = { workspace = true }
 
 [dependencies]
-<<<<<<< HEAD
-anyhow = "1.0.57"
-aptos-aggregator = { path = "../../aptos-move/aptos-aggregator" }
-aptos-crypto = { path = "../../crates/aptos-crypto", features = ["fuzzing"] }
-aptos-module-verifier = { path = "../../aptos-move/aptos-module-verifier" }
-aptos-sdk-builder = { path = "../aptos-sdk-builder" }
-aptos-state-view = { path = "../../storage/state-view" }
-aptos-types = { path = "../../types" }
-base64 = "0.13.0"
-bcs = { git = "https://github.com/aptos-labs/bcs", rev = "2cde3e8446c460cb17b0c1d6bac7e27e964ac169" }
-better_any = "0.1.1"
-blake2-rfc = "0.2.18"
-clap = "3.1.8"
-codespan-reporting = "0.11.1"
-curve25519-dalek = { version = "3", default-features = false }
-flate2 = "1.0.24"
-gas-algebra-ext =  { path = "../gas-algebra-ext" }
-include_dir = "0.7.2"
-itertools = "0.10.0"
-libsecp256k1 = "0.7.0"
-log = "0.4.17"
-=======
+
 anyhow = { workspace = true }
 aptos-aggregator = { workspace = true }
 aptos-crypto = { workspace = true, features = ["fuzzing"] }
@@ -45,6 +24,7 @@
 base64 = { workspace = true }
 bcs = { workspace = true }
 better_any = { workspace = true }
+blake2-rfc = "0.2.18"
 clap = { workspace = true }
 codespan-reporting = { workspace = true }
 curve25519-dalek = { workspace = true }
@@ -54,7 +34,6 @@
 itertools = { workspace = true }
 libsecp256k1 = { workspace = true }
 log = { workspace = true }
->>>>>>> 720c6f2a
 move-binary-format = { workspace = true }
 move-command-line-common = { workspace = true }
 move-compiler ={ workspace = true }
