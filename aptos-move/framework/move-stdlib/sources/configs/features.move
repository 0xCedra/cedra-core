--- conflicted
+++ resolved
@@ -186,20 +186,19 @@
     /// Lifetime: transient
     const CHARGE_INVARIANT_VIOLATION: u64 = 20;
 
-<<<<<<< HEAD
-    /// Whether alternate gas payer is supported
-    /// Lifetime: transient
-    const GAS_PAYER_ENABLED: u64 = 21;
-    public fun gas_payer_enabled(): bool acquires Features {
-        is_enabled(GAS_PAYER_ENABLED)
-=======
     /// Whether enable paritial governance voting on delegation_pool.
     /// Lifetime: transient
     const DELEGATION_POOL_PARTIAL_GOVERNANCE_VOTING: u64 = 21;
     public fun get_delegation_pool_partial_governance_voting(): u64 { DELEGATION_POOL_PARTIAL_GOVERNANCE_VOTING }
     public fun delegation_pool_partial_governance_voting_enabled(): bool acquires Features {
         is_enabled(DELEGATION_POOL_PARTIAL_GOVERNANCE_VOTING)
->>>>>>> 442644bb
+    }
+
+    /// Whether alternate gas payer is supported
+    /// Lifetime: transient
+    const GAS_PAYER_ENABLED: u64 = 22;
+    public fun gas_payer_enabled(): bool acquires Features {
+        is_enabled(GAS_PAYER_ENABLED)
     }
 
     // ============================================================================================
