/// Defines feature flags for Aptos. Those are used in Aptos specific implementations of features in
/// the Move stdlib, the Aptos stdlib, and the Aptos framework.
module std::features {
    use std::error;
    use std::signer;
    use std::vector;

    // ============================================================================================
    // Feature Flag Definitions

    // Each feature flag should come with documentation which justifies the need of the flag.
    // Introduction of a new feature flag requires approval of framework owners. Be frugal when
    // introducing new feature flags, as too many can make it hard to understand the code.
    //
    // Each feature flag should come with a specification of a lifetime:
    //
    // - a *transient* feature flag is only needed until a related code rollout has happened. This
    //   is typically associated with the introduction of new native Move functions, and is only used
    //   from Move code. The owner of this feature is obliged to remove it once this can be done.
    //
    // - an *ephemeral* feature flag is required to stay around forever. Typically, those flags guard
    //   behavior in native code, and the behavior with or without the feature need to be preserved
    //   for playback.
    //
    // Note that removing a feature flag still requires the function which tests for the feature
    // (like `code_dependency_check_enabled` below) to stay around for compatibility reasons, as it
    // is a public function. However, once the feature flag is disabled, those functions can constantly
    // return true.


    // --------------------------------------------------------------------------------------------
    // Code Publishing

    /// Whether validation of package dependencies is enabled, and the related native function is
    /// available. This is needed because of introduction of a new native function.
    /// Lifetime: transient
    const CODE_DEPENDENCY_CHECK: u64 = 1;
    public fun code_dependency_check_enabled(): bool acquires Features {
        is_enabled(CODE_DEPENDENCY_CHECK)
    }

    /// Whether during upgrade compatibility checking, friend functions should be treated similar like
    /// private functions.
    /// Lifetime: ephemeral
    const TREAT_FRIEND_AS_PRIVATE: u64 = 2;
    public fun treat_friend_as_private(): bool acquires Features {
        is_enabled(TREAT_FRIEND_AS_PRIVATE)
    }

    /// Whether the new SHA2-512, SHA3-512 and RIPEMD-160 hash function natives are enabled.
    /// This is needed because of the introduction of new native functions.
    /// Lifetime: transient
    const SHA_512_AND_RIPEMD_160_NATIVES: u64 = 3;

    public fun get_sha_512_and_ripemd_160_feature(): u64 { SHA_512_AND_RIPEMD_160_NATIVES }

    public fun sha_512_and_ripemd_160_enabled(): bool acquires Features {
        is_enabled(SHA_512_AND_RIPEMD_160_NATIVES)
    }

    /// Whether the new `aptos_stdlib::type_info::chain_id()` native for fetching the chain ID is enabled.
    /// This is needed because of the introduction of a new native function.
    /// Lifetime: transient
    const APTOS_STD_CHAIN_ID_NATIVES: u64 = 4;

    public fun get_aptos_stdlib_chain_id_feature(): u64 { APTOS_STD_CHAIN_ID_NATIVES }

    public fun aptos_stdlib_chain_id_enabled(): bool acquires Features {
        is_enabled(APTOS_STD_CHAIN_ID_NATIVES)
    }

    /// Whether to allow the use of binary format version v6.
    /// Lifetime: transient
    const VM_BINARY_FORMAT_V6: u64 = 5;

    public fun get_vm_binary_format_v6(): u64 { VM_BINARY_FORMAT_V6 }

    public fun allow_vm_binary_format_v6(): bool acquires Features {
        is_enabled(VM_BINARY_FORMAT_V6)
    }

    /// Whether gas fees are collected and distributed to the block proposers.
    /// Lifetime: transient
    const COLLECT_AND_DISTRIBUTE_GAS_FEES: u64 = 6;

    public fun get_collect_and_distribute_gas_fees_feature(): u64 { COLLECT_AND_DISTRIBUTE_GAS_FEES }

    public fun collect_and_distribute_gas_fees(): bool acquires Features {
        is_enabled(COLLECT_AND_DISTRIBUTE_GAS_FEES)
    }

<<<<<<< HEAD
    /// Whether the new BLAKE2B-256 hash function natives is enabled.
    /// This is needed because of the introduction of new native functions.
    /// Lifetime: transient
    const BLAKE2B_256_NATIVE: u64 = 8;

    public fun get_blake2b_256_feature(): u64 { BLAKE2B_256_NATIVE }

    public fun blake2b_256_enabled(): bool acquires Features {
        is_enabled(BLAKE2B_256_NATIVE)
=======
    /// Whether the new `aptos_stdlib::multi_ed25519::public_key_validate_internal_v2()` native is enabled.
    /// This is needed because of the introduction of a new native function.
    /// Lifetime: transient
    const MULTI_ED25519_PK_VALIDATE_V2_NATIVES: u64 = 7;

    public fun multi_ed25519_pk_validate_v2_feature(): u64 { MULTI_ED25519_PK_VALIDATE_V2_NATIVES }

    public fun multi_ed25519_pk_validate_v2_enabled(): bool acquires Features {
        is_enabled(MULTI_ED25519_PK_VALIDATE_V2_NATIVES)
>>>>>>> d6a6d550
    }

    // ============================================================================================
    // Feature Flag Implementation

    /// The provided signer has not a framework address.
    const EFRAMEWORK_SIGNER_NEEDED: u64 = 1;

    /// The enabled features, represented by a bitset stored on chain.
    struct Features has key {
        features: vector<u8>,
    }

    /// Function to enable and disable features. Can only be called by a signer of @std.
    public fun change_feature_flags(framework: &signer, enable: vector<u64>, disable: vector<u64>)
    acquires Features {
        assert!(signer::address_of(framework) == @std, error::permission_denied(EFRAMEWORK_SIGNER_NEEDED));
        if (!exists<Features>(@std)) {
            move_to<Features>(framework, Features{features: vector[]})
        };
        let features = &mut borrow_global_mut<Features>(@std).features;
        let i = 0;
        let n = vector::length(&enable);
        while (i < n) {
            set(features, *vector::borrow(&enable, i), true);
            i = i + 1
        };
        let i = 0;
        let n = vector::length(&disable);
        while (i < n) {
            set(features, *vector::borrow(&disable, i), false);
            i = i + 1
        };
    }

    /// Check whether the feature is enabled.
    fun is_enabled(feature: u64): bool acquires Features {
        exists<Features>(@std) &&
        contains(&borrow_global<Features>(@std).features, feature)
    }

    /// Helper to include or exclude a feature flag.
    fun set(features: &mut vector<u8>, feature: u64, include: bool) {
        let byte_index = feature / 8;
        let bit_mask = 1 << ((feature % 8) as u8);
        while (vector::length(features) <= byte_index) {
            vector::push_back(features, 0)
        };
        let entry = vector::borrow_mut(features, byte_index);
        if (include)
            *entry = *entry | bit_mask
        else
            *entry = *entry & (0xff ^ bit_mask)
    }

    /// Helper to check whether a feature flag is enabled.
    fun contains(features: &vector<u8>, feature: u64): bool {
        let byte_index = feature / 8;
        let bit_mask = 1 << ((feature % 8) as u8);
        byte_index < vector::length(features) && (*vector::borrow(features, byte_index) & bit_mask) != 0
    }

    #[test]
    fun test_feature_sets() {
        let features = vector[];
        set(&mut features, 1, true);
        set(&mut features, 5, true);
        set(&mut features, 17, true);
        set(&mut features, 23, true);
        assert!(contains(&features, 1), 0);
        assert!(contains(&features, 5), 1);
        assert!(contains(&features, 17), 2);
        assert!(contains(&features, 23), 3);
        set(&mut features, 5, false);
        set(&mut features, 17, false);
        assert!(contains(&features, 1), 0);
        assert!(!contains(&features, 5), 1);
        assert!(!contains(&features, 17), 2);
        assert!(contains(&features, 23), 3);
    }

    #[test(fx = @std)]
    fun test_change_feature_txn(fx: signer) acquires Features {
        change_feature_flags(&fx, vector[1, 9, 23], vector[]);
        assert!(is_enabled(1), 1);
        assert!(is_enabled(9), 2);
        assert!(is_enabled(23), 3);
        change_feature_flags(&fx, vector[17], vector[9]);
        assert!(is_enabled(1), 1);
        assert!(!is_enabled(9), 2);
        assert!(is_enabled(17), 3);
        assert!(is_enabled(23), 4);
    }
}<|MERGE_RESOLUTION|>--- conflicted
+++ resolved
@@ -89,9 +89,19 @@
         is_enabled(COLLECT_AND_DISTRIBUTE_GAS_FEES)
     }
 
-<<<<<<< HEAD
-    /// Whether the new BLAKE2B-256 hash function natives is enabled.
-    /// This is needed because of the introduction of new native functions.
+    /// Whether the new `aptos_stdlib::multi_ed25519::public_key_validate_internal_v2()` native is enabled.
+    /// This is needed because of the introduction of a new native function.
+    /// Lifetime: transient
+    const MULTI_ED25519_PK_VALIDATE_V2_NATIVES: u64 = 7;
+
+    public fun multi_ed25519_pk_validate_v2_feature(): u64 { MULTI_ED25519_PK_VALIDATE_V2_NATIVES }
+
+    public fun multi_ed25519_pk_validate_v2_enabled(): bool acquires Features {
+        is_enabled(MULTI_ED25519_PK_VALIDATE_V2_NATIVES)
+    }
+
+    /// Whether the new BLAKE2B-256 hash function native is enabled.
+    /// This is needed because of the introduction of new native function(s).
     /// Lifetime: transient
     const BLAKE2B_256_NATIVE: u64 = 8;
 
@@ -99,17 +109,6 @@
 
     public fun blake2b_256_enabled(): bool acquires Features {
         is_enabled(BLAKE2B_256_NATIVE)
-=======
-    /// Whether the new `aptos_stdlib::multi_ed25519::public_key_validate_internal_v2()` native is enabled.
-    /// This is needed because of the introduction of a new native function.
-    /// Lifetime: transient
-    const MULTI_ED25519_PK_VALIDATE_V2_NATIVES: u64 = 7;
-
-    public fun multi_ed25519_pk_validate_v2_feature(): u64 { MULTI_ED25519_PK_VALIDATE_V2_NATIVES }
-
-    public fun multi_ed25519_pk_validate_v2_enabled(): bool acquires Features {
-        is_enabled(MULTI_ED25519_PK_VALIDATE_V2_NATIVES)
->>>>>>> d6a6d550
     }
 
     // ============================================================================================
