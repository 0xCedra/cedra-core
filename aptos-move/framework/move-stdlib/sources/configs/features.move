--- conflicted
+++ resolved
@@ -158,20 +158,14 @@
         is_enabled(BLS12_381_STRUCTURES)
     }
 
-<<<<<<< HEAD
-    /// Whether struct constructors are enabled
-    ///
-    /// Lifetime: transient
-    const STRUCT_CONSTRUCTORS: u64 = 14;
-    public fun get_struct_constructors_feature(): u64 { STRUCT_CONSTRUCTORS }
-    public fun struct_constructors_enabled(): bool acquires Features {
-        is_enabled(STRUCT_CONSTRUCTORS)
-    }
-=======
     /// Whether native_public_key_validate aborts when a public key of the wrong length is given
     /// Lifetime: ephemeral
     const ED25519_PUBKEY_VALIDATE_RETURN_FALSE_WRONG_LENGTH: u64 = 14;
->>>>>>> 2598ef09
+
+    /// Whether struct constructors are enabled
+    ///
+    /// Lifetime: transient
+    const STRUCT_CONSTRUCTORS: u64 = 15;
 
     // ============================================================================================
     // Feature Flag Implementation
