/// This module provides a solution for sorted maps, that is it has the properties that
/// 1) Keys point to Values
/// 2) Each Key must be unique
/// 3) A Key can be found within O(N) time
/// 4) The keys are unsorted.
/// 5) Adds and removals take O(N) time
module aptos_std::simple_map {
    use std::error;
    use std::option;
    use std::vector;

    /// Map key already exists
    const EKEY_ALREADY_EXISTS: u64 = 1;
    /// Map key is not found
    const EKEY_NOT_FOUND: u64 = 2;

    struct SimpleMap<Key, Value> has copy, drop, store {
        data: vector<Element<Key, Value>>,
    }

    struct Element<Key, Value> has copy, drop, store {
        key: Key,
        value: Value,
    }

    public fun length<Key: store, Value: store>(map: &SimpleMap<Key, Value>): u64 {
        vector::length(&map.data)
    }

    public fun create<Key: store, Value: store>(): SimpleMap<Key, Value> {
        SimpleMap {
            data: vector::empty(),
        }
    }

    public fun borrow<Key: store, Value: store>(
        map: &SimpleMap<Key, Value>,
        key: &Key,
    ): &Value {
        let maybe_idx = find(map, key);
        assert!(option::is_some(&maybe_idx), error::invalid_argument(EKEY_NOT_FOUND));
        let idx = option::extract(&mut maybe_idx);
        &vector::borrow(&map.data, idx).value
    }

    public fun borrow_mut<Key: store, Value: store>(
        map: &mut SimpleMap<Key, Value>,
        key: &Key,
    ): &mut Value {
        let maybe_idx = find(map, key);
        assert!(option::is_some(&maybe_idx), error::invalid_argument(EKEY_NOT_FOUND));
        let idx = option::extract(&mut maybe_idx);
        &mut vector::borrow_mut(&mut map.data, idx).value
    }

    public fun contains_key<Key: store, Value: store>(
        map: &SimpleMap<Key, Value>,
        key: &Key,
    ): bool {
        let maybe_idx = find(map, key);
        option::is_some(&maybe_idx)
    }

    public fun destroy_empty<Key: store, Value: store>(map: SimpleMap<Key, Value>) {
        let SimpleMap { data } = map;
        vector::destroy_empty(data);
    }

    public fun add<Key: store, Value: store>(
        map: &mut SimpleMap<Key, Value>,
        key: Key,
        value: Value,
    ) {
        let maybe_idx = find(map, &key);
        assert!(option::is_none(&maybe_idx), error::invalid_argument(EKEY_ALREADY_EXISTS));

        vector::push_back(&mut map.data, Element { key, value });
    }

<<<<<<< HEAD
    /// Insert key/value pair or update an existing key to a new value
    public fun upsert<Key: store + drop + copy, Value: store + drop + copy>(
        map: &mut SimpleMap<Key, Value>,
        key: &Key,
        value: &Value
    ) {
        let len = vector::length(&map.data);
        let i = 0;
        while (i < len) {
            let element = vector::borrow_mut(&mut map.data, i);
            if (&element.key == key) {
                element.value = *value;
                return
            };
            i = i + 1;
        };
        vector::push_back(&mut map.data, Element { key: *key, value: *value });
=======
    /// Transform the map into two vectors with the keys and values respectively
    /// Primarily used to destroy a map
    public fun to_vec_pair<Key: store, Value: store>(
        map: SimpleMap<Key, Value>): (vector<Key>, vector<Value>) {
        let keys: vector<Key> = vector::empty();
        let values: vector<Value> = vector::empty();
        let SimpleMap { data } = map;
        vector::for_each(data, |e| { let Element { key, value } = e; vector::push_back(&mut keys, key); vector::push_back(&mut values, value); });
        (keys, values)
    }

    /// For maps that cannot be dropped this is a utility to destroy them
    /// using lambdas to destroy the individual keys and values.
    public inline fun destroy<Key: store, Value: store>(
        map: SimpleMap<Key, Value>,
        dk: |Key|,
        dv: |Value|
    ) {
        let (keys, values) = to_vec_pair(map);
        vector::destroy(keys, |_k| dk(_k));
        vector::destroy(values, |_v| dv(_v));
>>>>>>> 305fc908
    }

    public fun remove<Key: store, Value: store>(
        map: &mut SimpleMap<Key, Value>,
        key: &Key,
    ): (Key, Value) {
        let maybe_idx = find(map, key);
        assert!(option::is_some(&maybe_idx), error::invalid_argument(EKEY_NOT_FOUND));
        let placement = option::extract(&mut maybe_idx);
        let Element { key, value } = vector::swap_remove(&mut map.data, placement);
        (key, value)
    }

    fun find<Key: store, Value: store>(
        map: &SimpleMap<Key, Value>,
        key: &Key,
    ): option::Option<u64>{
        let leng = vector::length(&map.data);
        let i = 0;
        while (i < leng) {
            let element = vector::borrow(&map.data, i);
            if (&element.key == key){
                return option::some(i)
            };
            i = i + 1;
        };
        option::none<u64>()
    }

    #[test]
    public fun add_remove_many() {
        let map = create<u64, u64>();

        assert!(length(&map) == 0, 0);
        assert!(!contains_key(&map, &3), 1);
        add(&mut map, 3, 1);
        assert!(length(&map) == 1, 2);
        assert!(contains_key(&map, &3), 3);
        assert!(borrow(&map, &3) == &1, 4);
        *borrow_mut(&mut map, &3) = 2;
        assert!(borrow(&map, &3) == &2, 5);

        assert!(!contains_key(&map, &2), 6);
        add(&mut map, 2, 5);
        assert!(length(&map) == 2, 7);
        assert!(contains_key(&map, &2), 8);
        assert!(borrow(&map, &2) == &5, 9);
        *borrow_mut(&mut map, &2) = 9;
        assert!(borrow(&map, &2) == &9, 10);

        remove(&mut map, &2);
        assert!(length(&map) == 1, 11);
        assert!(!contains_key(&map, &2), 12);
        assert!(borrow(&map, &3) == &2, 13);

        remove(&mut map, &3);
        assert!(length(&map) == 0, 14);
        assert!(!contains_key(&map, &3), 15);

        destroy_empty(map);
    }

    #[test]
    #[expected_failure]
    public fun add_twice() {
        let map = create<u64, u64>();
        add(&mut map, 3, 1);
        add(&mut map, 3, 1);

        remove(&mut map, &3);
        destroy_empty(map);
    }

    #[test]
    #[expected_failure]
    public fun remove_twice() {
        let map = create<u64, u64>();
        add(&mut map, 3, 1);
        remove(&mut map, &3);
        remove(&mut map, &3);

        destroy_empty(map);
    }

    #[test]
    public fun upsert_test() {
        let map = create<u64, u64>();
        // test adding 3 elements using upsert
        upsert<u64, u64>(&mut map, &1, &1 );
        upsert(&mut map, &2, &2 );
        upsert(&mut map, &3, &3 );

        assert!(length(&map) == 3, 0);
        assert!(contains_key(&map, &1), 1);
        assert!(contains_key(&map, &2), 2);
        assert!(contains_key(&map, &3), 3);
        assert!(borrow(&map, &1) == &1, 4);
        assert!(borrow(&map, &2) == &2, 5);
        assert!(borrow(&map, &3) == &3, 6);

        // change mapping 1->1 to 1->4
        upsert(&mut map, &1, &4 );

        assert!(length(&map) == 3, 7);
        assert!(contains_key(&map, &1), 8);
        assert!(borrow(&map, &1) == &4, 9);
    }
}<|MERGE_RESOLUTION|>--- conflicted
+++ resolved
@@ -77,7 +77,6 @@
         vector::push_back(&mut map.data, Element { key, value });
     }
 
-<<<<<<< HEAD
     /// Insert key/value pair or update an existing key to a new value
     public fun upsert<Key: store + drop + copy, Value: store + drop + copy>(
         map: &mut SimpleMap<Key, Value>,
@@ -95,7 +94,8 @@
             i = i + 1;
         };
         vector::push_back(&mut map.data, Element { key: *key, value: *value });
-=======
+    }
+
     /// Transform the map into two vectors with the keys and values respectively
     /// Primarily used to destroy a map
     public fun to_vec_pair<Key: store, Value: store>(
@@ -117,7 +117,6 @@
         let (keys, values) = to_vec_pair(map);
         vector::destroy(keys, |_k| dk(_k));
         vector::destroy(values, |_v| dv(_v));
->>>>>>> 305fc908
     }
 
     public fun remove<Key: store, Value: store>(
