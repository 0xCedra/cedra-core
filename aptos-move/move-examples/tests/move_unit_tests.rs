// Copyright (c) Aptos
// SPDX-License-Identifier: Apache-2.0

use aptos_gas::{AbstractValueSizeGasParameters, NativeGasParameters};
use aptos_types::account_address::{create_resource_address, AccountAddress};
use aptos_vm::natives;
use move_deps::move_unit_test::UnitTestingConfig;
use move_deps::{
    move_cli::base::test::run_move_unit_tests,
    move_vm_runtime::native_functions::NativeFunctionTable,
};
use std::{collections::BTreeMap, path::PathBuf};
use tempfile::tempdir;

pub fn path_in_crate<S>(relative: S) -> PathBuf
where
    S: Into<String>,
{
    let mut path = PathBuf::from(env!("CARGO_MANIFEST_DIR"));
    path.push(relative.into());
    path
}

pub fn run_tests_for_pkg(
    path_to_pkg: impl Into<String>,
    named_addr: BTreeMap<String, AccountAddress>,
) {
    let pkg_path = path_in_crate(path_to_pkg);
    run_move_unit_tests(
        &pkg_path,
        move_deps::move_package::BuildConfig {
            test_mode: true,
            install_dir: Some(tempdir().unwrap().path().to_path_buf()),
            additional_named_addresses: named_addr,
            ..Default::default()
        },
        UnitTestingConfig::default_with_bound(Some(100_000)),
        // TODO(Gas): we may want to switch to non-zero costs in the future
        aptos_test_natives(),
        /* compute_coverage */ false,
        &mut std::io::stdout(),
    )
    .unwrap();
}

pub fn aptos_test_natives() -> NativeFunctionTable {
    natives::configure_for_unit_test();
    natives::aptos_natives(
        NativeGasParameters::zeros(),
        AbstractValueSizeGasParameters::zeros(),
    )
}

#[test]
fn test_data_structures() {
    let named_address = BTreeMap::from([(
        String::from("data_structures"),
        AccountAddress::from_hex_literal("0x1").unwrap(),
    )]);
    run_tests_for_pkg("data_structures", named_address);
}

#[test]
fn test_hello_blockchain() {
    let named_address = BTreeMap::from([(
        String::from("hello_blockchain"),
        AccountAddress::from_hex_literal("0x1").unwrap(),
    )]);
    run_tests_for_pkg("hello_blockchain", named_address);
}

#[test]
fn test_message_board() {
    let named_address = BTreeMap::from([(
        String::from("message_board"),
        AccountAddress::from_hex_literal("0x1").unwrap(),
    )]);
    run_tests_for_pkg("message_board", named_address);
}

#[test]
fn test_minter() {
    let named_address = BTreeMap::new();
    run_tests_for_pkg("minter_script", named_address);
}

#[test]
fn test_shared_account() {
    let named_address = BTreeMap::from([(
        String::from("shared_account"),
        AccountAddress::from_hex_literal("0x1").unwrap(),
    )]);
    run_tests_for_pkg("shared_account", named_address);
}

#[test]
<<<<<<< HEAD
fn test_resource_account() {
    let named_address = BTreeMap::from([(
        String::from("resource_account"),
=======
fn test_mint_nft() {
    let named_address = BTreeMap::from([(
        String::from("mint_nft"),
>>>>>>> bed49c36
        create_resource_address(
            AccountAddress::from_hex_literal("0xcafe").unwrap(),
            vec![].as_slice(),
        ),
    )]);
<<<<<<< HEAD
    run_tests_for_pkg("resource_account", named_address);
=======
    run_tests_for_pkg("mint_nft", named_address);
>>>>>>> bed49c36
}<|MERGE_RESOLUTION|>--- conflicted
+++ resolved
@@ -94,23 +94,25 @@
 }
 
 #[test]
-<<<<<<< HEAD
-fn test_resource_account() {
-    let named_address = BTreeMap::from([(
-        String::from("resource_account"),
-=======
 fn test_mint_nft() {
     let named_address = BTreeMap::from([(
         String::from("mint_nft"),
->>>>>>> bed49c36
         create_resource_address(
             AccountAddress::from_hex_literal("0xcafe").unwrap(),
             vec![].as_slice(),
         ),
     )]);
-<<<<<<< HEAD
+    run_tests_for_pkg("mint_nft", named_address);
+}
+
+#[test]
+fn test_resource_account() {
+    let named_address = BTreeMap::from([(
+        String::from("resource_account"),
+        create_resource_address(
+            AccountAddress::from_hex_literal("0xcafe").unwrap(),
+            vec![].as_slice(),
+        ),
+    )]);
     run_tests_for_pkg("resource_account", named_address);
-=======
-    run_tests_for_pkg("mint_nft", named_address);
->>>>>>> bed49c36
 }