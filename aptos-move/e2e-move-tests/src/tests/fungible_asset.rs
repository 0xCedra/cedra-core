--- conflicted
+++ resolved
@@ -22,14 +22,14 @@
     address: AccountAddress::from_hex_literal("0x1").unwrap(),
     module: Identifier::new("fungible_asset").unwrap(),
     name: Identifier::new("FungibleStore").unwrap(),
-    type_params: vec![],
+    type_args: vec![],
 });
 
 pub static OBJ_GROUP_TAG: Lazy<StructTag> = Lazy::new(|| StructTag {
     address: AccountAddress::from_hex_literal("0x1").unwrap(),
     module: Identifier::new("object").unwrap(),
     name: Identifier::new("ObjectGroup").unwrap(),
-    type_params: vec![],
+    type_args: vec![],
 });
 #[test]
 fn test_basic_fungible_token() {
@@ -144,22 +144,6 @@
     let bob_primary_store_addr =
         account_address::create_derived_object_address(*bob.address(), token_addr);
 
-<<<<<<< HEAD
-    let fungible_store_tag = StructTag {
-        address: AccountAddress::from_hex_literal("0x1").unwrap(),
-        module: Identifier::new("fungible_asset").unwrap(),
-        name: Identifier::new("FungibleStore").unwrap(),
-        type_args: vec![],
-    };
-    let obj_group_tag = StructTag {
-        address: AccountAddress::from_hex_literal("0x1").unwrap(),
-        module: Identifier::new("object").unwrap(),
-        name: Identifier::new("ObjectGroup").unwrap(),
-        type_args: vec![],
-    };
-
-=======
->>>>>>> d8a0a03f
     // Ensure that the group data can be read
     let mut alice_store: FungibleStore = h
         .read_resource_from_resource_group(
