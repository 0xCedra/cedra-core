// Copyright © Aptos Foundation
// SPDX-License-Identifier: Apache-2.0

use crate::{
    aggregator_v2::{
        check, initialize, materialize, materialize_and_try_add, materialize_and_try_sub, new,
<<<<<<< HEAD
        read_snapshot_u128, read_snapshot_u64, snapshot, snapshot_with_u64_limit, try_add,
        try_add_and_materialize, try_add_and_read_snapshot_u128, try_sub, try_sub_add,
        try_sub_and_materialize, verify_copy_snapshot, verify_copy_string_snapshot,
        verify_string_concat, verify_string_snapshot_concat,
=======
        try_add, try_add_and_materialize, try_sub, try_sub_add, try_sub_and_materialize,
        verify_copy_snapshot, verify_copy_string_snapshot, verify_string_concat,
        verify_string_snapshot_concat,
>>>>>>> 76e8b6fe
    },
    assert_abort, assert_success,
    tests::common,
    MoveHarness,
};
use aptos_language_e2e_tests::account::Account;
use aptos_types::transaction::SignedTransaction;

fn setup() -> (MoveHarness, Account) {
    initialize(common::test_dir_path("aggregator_v2.data/pack"))
}

#[test]
fn test_copy_snapshot() {
    let (mut h, acc) = setup();
    let txn = verify_copy_snapshot(&mut h, &acc);
    assert_success!(h.run(txn));
}

#[test]
fn test_copy_string_snapshot() {
    let (mut h, acc) = setup();
    let txn = verify_copy_string_snapshot(&mut h, &acc);
    assert_success!(h.run(txn));
}

#[test]
fn test_string_concat() {
    let (mut h, acc) = setup();
    let txn = verify_string_concat(&mut h, &acc);
    assert_success!(h.run(txn));
}

#[test]
fn test_string_snapshot_concat() {
    let (mut h, acc) = setup();
    let txn = verify_string_snapshot_concat(&mut h, &acc);
    assert_success!(h.run(txn));
}

<<<<<<< HEAD
=======
// TODO: This test is copied from aggregator v1 tests. Check to see what modifications are required.
>>>>>>> 76e8b6fe
#[test]
fn test_aggregators_e2e() {
    let (mut h, acc) = setup();
    let block_size = 1000;

    // Create many aggregators with deterministic limit.
    let txns: Vec<SignedTransaction> = (0..block_size)
        .map(|i| new(&mut h, &acc, i, (i as u128) * 100000))
        .collect();
    h.run_block(txns);

    // All transactions in block must fail, so values of aggregators are still 0.
    let failed_txns: Vec<SignedTransaction> = (0..block_size)
        .map(|i| match i % 2 {
            0 => materialize_and_try_add(&mut h, &acc, i, (i as u128) * 100000 + 1),
            _ => materialize_and_try_sub(&mut h, &acc, i, (i as u128) * 100000 + 1),
        })
        .collect();
    h.run_block(failed_txns);

    // Now test all operations. To do that, make sure aggregator have values large enough.
    let txns: Vec<SignedTransaction> = (0..block_size)
        .map(|i| try_add(&mut h, &acc, i, (i as u128) * 1000))
        .collect();
    h.run_block(txns);

    // TODO: proptests with random transaction generator might be useful here.
    let txns: Vec<SignedTransaction> = (0..block_size)
        .map(|i| match i % 4 {
            0 => try_sub_add(&mut h, &acc, i, (i as u128) * 1000, (i as u128) * 3000),
            1 => materialize_and_try_add(&mut h, &acc, i, (i as u128) * 1000),
            2 => try_sub_and_materialize(&mut h, &acc, i, (i as u128) * 1000),
            _ => try_add(&mut h, &acc, i, i as u128),
        })
        .collect();
    h.run_block(txns);

    // Finally, check values.
    let txns: Vec<SignedTransaction> = (0..block_size)
        .map(|i| match i % 4 {
            0 => check(&mut h, &acc, i, (i as u128) * 3000),
            1 => check(&mut h, &acc, i, (i as u128) * 2000),
            2 => check(&mut h, &acc, i, 0),
            _ => check(&mut h, &acc, i, (i as u128) * 1000 + (i as u128)),
        })
        .collect();
    let outputs = h.run_block(txns);
    for status in outputs {
        assert_success!(status);
    }
}

<<<<<<< HEAD
=======
// TODO: This test is copied from aggregator v1 tests. Check to see what modifications are required.
>>>>>>> 76e8b6fe
#[test]
fn test_aggregator_lifetime() {
    let (mut h, acc) = setup();

    let txns = vec![
        new(&mut h, &acc, 0, 1500),
        try_add(&mut h, &acc, 0, 400),
        materialize(&mut h, &acc, 0),
        try_add(&mut h, &acc, 0, 500),
        check(&mut h, &acc, 0, 900),
        materialize_and_try_add(&mut h, &acc, 0, 600),
        materialize_and_try_sub(&mut h, &acc, 0, 600),
        check(&mut h, &acc, 0, 900),
        try_sub_add(&mut h, &acc, 0, 200, 300),
        check(&mut h, &acc, 0, 1000),
        // These 2 transactions fail, and should have no side-effects.
        try_add_and_materialize(&mut h, &acc, 0, 501),
        try_sub_and_materialize(&mut h, &acc, 0, 1001),
        check(&mut h, &acc, 0, 1000),
    ];
    let outputs = h.run_block(txns);
    // 2 materializations should have failed.
    assert_abort!(outputs[10], 131073);
    assert_abort!(outputs[11], 131074);

    // All checks must succeed.
    assert_success!(outputs[4]);
    assert_success!(outputs[7]);
    assert_success!(outputs[9]);
    assert_success!(outputs[12]);
}

#[test]
#[should_panic]
fn test_aggregator_underflow() {
    let (mut h, acc) = setup();

    let txn1 = new(&mut h, &acc, 0, 600);
    let txn2 = try_add(&mut h, &acc, 0, 400);
    let txn3 = try_sub(&mut h, &acc, 0, 500);

    assert_success!(h.run(txn1));
    assert_success!(h.run(txn2));

    // Value dropped below zero - abort with EAGGREGATOR_UNDERFLOW.
    assert_abort!(h.run(txn3), 131074);
}

#[test]
fn test_aggregator_materialize_underflow() {
    let (mut h, acc) = setup();

    let txn1 = new(&mut h, &acc, 0, 600);
    let txn2 = materialize_and_try_sub(&mut h, &acc, 0, 400);

    // Underflow on materialized value leads to abort with EAGGREGATOR_UNDERFLOW.
    assert_success!(h.run(txn1));
    assert_abort!(h.run(txn2), 131074);
}

#[test]
#[should_panic]
fn test_aggregator_overflow() {
    let (mut h, acc) = setup();

    let txn1 = new(&mut h, &acc, 0, 600);
    let txn2 = try_add(&mut h, &acc, 0, 400);
    let txn3 = try_add(&mut h, &acc, 0, 201);

    assert_success!(h.run(txn1));
    assert_success!(h.run(txn2));

    // Limit exceeded - abort with EAGGREGATOR_OVERFLOW.
    assert_abort!(h.run(txn3), 131073);
}

#[test]
fn test_aggregator_materialize_overflow() {
    let (mut h, acc) = setup();

    let txn1 = new(&mut h, &acc, 0, 399);
    let txn2 = materialize_and_try_add(&mut h, &acc, 0, 400);

    // Overflow on materialized value leads to abort with EAGGREGATOR_OVERFLOW.
    assert_success!(h.run(txn1));
    assert_abort!(h.run(txn2), 131073);
<<<<<<< HEAD
}

#[test]
fn test_aggregator_snapshot() {
    let (mut h, acc) = setup();
    let txn1 = new(&mut h, &acc, 0, 400);
    let txn2 = snapshot(&mut h, &acc, 0);
    let txn3 = snapshot_with_u64_limit(&mut h, &acc, 0);
    let txn4 = read_snapshot_u128(&mut h, &acc, 0);
    let txn5 = read_snapshot_u64(&mut h, &acc, 0);
    let txn6 = try_add_and_read_snapshot_u128(&mut h, &acc, 0, 100);

    assert_success!(h.run(txn1));
    assert_success!(h.run(txn2));
    assert_success!(h.run(txn3));
    assert_success!(h.run(txn4));
    assert_success!(h.run(txn5));
    assert_success!(h.run(txn6));
=======
>>>>>>> 76e8b6fe
}<|MERGE_RESOLUTION|>--- conflicted
+++ resolved
@@ -4,16 +4,10 @@
 use crate::{
     aggregator_v2::{
         check, initialize, materialize, materialize_and_try_add, materialize_and_try_sub, new,
-<<<<<<< HEAD
         read_snapshot_u128, read_snapshot_u64, snapshot, snapshot_with_u64_limit, try_add,
         try_add_and_materialize, try_add_and_read_snapshot_u128, try_sub, try_sub_add,
         try_sub_and_materialize, verify_copy_snapshot, verify_copy_string_snapshot,
         verify_string_concat, verify_string_snapshot_concat,
-=======
-        try_add, try_add_and_materialize, try_sub, try_sub_add, try_sub_and_materialize,
-        verify_copy_snapshot, verify_copy_string_snapshot, verify_string_concat,
-        verify_string_snapshot_concat,
->>>>>>> 76e8b6fe
     },
     assert_abort, assert_success,
     tests::common,
@@ -54,10 +48,7 @@
     assert_success!(h.run(txn));
 }
 
-<<<<<<< HEAD
-=======
 // TODO: This test is copied from aggregator v1 tests. Check to see what modifications are required.
->>>>>>> 76e8b6fe
 #[test]
 fn test_aggregators_e2e() {
     let (mut h, acc) = setup();
@@ -110,10 +101,7 @@
     }
 }
 
-<<<<<<< HEAD
-=======
 // TODO: This test is copied from aggregator v1 tests. Check to see what modifications are required.
->>>>>>> 76e8b6fe
 #[test]
 fn test_aggregator_lifetime() {
     let (mut h, acc) = setup();
@@ -200,7 +188,6 @@
     // Overflow on materialized value leads to abort with EAGGREGATOR_OVERFLOW.
     assert_success!(h.run(txn1));
     assert_abort!(h.run(txn2), 131073);
-<<<<<<< HEAD
 }
 
 #[test]
@@ -219,6 +206,4 @@
     assert_success!(h.run(txn4));
     assert_success!(h.run(txn5));
     assert_success!(h.run(txn6));
-=======
->>>>>>> 76e8b6fe
 }