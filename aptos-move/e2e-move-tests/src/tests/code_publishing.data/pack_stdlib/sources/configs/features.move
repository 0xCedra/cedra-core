--- conflicted
+++ resolved
@@ -69,7 +69,6 @@
         is_enabled(APTOS_STD_CHAIN_ID_NATIVES)
     }
 
-<<<<<<< HEAD
     /// Whether the new BLAKE2B-256 hash function natives is enabled.
     /// This is needed because of the introduction of new native functions.
     /// Lifetime: transient
@@ -80,7 +79,6 @@
     public fun blake2b_256_enabled(): bool acquires Features {
         is_enabled(BLAKE2B_256_NATIVE)
     }
-=======
     /// Whether to allow the use of binary format version v6.
     /// Lifetime: transient
     const VM_BINARY_FORMAT_V6: u64 = 5;
@@ -101,7 +99,6 @@
         is_enabled(COLLECT_AND_DISTRIBUTE_GAS_FEES)
     }
 
->>>>>>> 2bab2aa6
     // ============================================================================================
     // Feature Flag Implementation
 
