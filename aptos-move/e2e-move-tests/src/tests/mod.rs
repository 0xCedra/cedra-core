// Copyright (c) Aptos
// SPDX-License-Identifier: Apache-2.0

mod aggregator;
mod code_publishing;
mod common;
mod error_map;
mod framework_compatibility;
mod generate_upgrade_script;
mod init_module;
mod lazy_natives;
mod max_loop_depth;
<<<<<<< HEAD
mod resource_account;
=======
mod mint_nft;
>>>>>>> bed49c36
mod rotate_auth_key;
mod stake;
mod string_args;<|MERGE_RESOLUTION|>--- conflicted
+++ resolved
@@ -10,11 +10,8 @@
 mod init_module;
 mod lazy_natives;
 mod max_loop_depth;
-<<<<<<< HEAD
+mod mint_nft;
 mod resource_account;
-=======
-mod mint_nft;
->>>>>>> bed49c36
 mod rotate_auth_key;
 mod stake;
 mod string_args;