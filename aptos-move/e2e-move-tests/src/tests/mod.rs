--- conflicted
+++ resolved
@@ -13,11 +13,8 @@
 mod max_loop_depth;
 mod memory_quota;
 mod mint_nft;
-<<<<<<< HEAD
 mod names;
-=======
 mod offer_signer_capability;
->>>>>>> 5fe3e427
 mod rotate_auth_key;
 mod scripts;
 mod stake;
