--- conflicted
+++ resolved
@@ -99,11 +99,8 @@
     ZkIdSignature,
     ZkIdZkLessSignature,
     RemoveDetailedError,
-<<<<<<< HEAD
+    JWKConsensus,
     ObjectCodeDeployment,
-=======
-    JWKConsensus,
->>>>>>> 793563fc
 }
 
 fn generate_features_blob(writer: &CodeWriter, data: &[u64]) {
@@ -261,11 +258,8 @@
             FeatureFlag::ZkIdSignature => AptosFeatureFlag::ZK_ID_SIGNATURES,
             FeatureFlag::ZkIdZkLessSignature => AptosFeatureFlag::ZK_ID_ZKLESS_SIGNATURE,
             FeatureFlag::RemoveDetailedError => AptosFeatureFlag::REMOVE_DETAILED_ERROR_FROM_HASH,
-<<<<<<< HEAD
+            FeatureFlag::JWKConsensus => AptosFeatureFlag::JWK_CONSENSUS,
             FeatureFlag::ObjectCodeDeployment => AptosFeatureFlag::OBJECT_CODE_DEPLOYMENT,
-=======
-            FeatureFlag::JWKConsensus => AptosFeatureFlag::JWK_CONSENSUS,
->>>>>>> 793563fc
         }
     }
 }
@@ -346,11 +340,8 @@
             AptosFeatureFlag::ZK_ID_SIGNATURES => FeatureFlag::ZkIdSignature,
             AptosFeatureFlag::ZK_ID_ZKLESS_SIGNATURE => FeatureFlag::ZkIdZkLessSignature,
             AptosFeatureFlag::REMOVE_DETAILED_ERROR_FROM_HASH => FeatureFlag::RemoveDetailedError,
-<<<<<<< HEAD
+            AptosFeatureFlag::JWK_CONSENSUS => FeatureFlag::JWKConsensus,
             AptosFeatureFlag::OBJECT_CODE_DEPLOYMENT => FeatureFlag::ObjectCodeDeployment,
-=======
-            AptosFeatureFlag::JWK_CONSENSUS => FeatureFlag::JWKConsensus,
->>>>>>> 793563fc
         }
     }
 }
