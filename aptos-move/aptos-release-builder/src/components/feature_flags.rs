// Copyright © Aptos Foundation
// SPDX-License-Identifier: Apache-2.0

use crate::{components::get_signer_arg, utils::*};
use anyhow::Result;
use aptos_types::on_chain_config::{FeatureFlag as AptosFeatureFlag, Features as AptosFeatures};
use move_model::{code_writer::CodeWriter, emit, emitln, model::Loc};
use serde::{Deserialize, Serialize};
use std::collections::HashSet;
use strum::IntoEnumIterator;
use strum_macros::EnumIter;

#[derive(Clone, Deserialize, PartialEq, Eq, Serialize, Debug)]
pub struct Features {
    #[serde(default)]
    pub enabled: Vec<FeatureFlag>,
    #[serde(default)]
    pub disabled: Vec<FeatureFlag>,
}

impl Features {
    pub fn empty() -> Self {
        Self {
            enabled: vec![],
            disabled: vec![],
        }
    }

    pub fn squash(&mut self, rhs: Self) {
        let mut enabled: HashSet<_> = self.enabled.iter().cloned().collect();
        let mut disabled: HashSet<_> = self.disabled.iter().cloned().collect();
        let to_enable: HashSet<_> = rhs.enabled.into_iter().collect();
        let to_disable: HashSet<_> = rhs.disabled.into_iter().collect();

        disabled = disabled.difference(&to_enable).cloned().collect();
        enabled.extend(to_enable);

        enabled = enabled.difference(&to_disable).cloned().collect();
        disabled.extend(to_disable);

        self.enabled = enabled.into_iter().collect();
        self.disabled = disabled.into_iter().collect();
    }

    pub fn is_empty(&self) -> bool {
        self.enabled.is_empty() && self.disabled.is_empty()
    }
}

#[derive(Clone, Debug, Deserialize, EnumIter, PartialEq, Eq, Serialize, Hash)]
#[allow(non_camel_case_types)]
#[serde(rename_all = "snake_case")]
pub enum FeatureFlag {
    CodeDependencyCheck,
    CollectAndDistributeGasFees,
    TreatFriendAsPrivate,
    Sha512AndRipeMd160Natives,
    AptosStdChainIdNatives,
    VMBinaryFormatV6,
    MultiEd25519PkValidateV2Natives,
    Blake2b256Native,
    ResourceGroups,
    MultisigAccounts,
    DelegationPools,
    CryptographyAlgebraNatives,
    Bls12381Structures,
    Ed25519PubkeyValidateReturnFalseWrongLength,
    StructConstructors,
    PeriodicalRewardRateReduction,
    PartialGovernanceVoting,
    SignatureCheckerV2,
    StorageSlotMetadata,
    ChargeInvariantViolation,
    DelegationPoolPartialGovernanceVoting,
    GasPayerEnabled,
    AptosUniqueIdentifiers,
    BulletproofsNatives,
    SignerNativeFormatFix,
    ModuleEvent,
    EmitFeeStatement,
    StorageDeletionRefund,
    AggregatorV2Api,
    SignatureCheckerV2ScriptFix,
    SaferResourceGroups,
    SaferMetadata,
    SingleSenderAuthenticator,
    SponsoredAutomaticAccountCreation,
    FeePayerAccountOptional,
    AggregatorV2DelayedFields,
    ConcurrentTokenV2,
    LimitMaxIdentifierLength,
    OperatorBeneficiaryChange,
    VMBinaryFormatV7,
    ResourceGroupsSplitInVmChangeSet,
    CommissionChangeDelegationPool,
    Bn254Structures,
    WebAuthnSignature,
    ReconfigureWithDkg,
    KeylessAccounts,
    KeylessButZklessAccounts,
    RemoveDetailedError,
    JwkConsensus,
    ConcurrentFungibleAssets,
    RefundableBytes,
    ObjectCodeDeployment,
    MaxObjectNestingCheck,
<<<<<<< HEAD
    DelegationPoolAllowlisting,
=======
    KeylessAccountsWithPasskeys,
    MultisigV2Enhancement,
>>>>>>> 36189f5a
}

fn generate_features_blob(writer: &CodeWriter, data: &[u64]) {
    emitln!(writer, "vector[");
    writer.indent();
    for (i, b) in data.iter().enumerate() {
        if i % 20 == 0 {
            if i > 0 {
                emitln!(writer);
            }
        } else {
            emit!(writer, " ");
        }
        emit!(writer, "{},", b);
    }
    emitln!(writer);
    writer.unindent();
    emit!(writer, "]")
}

pub fn generate_feature_upgrade_proposal(
    features: &Features,
    is_testnet: bool,
    next_execution_hash: Vec<u8>,
) -> Result<Vec<(String, String)>> {
    let signer_arg = get_signer_arg(is_testnet, &next_execution_hash);
    let mut result = vec![];

    let enabled = features
        .enabled
        .iter()
        .map(|f| AptosFeatureFlag::from(f.clone()) as u64)
        .collect::<Vec<_>>();
    let disabled = features
        .disabled
        .iter()
        .map(|f| AptosFeatureFlag::from(f.clone()) as u64)
        .collect::<Vec<_>>();

    assert!(enabled.len() < u16::MAX as usize);
    assert!(disabled.len() < u16::MAX as usize);

    let writer = CodeWriter::new(Loc::default());

    emitln!(writer, "// Modifying on-chain feature flags: ");
    emitln!(writer, "// Enabled Features: {:?}", features.enabled);
    emitln!(writer, "// Disabled Features: {:?}", features.disabled);
    emitln!(writer, "//");

    let proposal = generate_governance_proposal(
        &writer,
        is_testnet,
        next_execution_hash.clone(),
        &["std::features"],
        |writer| {
            emit!(writer, "let enabled_blob: vector<u64> = ");
            generate_features_blob(writer, &enabled);
            emitln!(writer, ";\n");

            emit!(writer, "let disabled_blob: vector<u64> = ");
            generate_features_blob(writer, &disabled);
            emitln!(writer, ";\n");

            emitln!(
                writer,
                "features::change_feature_flags_for_next_epoch({}, enabled_blob, disabled_blob);",
                signer_arg
            );
            emitln!(writer, "aptos_governance::reconfigure({});", signer_arg);
        },
    );

    result.push(("features".to_string(), proposal));
    Ok(result)
}

impl From<FeatureFlag> for AptosFeatureFlag {
    fn from(f: FeatureFlag) -> Self {
        match f {
            FeatureFlag::CodeDependencyCheck => AptosFeatureFlag::CODE_DEPENDENCY_CHECK,
            FeatureFlag::CollectAndDistributeGasFees => {
                AptosFeatureFlag::COLLECT_AND_DISTRIBUTE_GAS_FEES
            },
            FeatureFlag::TreatFriendAsPrivate => AptosFeatureFlag::TREAT_FRIEND_AS_PRIVATE,
            FeatureFlag::Sha512AndRipeMd160Natives => {
                AptosFeatureFlag::SHA_512_AND_RIPEMD_160_NATIVES
            },
            FeatureFlag::AptosStdChainIdNatives => AptosFeatureFlag::APTOS_STD_CHAIN_ID_NATIVES,
            FeatureFlag::VMBinaryFormatV6 => AptosFeatureFlag::VM_BINARY_FORMAT_V6,
            FeatureFlag::VMBinaryFormatV7 => AptosFeatureFlag::VM_BINARY_FORMAT_V7,
            FeatureFlag::MultiEd25519PkValidateV2Natives => {
                AptosFeatureFlag::MULTI_ED25519_PK_VALIDATE_V2_NATIVES
            },
            FeatureFlag::Blake2b256Native => AptosFeatureFlag::BLAKE2B_256_NATIVE,
            FeatureFlag::ResourceGroups => AptosFeatureFlag::RESOURCE_GROUPS,
            FeatureFlag::MultisigAccounts => AptosFeatureFlag::MULTISIG_ACCOUNTS,
            FeatureFlag::DelegationPools => AptosFeatureFlag::DELEGATION_POOLS,
            FeatureFlag::CryptographyAlgebraNatives => {
                AptosFeatureFlag::CRYPTOGRAPHY_ALGEBRA_NATIVES
            },
            FeatureFlag::Bls12381Structures => AptosFeatureFlag::BLS12_381_STRUCTURES,
            FeatureFlag::Ed25519PubkeyValidateReturnFalseWrongLength => {
                AptosFeatureFlag::ED25519_PUBKEY_VALIDATE_RETURN_FALSE_WRONG_LENGTH
            },
            FeatureFlag::StructConstructors => AptosFeatureFlag::STRUCT_CONSTRUCTORS,
            FeatureFlag::PeriodicalRewardRateReduction => {
                AptosFeatureFlag::PERIODICAL_REWARD_RATE_DECREASE
            },
            FeatureFlag::PartialGovernanceVoting => AptosFeatureFlag::PARTIAL_GOVERNANCE_VOTING,
            FeatureFlag::SignatureCheckerV2 => AptosFeatureFlag::SIGNATURE_CHECKER_V2,
            FeatureFlag::StorageSlotMetadata => AptosFeatureFlag::STORAGE_SLOT_METADATA,
            FeatureFlag::ChargeInvariantViolation => AptosFeatureFlag::CHARGE_INVARIANT_VIOLATION,
            FeatureFlag::DelegationPoolPartialGovernanceVoting => {
                AptosFeatureFlag::DELEGATION_POOL_PARTIAL_GOVERNANCE_VOTING
            },
            FeatureFlag::GasPayerEnabled => AptosFeatureFlag::GAS_PAYER_ENABLED,
            FeatureFlag::AptosUniqueIdentifiers => AptosFeatureFlag::APTOS_UNIQUE_IDENTIFIERS,
            FeatureFlag::BulletproofsNatives => AptosFeatureFlag::BULLETPROOFS_NATIVES,
            FeatureFlag::SignerNativeFormatFix => AptosFeatureFlag::SIGNER_NATIVE_FORMAT_FIX,
            FeatureFlag::ModuleEvent => AptosFeatureFlag::MODULE_EVENT,
            FeatureFlag::EmitFeeStatement => AptosFeatureFlag::EMIT_FEE_STATEMENT,
            FeatureFlag::StorageDeletionRefund => AptosFeatureFlag::STORAGE_DELETION_REFUND,
            FeatureFlag::AggregatorV2Api => AptosFeatureFlag::AGGREGATOR_V2_API,
            FeatureFlag::SignatureCheckerV2ScriptFix => {
                AptosFeatureFlag::SIGNATURE_CHECKER_V2_SCRIPT_FIX
            },
            FeatureFlag::SaferResourceGroups => AptosFeatureFlag::SAFER_RESOURCE_GROUPS,
            FeatureFlag::SaferMetadata => AptosFeatureFlag::SAFER_METADATA,
            FeatureFlag::SingleSenderAuthenticator => AptosFeatureFlag::SINGLE_SENDER_AUTHENTICATOR,
            FeatureFlag::SponsoredAutomaticAccountCreation => {
                AptosFeatureFlag::SPONSORED_AUTOMATIC_ACCOUNT_V1_CREATION
            },
            FeatureFlag::FeePayerAccountOptional => AptosFeatureFlag::FEE_PAYER_ACCOUNT_OPTIONAL,
            FeatureFlag::AggregatorV2DelayedFields => {
                AptosFeatureFlag::AGGREGATOR_V2_DELAYED_FIELDS
            },
            FeatureFlag::ConcurrentTokenV2 => AptosFeatureFlag::CONCURRENT_TOKEN_V2,
            FeatureFlag::LimitMaxIdentifierLength => AptosFeatureFlag::LIMIT_MAX_IDENTIFIER_LENGTH,
            FeatureFlag::OperatorBeneficiaryChange => AptosFeatureFlag::OPERATOR_BENEFICIARY_CHANGE,
            FeatureFlag::ResourceGroupsSplitInVmChangeSet => {
                AptosFeatureFlag::RESOURCE_GROUPS_SPLIT_IN_VM_CHANGE_SET
            },
            FeatureFlag::CommissionChangeDelegationPool => {
                AptosFeatureFlag::COMMISSION_CHANGE_DELEGATION_POOL
            },
            FeatureFlag::Bn254Structures => AptosFeatureFlag::BN254_STRUCTURES,
            FeatureFlag::WebAuthnSignature => AptosFeatureFlag::WEBAUTHN_SIGNATURE,
            FeatureFlag::ReconfigureWithDkg => AptosFeatureFlag::RECONFIGURE_WITH_DKG,
            FeatureFlag::KeylessAccounts => AptosFeatureFlag::KEYLESS_ACCOUNTS,
            FeatureFlag::KeylessButZklessAccounts => AptosFeatureFlag::KEYLESS_BUT_ZKLESS_ACCOUNTS,
            FeatureFlag::RemoveDetailedError => AptosFeatureFlag::REMOVE_DETAILED_ERROR_FROM_HASH,
            FeatureFlag::JwkConsensus => AptosFeatureFlag::JWK_CONSENSUS,
            FeatureFlag::ConcurrentFungibleAssets => AptosFeatureFlag::CONCURRENT_FUNGIBLE_ASSETS,
            FeatureFlag::RefundableBytes => AptosFeatureFlag::REFUNDABLE_BYTES,
            FeatureFlag::ObjectCodeDeployment => AptosFeatureFlag::OBJECT_CODE_DEPLOYMENT,
            FeatureFlag::MaxObjectNestingCheck => AptosFeatureFlag::MAX_OBJECT_NESTING_CHECK,
<<<<<<< HEAD
            FeatureFlag::DelegationPoolAllowlisting => AptosFeatureFlag::DELEGATION_POOL_ALLOWLISTING,
=======
            FeatureFlag::KeylessAccountsWithPasskeys => {
                AptosFeatureFlag::KEYLESS_ACCOUNTS_WITH_PASSKEYS
            },
            FeatureFlag::MultisigV2Enhancement => AptosFeatureFlag::MULTISIG_V2_ENHANCEMENT,
>>>>>>> 36189f5a
        }
    }
}

// We don't need this implementation. Just to make sure we have an exhaustive 1-1 mapping between the two structs.
impl From<AptosFeatureFlag> for FeatureFlag {
    fn from(f: AptosFeatureFlag) -> Self {
        match f {
            AptosFeatureFlag::CODE_DEPENDENCY_CHECK => FeatureFlag::CodeDependencyCheck,
            AptosFeatureFlag::COLLECT_AND_DISTRIBUTE_GAS_FEES => {
                FeatureFlag::CollectAndDistributeGasFees
            },
            AptosFeatureFlag::TREAT_FRIEND_AS_PRIVATE => FeatureFlag::TreatFriendAsPrivate,
            AptosFeatureFlag::SHA_512_AND_RIPEMD_160_NATIVES => {
                FeatureFlag::Sha512AndRipeMd160Natives
            },
            AptosFeatureFlag::APTOS_STD_CHAIN_ID_NATIVES => FeatureFlag::AptosStdChainIdNatives,
            AptosFeatureFlag::VM_BINARY_FORMAT_V6 => FeatureFlag::VMBinaryFormatV6,
            AptosFeatureFlag::VM_BINARY_FORMAT_V7 => FeatureFlag::VMBinaryFormatV7,
            AptosFeatureFlag::MULTI_ED25519_PK_VALIDATE_V2_NATIVES => {
                FeatureFlag::MultiEd25519PkValidateV2Natives
            },
            AptosFeatureFlag::BLAKE2B_256_NATIVE => FeatureFlag::Blake2b256Native,
            AptosFeatureFlag::RESOURCE_GROUPS => FeatureFlag::ResourceGroups,
            AptosFeatureFlag::MULTISIG_ACCOUNTS => FeatureFlag::MultisigAccounts,
            AptosFeatureFlag::DELEGATION_POOLS => FeatureFlag::DelegationPools,
            AptosFeatureFlag::CRYPTOGRAPHY_ALGEBRA_NATIVES => {
                FeatureFlag::CryptographyAlgebraNatives
            },
            AptosFeatureFlag::BLS12_381_STRUCTURES => FeatureFlag::Bls12381Structures,
            AptosFeatureFlag::ED25519_PUBKEY_VALIDATE_RETURN_FALSE_WRONG_LENGTH => {
                FeatureFlag::Ed25519PubkeyValidateReturnFalseWrongLength
            },
            AptosFeatureFlag::STRUCT_CONSTRUCTORS => FeatureFlag::StructConstructors,
            AptosFeatureFlag::PERIODICAL_REWARD_RATE_DECREASE => {
                FeatureFlag::PeriodicalRewardRateReduction
            },
            AptosFeatureFlag::PARTIAL_GOVERNANCE_VOTING => FeatureFlag::PartialGovernanceVoting,
            AptosFeatureFlag::SIGNATURE_CHECKER_V2 => FeatureFlag::SignatureCheckerV2,
            AptosFeatureFlag::STORAGE_SLOT_METADATA => FeatureFlag::StorageSlotMetadata,
            AptosFeatureFlag::CHARGE_INVARIANT_VIOLATION => FeatureFlag::ChargeInvariantViolation,
            AptosFeatureFlag::DELEGATION_POOL_PARTIAL_GOVERNANCE_VOTING => {
                FeatureFlag::DelegationPoolPartialGovernanceVoting
            },
            AptosFeatureFlag::GAS_PAYER_ENABLED => FeatureFlag::GasPayerEnabled,
            AptosFeatureFlag::APTOS_UNIQUE_IDENTIFIERS => FeatureFlag::AptosUniqueIdentifiers,
            AptosFeatureFlag::BULLETPROOFS_NATIVES => FeatureFlag::BulletproofsNatives,
            AptosFeatureFlag::SIGNER_NATIVE_FORMAT_FIX => FeatureFlag::SignerNativeFormatFix,
            AptosFeatureFlag::MODULE_EVENT => FeatureFlag::ModuleEvent,
            AptosFeatureFlag::EMIT_FEE_STATEMENT => FeatureFlag::EmitFeeStatement,
            AptosFeatureFlag::STORAGE_DELETION_REFUND => FeatureFlag::StorageDeletionRefund,
            AptosFeatureFlag::AGGREGATOR_V2_API => FeatureFlag::AggregatorV2Api,
            AptosFeatureFlag::SIGNATURE_CHECKER_V2_SCRIPT_FIX => {
                FeatureFlag::SignatureCheckerV2ScriptFix
            },
            AptosFeatureFlag::SAFER_RESOURCE_GROUPS => FeatureFlag::SaferResourceGroups,
            AptosFeatureFlag::SAFER_METADATA => FeatureFlag::SaferMetadata,
            AptosFeatureFlag::SINGLE_SENDER_AUTHENTICATOR => FeatureFlag::SingleSenderAuthenticator,
            AptosFeatureFlag::SPONSORED_AUTOMATIC_ACCOUNT_V1_CREATION => {
                FeatureFlag::SponsoredAutomaticAccountCreation
            },
            AptosFeatureFlag::FEE_PAYER_ACCOUNT_OPTIONAL => FeatureFlag::FeePayerAccountOptional,
            AptosFeatureFlag::AGGREGATOR_V2_DELAYED_FIELDS => {
                FeatureFlag::AggregatorV2DelayedFields
            },
            AptosFeatureFlag::CONCURRENT_TOKEN_V2 => FeatureFlag::ConcurrentTokenV2,
            AptosFeatureFlag::LIMIT_MAX_IDENTIFIER_LENGTH => FeatureFlag::LimitMaxIdentifierLength,
            AptosFeatureFlag::OPERATOR_BENEFICIARY_CHANGE => FeatureFlag::OperatorBeneficiaryChange,
            AptosFeatureFlag::RESOURCE_GROUPS_SPLIT_IN_VM_CHANGE_SET => {
                FeatureFlag::ResourceGroupsSplitInVmChangeSet
            },
            AptosFeatureFlag::COMMISSION_CHANGE_DELEGATION_POOL => {
                FeatureFlag::CommissionChangeDelegationPool
            },
            AptosFeatureFlag::BN254_STRUCTURES => FeatureFlag::Bn254Structures,
            AptosFeatureFlag::WEBAUTHN_SIGNATURE => FeatureFlag::WebAuthnSignature,
            AptosFeatureFlag::RECONFIGURE_WITH_DKG => FeatureFlag::ReconfigureWithDkg,
            AptosFeatureFlag::KEYLESS_ACCOUNTS => FeatureFlag::KeylessAccounts,
            AptosFeatureFlag::KEYLESS_BUT_ZKLESS_ACCOUNTS => FeatureFlag::KeylessButZklessAccounts,
            AptosFeatureFlag::REMOVE_DETAILED_ERROR_FROM_HASH => FeatureFlag::RemoveDetailedError,
            AptosFeatureFlag::JWK_CONSENSUS => FeatureFlag::JwkConsensus,
            AptosFeatureFlag::CONCURRENT_FUNGIBLE_ASSETS => FeatureFlag::ConcurrentFungibleAssets,
            AptosFeatureFlag::REFUNDABLE_BYTES => FeatureFlag::RefundableBytes,
            AptosFeatureFlag::OBJECT_CODE_DEPLOYMENT => FeatureFlag::ObjectCodeDeployment,
            AptosFeatureFlag::MAX_OBJECT_NESTING_CHECK => FeatureFlag::MaxObjectNestingCheck,
<<<<<<< HEAD
            AptosFeatureFlag::DELEGATION_POOL_ALLOWLISTING => FeatureFlag::DelegationPoolAllowlisting,
=======
            AptosFeatureFlag::KEYLESS_ACCOUNTS_WITH_PASSKEYS => {
                FeatureFlag::KeylessAccountsWithPasskeys
            },
            AptosFeatureFlag::MULTISIG_V2_ENHANCEMENT => FeatureFlag::MultisigV2Enhancement,
>>>>>>> 36189f5a
        }
    }
}

impl Features {
    // Compare if the current feature set is different from features that has been enabled on chain.
    pub(crate) fn has_modified(&self, on_chain_features: &AptosFeatures) -> bool {
        self.enabled
            .iter()
            .any(|f| !on_chain_features.is_enabled(AptosFeatureFlag::from(f.clone())))
            || self
                .disabled
                .iter()
                .any(|f| on_chain_features.is_enabled(AptosFeatureFlag::from(f.clone())))
    }
}

impl From<&AptosFeatures> for Features {
    fn from(features: &AptosFeatures) -> Features {
        let mut enabled = vec![];
        let mut disabled = vec![];
        for feature in FeatureFlag::iter() {
            if features.is_enabled(AptosFeatureFlag::from(feature.clone())) {
                enabled.push(feature);
            } else {
                disabled.push(feature);
            }
        }
        Features { enabled, disabled }
    }
}<|MERGE_RESOLUTION|>--- conflicted
+++ resolved
@@ -104,12 +104,9 @@
     RefundableBytes,
     ObjectCodeDeployment,
     MaxObjectNestingCheck,
-<<<<<<< HEAD
-    DelegationPoolAllowlisting,
-=======
     KeylessAccountsWithPasskeys,
     MultisigV2Enhancement,
->>>>>>> 36189f5a
+    DelegationPoolAllowlisting,
 }
 
 fn generate_features_blob(writer: &CodeWriter, data: &[u64]) {
@@ -266,14 +263,11 @@
             FeatureFlag::RefundableBytes => AptosFeatureFlag::REFUNDABLE_BYTES,
             FeatureFlag::ObjectCodeDeployment => AptosFeatureFlag::OBJECT_CODE_DEPLOYMENT,
             FeatureFlag::MaxObjectNestingCheck => AptosFeatureFlag::MAX_OBJECT_NESTING_CHECK,
-<<<<<<< HEAD
-            FeatureFlag::DelegationPoolAllowlisting => AptosFeatureFlag::DELEGATION_POOL_ALLOWLISTING,
-=======
             FeatureFlag::KeylessAccountsWithPasskeys => {
                 AptosFeatureFlag::KEYLESS_ACCOUNTS_WITH_PASSKEYS
             },
             FeatureFlag::MultisigV2Enhancement => AptosFeatureFlag::MULTISIG_V2_ENHANCEMENT,
->>>>>>> 36189f5a
+            FeatureFlag::DelegationPoolAllowlisting => AptosFeatureFlag::DELEGATION_POOL_ALLOWLISTING,
         }
     }
 }
@@ -359,14 +353,11 @@
             AptosFeatureFlag::REFUNDABLE_BYTES => FeatureFlag::RefundableBytes,
             AptosFeatureFlag::OBJECT_CODE_DEPLOYMENT => FeatureFlag::ObjectCodeDeployment,
             AptosFeatureFlag::MAX_OBJECT_NESTING_CHECK => FeatureFlag::MaxObjectNestingCheck,
-<<<<<<< HEAD
-            AptosFeatureFlag::DELEGATION_POOL_ALLOWLISTING => FeatureFlag::DelegationPoolAllowlisting,
-=======
             AptosFeatureFlag::KEYLESS_ACCOUNTS_WITH_PASSKEYS => {
                 FeatureFlag::KeylessAccountsWithPasskeys
             },
             AptosFeatureFlag::MULTISIG_V2_ENHANCEMENT => FeatureFlag::MultisigV2Enhancement,
->>>>>>> 36189f5a
+            AptosFeatureFlag::DELEGATION_POOL_ALLOWLISTING => FeatureFlag::DelegationPoolAllowlisting,
         }
     }
 }
