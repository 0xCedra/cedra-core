// Copyright © Aptos Foundation
// SPDX-License-Identifier: Apache-2.0

use crate::utils::*;
use anyhow::Result;
use aptos_types::on_chain_config::{FeatureFlag as AptosFeatureFlag, Features as AptosFeatures};
use move_model::{code_writer::CodeWriter, emit, emitln, model::Loc};
use serde::{Deserialize, Serialize};
use std::collections::HashSet;
use strum::IntoEnumIterator;
use strum_macros::EnumIter;

#[derive(Clone, Deserialize, PartialEq, Eq, Serialize, Debug)]
pub struct Features {
    #[serde(default)]
    pub enabled: Vec<FeatureFlag>,
    #[serde(default)]
    pub disabled: Vec<FeatureFlag>,
}

impl Features {
    pub fn empty() -> Self {
        Self {
            enabled: vec![],
            disabled: vec![],
        }
    }

    pub fn squash(&mut self, rhs: Self) {
        let mut enabled: HashSet<_> = self.enabled.iter().cloned().collect();
        let mut disabled: HashSet<_> = self.disabled.iter().cloned().collect();
        let to_enable: HashSet<_> = rhs.enabled.into_iter().collect();
        let to_disable: HashSet<_> = rhs.disabled.into_iter().collect();

        disabled = disabled.difference(&to_enable).cloned().collect();
        enabled.extend(to_enable);

        enabled = enabled.difference(&to_disable).cloned().collect();
        disabled.extend(to_disable);

        self.enabled = enabled.into_iter().collect();
        self.disabled = disabled.into_iter().collect();
    }

    pub fn is_empty(&self) -> bool {
        self.enabled.is_empty() && self.disabled.is_empty()
    }
}

#[derive(Clone, Debug, Deserialize, EnumIter, PartialEq, Eq, Serialize, Hash)]
#[allow(non_camel_case_types)]
#[serde(rename_all = "snake_case")]
pub enum FeatureFlag {
    CodeDependencyCheck,
    CollectAndDistributeGasFees,
    TreatFriendAsPrivate,
    Sha512AndRipeMd160Natives,
    AptosStdChainIdNatives,
    VMBinaryFormatV6,
    MultiEd25519PkValidateV2Natives,
    Blake2b256Native,
    ResourceGroups,
    MultisigAccounts,
    DelegationPools,
    CryptographyAlgebraNatives,
    Bls12381Structures,
    Ed25519PubkeyValidateReturnFalseWrongLength,
    StructConstructors,
    PeriodicalRewardRateReduction,
    PartialGovernanceVoting,
    SignatureCheckerV2,
    StorageSlotMetadata,
    ChargeInvariantViolation,
    DelegationPoolPartialGovernanceVoting,
    GasPayerEnabled,
    AptosUniqueIdentifiers,
    BulletproofsNatives,
    SignerNativeFormatFix,
    ModuleEvent,
    EmitFeeStatement,
    StorageDeletionRefund,
    AggregatorV2Api,
    SignatureCheckerV2ScriptFix,
    SaferResourceGroups,
    SaferMetadata,
    SingleSenderAuthenticator,
    SponsoredAutomaticAccountCreation,
    FeePayerAccountOptional,
    AggregatorV2DelayedFields,
    ConcurrentTokenV2,
    LimitMaxIdentifierLength,
    OperatorBeneficiaryChange,
    VMBinaryFormatV7,
    ResourceGroupsChargeAsSizeSum,
    CommissionChangeDelegationPool,
    BN254Structures,
    WebAuthnSignature,
    ReconfigureWithDKG,
    ZkIdSignature,
    ZkIdZkLessSignature,
    RemoveDetailedError,
    JWKConsensus,
<<<<<<< HEAD
    ObjectCodeDeployment,
=======
    ConcurrentFungibleAssets,
>>>>>>> 625118a0
}

fn generate_features_blob(writer: &CodeWriter, data: &[u64]) {
    emitln!(writer, "vector[");
    writer.indent();
    for (i, b) in data.iter().enumerate() {
        if i % 20 == 0 {
            if i > 0 {
                emitln!(writer);
            }
        } else {
            emit!(writer, " ");
        }
        emit!(writer, "{},", b);
    }
    emitln!(writer);
    writer.unindent();
    emit!(writer, "]")
}

pub fn generate_feature_upgrade_proposal(
    features: &Features,
    is_testnet: bool,
    next_execution_hash: Vec<u8>,
) -> Result<Vec<(String, String)>> {
    let mut result = vec![];

    let enabled = features
        .enabled
        .iter()
        .map(|f| AptosFeatureFlag::from(f.clone()) as u64)
        .collect::<Vec<_>>();
    let disabled = features
        .disabled
        .iter()
        .map(|f| AptosFeatureFlag::from(f.clone()) as u64)
        .collect::<Vec<_>>();

    assert!(enabled.len() < u16::MAX as usize);
    assert!(disabled.len() < u16::MAX as usize);

    let writer = CodeWriter::new(Loc::default());

    emitln!(writer, "// Modifying on-chain feature flags: ");
    emitln!(writer, "// Enabled Features: {:?}", features.enabled);
    emitln!(writer, "// Disabled Features: {:?}", features.disabled);
    emitln!(writer, "//");

    let proposal = generate_governance_proposal(
        &writer,
        is_testnet,
        next_execution_hash.clone(),
        &["std::features"],
        |writer| {
            emit!(writer, "let enabled_blob: vector<u64> = ");
            generate_features_blob(writer, &enabled);
            emitln!(writer, ";\n");

            emit!(writer, "let disabled_blob: vector<u64> = ");
            generate_features_blob(writer, &disabled);
            emitln!(writer, ";\n");

            if is_testnet && next_execution_hash.is_empty() {
                emitln!(
                    writer,
                    "features::change_feature_flags(framework_signer, enabled_blob, disabled_blob);"
                );
                emitln!(writer, "aptos_governance::reconfigure(framework_signer);");
            } else {
                emitln!(
                    writer,
                    "features::change_feature_flags(&framework_signer, enabled_blob, disabled_blob);"
                );
                emitln!(writer, "aptos_governance::reconfigure(&framework_signer);");
            }
        },
    );

    result.push(("features".to_string(), proposal));
    Ok(result)
}

impl From<FeatureFlag> for AptosFeatureFlag {
    fn from(f: FeatureFlag) -> Self {
        match f {
            FeatureFlag::CodeDependencyCheck => AptosFeatureFlag::CODE_DEPENDENCY_CHECK,
            FeatureFlag::CollectAndDistributeGasFees => {
                AptosFeatureFlag::COLLECT_AND_DISTRIBUTE_GAS_FEES
            },
            FeatureFlag::TreatFriendAsPrivate => AptosFeatureFlag::TREAT_FRIEND_AS_PRIVATE,
            FeatureFlag::Sha512AndRipeMd160Natives => {
                AptosFeatureFlag::SHA_512_AND_RIPEMD_160_NATIVES
            },
            FeatureFlag::AptosStdChainIdNatives => AptosFeatureFlag::APTOS_STD_CHAIN_ID_NATIVES,
            FeatureFlag::VMBinaryFormatV6 => AptosFeatureFlag::VM_BINARY_FORMAT_V6,
            FeatureFlag::VMBinaryFormatV7 => AptosFeatureFlag::VM_BINARY_FORMAT_V7,
            FeatureFlag::MultiEd25519PkValidateV2Natives => {
                AptosFeatureFlag::MULTI_ED25519_PK_VALIDATE_V2_NATIVES
            },
            FeatureFlag::Blake2b256Native => AptosFeatureFlag::BLAKE2B_256_NATIVE,
            FeatureFlag::ResourceGroups => AptosFeatureFlag::RESOURCE_GROUPS,
            FeatureFlag::MultisigAccounts => AptosFeatureFlag::MULTISIG_ACCOUNTS,
            FeatureFlag::DelegationPools => AptosFeatureFlag::DELEGATION_POOLS,
            FeatureFlag::CryptographyAlgebraNatives => {
                AptosFeatureFlag::CRYPTOGRAPHY_ALGEBRA_NATIVES
            },
            FeatureFlag::Bls12381Structures => AptosFeatureFlag::BLS12_381_STRUCTURES,
            FeatureFlag::Ed25519PubkeyValidateReturnFalseWrongLength => {
                AptosFeatureFlag::ED25519_PUBKEY_VALIDATE_RETURN_FALSE_WRONG_LENGTH
            },
            FeatureFlag::StructConstructors => AptosFeatureFlag::STRUCT_CONSTRUCTORS,
            FeatureFlag::PeriodicalRewardRateReduction => {
                AptosFeatureFlag::PERIODICAL_REWARD_RATE_DECREASE
            },
            FeatureFlag::PartialGovernanceVoting => AptosFeatureFlag::PARTIAL_GOVERNANCE_VOTING,
            FeatureFlag::SignatureCheckerV2 => AptosFeatureFlag::SIGNATURE_CHECKER_V2,
            FeatureFlag::StorageSlotMetadata => AptosFeatureFlag::STORAGE_SLOT_METADATA,
            FeatureFlag::ChargeInvariantViolation => AptosFeatureFlag::CHARGE_INVARIANT_VIOLATION,
            FeatureFlag::DelegationPoolPartialGovernanceVoting => {
                AptosFeatureFlag::DELEGATION_POOL_PARTIAL_GOVERNANCE_VOTING
            },
            FeatureFlag::GasPayerEnabled => AptosFeatureFlag::GAS_PAYER_ENABLED,
            FeatureFlag::AptosUniqueIdentifiers => AptosFeatureFlag::APTOS_UNIQUE_IDENTIFIERS,
            FeatureFlag::BulletproofsNatives => AptosFeatureFlag::BULLETPROOFS_NATIVES,
            FeatureFlag::SignerNativeFormatFix => AptosFeatureFlag::SIGNER_NATIVE_FORMAT_FIX,
            FeatureFlag::ModuleEvent => AptosFeatureFlag::MODULE_EVENT,
            FeatureFlag::EmitFeeStatement => AptosFeatureFlag::EMIT_FEE_STATEMENT,
            FeatureFlag::StorageDeletionRefund => AptosFeatureFlag::STORAGE_DELETION_REFUND,
            FeatureFlag::AggregatorV2Api => AptosFeatureFlag::AGGREGATOR_V2_API,
            FeatureFlag::SignatureCheckerV2ScriptFix => {
                AptosFeatureFlag::SIGNATURE_CHECKER_V2_SCRIPT_FIX
            },
            FeatureFlag::SaferResourceGroups => AptosFeatureFlag::SAFER_RESOURCE_GROUPS,
            FeatureFlag::SaferMetadata => AptosFeatureFlag::SAFER_METADATA,
            FeatureFlag::SingleSenderAuthenticator => AptosFeatureFlag::SINGLE_SENDER_AUTHENTICATOR,
            FeatureFlag::SponsoredAutomaticAccountCreation => {
                AptosFeatureFlag::SPONSORED_AUTOMATIC_ACCOUNT_V1_CREATION
            },
            FeatureFlag::FeePayerAccountOptional => AptosFeatureFlag::FEE_PAYER_ACCOUNT_OPTIONAL,
            FeatureFlag::AggregatorV2DelayedFields => {
                AptosFeatureFlag::AGGREGATOR_V2_DELAYED_FIELDS
            },
            FeatureFlag::ConcurrentTokenV2 => AptosFeatureFlag::CONCURRENT_TOKEN_V2,
            FeatureFlag::LimitMaxIdentifierLength => AptosFeatureFlag::LIMIT_MAX_IDENTIFIER_LENGTH,
            FeatureFlag::OperatorBeneficiaryChange => AptosFeatureFlag::OPERATOR_BENEFICIARY_CHANGE,
            FeatureFlag::ResourceGroupsChargeAsSizeSum => {
                AptosFeatureFlag::RESOURCE_GROUPS_CHARGE_AS_SIZE_SUM
            },
            FeatureFlag::CommissionChangeDelegationPool => {
                AptosFeatureFlag::COMMISSION_CHANGE_DELEGATION_POOL
            },
            FeatureFlag::BN254Structures => AptosFeatureFlag::BN254_STRUCTURES,
            FeatureFlag::WebAuthnSignature => AptosFeatureFlag::WEBAUTHN_SIGNATURE,
            FeatureFlag::ReconfigureWithDKG => AptosFeatureFlag::RECONFIGURE_WITH_DKG,
            FeatureFlag::ZkIdSignature => AptosFeatureFlag::ZK_ID_SIGNATURES,
            FeatureFlag::ZkIdZkLessSignature => AptosFeatureFlag::ZK_ID_ZKLESS_SIGNATURE,
            FeatureFlag::RemoveDetailedError => AptosFeatureFlag::REMOVE_DETAILED_ERROR_FROM_HASH,
            FeatureFlag::JWKConsensus => AptosFeatureFlag::JWK_CONSENSUS,
<<<<<<< HEAD
            FeatureFlag::ObjectCodeDeployment => AptosFeatureFlag::OBJECT_CODE_DEPLOYMENT,
=======
            FeatureFlag::ConcurrentFungibleAssets => AptosFeatureFlag::CONCURRENT_FUNGIBLE_ASSETS,
>>>>>>> 625118a0
        }
    }
}

// We don't need this implementation. Just to make sure we have an exhaustive 1-1 mapping between the two structs.
impl From<AptosFeatureFlag> for FeatureFlag {
    fn from(f: AptosFeatureFlag) -> Self {
        match f {
            AptosFeatureFlag::CODE_DEPENDENCY_CHECK => FeatureFlag::CodeDependencyCheck,
            AptosFeatureFlag::COLLECT_AND_DISTRIBUTE_GAS_FEES => {
                FeatureFlag::CollectAndDistributeGasFees
            },
            AptosFeatureFlag::TREAT_FRIEND_AS_PRIVATE => FeatureFlag::TreatFriendAsPrivate,
            AptosFeatureFlag::SHA_512_AND_RIPEMD_160_NATIVES => {
                FeatureFlag::Sha512AndRipeMd160Natives
            },
            AptosFeatureFlag::APTOS_STD_CHAIN_ID_NATIVES => FeatureFlag::AptosStdChainIdNatives,
            AptosFeatureFlag::VM_BINARY_FORMAT_V6 => FeatureFlag::VMBinaryFormatV6,
            AptosFeatureFlag::VM_BINARY_FORMAT_V7 => FeatureFlag::VMBinaryFormatV7,
            AptosFeatureFlag::MULTI_ED25519_PK_VALIDATE_V2_NATIVES => {
                FeatureFlag::MultiEd25519PkValidateV2Natives
            },
            AptosFeatureFlag::BLAKE2B_256_NATIVE => FeatureFlag::Blake2b256Native,
            AptosFeatureFlag::RESOURCE_GROUPS => FeatureFlag::ResourceGroups,
            AptosFeatureFlag::MULTISIG_ACCOUNTS => FeatureFlag::MultisigAccounts,
            AptosFeatureFlag::DELEGATION_POOLS => FeatureFlag::DelegationPools,
            AptosFeatureFlag::CRYPTOGRAPHY_ALGEBRA_NATIVES => {
                FeatureFlag::CryptographyAlgebraNatives
            },
            AptosFeatureFlag::BLS12_381_STRUCTURES => FeatureFlag::Bls12381Structures,
            AptosFeatureFlag::ED25519_PUBKEY_VALIDATE_RETURN_FALSE_WRONG_LENGTH => {
                FeatureFlag::Ed25519PubkeyValidateReturnFalseWrongLength
            },
            AptosFeatureFlag::STRUCT_CONSTRUCTORS => FeatureFlag::StructConstructors,
            AptosFeatureFlag::PERIODICAL_REWARD_RATE_DECREASE => {
                FeatureFlag::PeriodicalRewardRateReduction
            },
            AptosFeatureFlag::PARTIAL_GOVERNANCE_VOTING => FeatureFlag::PartialGovernanceVoting,
            AptosFeatureFlag::SIGNATURE_CHECKER_V2 => FeatureFlag::SignatureCheckerV2,
            AptosFeatureFlag::STORAGE_SLOT_METADATA => FeatureFlag::StorageSlotMetadata,
            AptosFeatureFlag::CHARGE_INVARIANT_VIOLATION => FeatureFlag::ChargeInvariantViolation,
            AptosFeatureFlag::DELEGATION_POOL_PARTIAL_GOVERNANCE_VOTING => {
                FeatureFlag::DelegationPoolPartialGovernanceVoting
            },
            AptosFeatureFlag::GAS_PAYER_ENABLED => FeatureFlag::GasPayerEnabled,
            AptosFeatureFlag::APTOS_UNIQUE_IDENTIFIERS => FeatureFlag::AptosUniqueIdentifiers,
            AptosFeatureFlag::BULLETPROOFS_NATIVES => FeatureFlag::BulletproofsNatives,
            AptosFeatureFlag::SIGNER_NATIVE_FORMAT_FIX => FeatureFlag::SignerNativeFormatFix,
            AptosFeatureFlag::MODULE_EVENT => FeatureFlag::ModuleEvent,
            AptosFeatureFlag::EMIT_FEE_STATEMENT => FeatureFlag::EmitFeeStatement,
            AptosFeatureFlag::STORAGE_DELETION_REFUND => FeatureFlag::StorageDeletionRefund,
            AptosFeatureFlag::AGGREGATOR_V2_API => FeatureFlag::AggregatorV2Api,
            AptosFeatureFlag::SIGNATURE_CHECKER_V2_SCRIPT_FIX => {
                FeatureFlag::SignatureCheckerV2ScriptFix
            },
            AptosFeatureFlag::SAFER_RESOURCE_GROUPS => FeatureFlag::SaferResourceGroups,
            AptosFeatureFlag::SAFER_METADATA => FeatureFlag::SaferMetadata,
            AptosFeatureFlag::SINGLE_SENDER_AUTHENTICATOR => FeatureFlag::SingleSenderAuthenticator,
            AptosFeatureFlag::SPONSORED_AUTOMATIC_ACCOUNT_V1_CREATION => {
                FeatureFlag::SponsoredAutomaticAccountCreation
            },
            AptosFeatureFlag::FEE_PAYER_ACCOUNT_OPTIONAL => FeatureFlag::FeePayerAccountOptional,
            AptosFeatureFlag::AGGREGATOR_V2_DELAYED_FIELDS => {
                FeatureFlag::AggregatorV2DelayedFields
            },
            AptosFeatureFlag::CONCURRENT_TOKEN_V2 => FeatureFlag::ConcurrentTokenV2,
            AptosFeatureFlag::LIMIT_MAX_IDENTIFIER_LENGTH => FeatureFlag::LimitMaxIdentifierLength,
            AptosFeatureFlag::OPERATOR_BENEFICIARY_CHANGE => FeatureFlag::OperatorBeneficiaryChange,
            AptosFeatureFlag::RESOURCE_GROUPS_CHARGE_AS_SIZE_SUM => {
                FeatureFlag::ResourceGroupsChargeAsSizeSum
            },
            AptosFeatureFlag::COMMISSION_CHANGE_DELEGATION_POOL => {
                FeatureFlag::CommissionChangeDelegationPool
            },
            AptosFeatureFlag::BN254_STRUCTURES => FeatureFlag::BN254Structures,
            AptosFeatureFlag::WEBAUTHN_SIGNATURE => FeatureFlag::WebAuthnSignature,
            AptosFeatureFlag::RECONFIGURE_WITH_DKG => FeatureFlag::ReconfigureWithDKG,
            AptosFeatureFlag::ZK_ID_SIGNATURES => FeatureFlag::ZkIdSignature,
            AptosFeatureFlag::ZK_ID_ZKLESS_SIGNATURE => FeatureFlag::ZkIdZkLessSignature,
            AptosFeatureFlag::REMOVE_DETAILED_ERROR_FROM_HASH => FeatureFlag::RemoveDetailedError,
            AptosFeatureFlag::JWK_CONSENSUS => FeatureFlag::JWKConsensus,
<<<<<<< HEAD
            AptosFeatureFlag::OBJECT_CODE_DEPLOYMENT => FeatureFlag::ObjectCodeDeployment,
=======
            AptosFeatureFlag::CONCURRENT_FUNGIBLE_ASSETS => FeatureFlag::ConcurrentFungibleAssets,
>>>>>>> 625118a0
        }
    }
}

impl Features {
    // Compare if the current feature set is different from features that has been enabled on chain.
    pub(crate) fn has_modified(&self, on_chain_features: &AptosFeatures) -> bool {
        self.enabled
            .iter()
            .any(|f| !on_chain_features.is_enabled(AptosFeatureFlag::from(f.clone())))
            || self
                .disabled
                .iter()
                .any(|f| on_chain_features.is_enabled(AptosFeatureFlag::from(f.clone())))
    }
}

impl From<&AptosFeatures> for Features {
    fn from(features: &AptosFeatures) -> Features {
        let mut enabled = vec![];
        let mut disabled = vec![];
        for feature in FeatureFlag::iter() {
            if features.is_enabled(AptosFeatureFlag::from(feature.clone())) {
                enabled.push(feature);
            } else {
                disabled.push(feature);
            }
        }
        Features { enabled, disabled }
    }
}<|MERGE_RESOLUTION|>--- conflicted
+++ resolved
@@ -100,11 +100,8 @@
     ZkIdZkLessSignature,
     RemoveDetailedError,
     JWKConsensus,
-<<<<<<< HEAD
+    ConcurrentFungibleAssets,
     ObjectCodeDeployment,
-=======
-    ConcurrentFungibleAssets,
->>>>>>> 625118a0
 }
 
 fn generate_features_blob(writer: &CodeWriter, data: &[u64]) {
@@ -263,11 +260,8 @@
             FeatureFlag::ZkIdZkLessSignature => AptosFeatureFlag::ZK_ID_ZKLESS_SIGNATURE,
             FeatureFlag::RemoveDetailedError => AptosFeatureFlag::REMOVE_DETAILED_ERROR_FROM_HASH,
             FeatureFlag::JWKConsensus => AptosFeatureFlag::JWK_CONSENSUS,
-<<<<<<< HEAD
+            FeatureFlag::ConcurrentFungibleAssets => AptosFeatureFlag::CONCURRENT_FUNGIBLE_ASSETS,
             FeatureFlag::ObjectCodeDeployment => AptosFeatureFlag::OBJECT_CODE_DEPLOYMENT,
-=======
-            FeatureFlag::ConcurrentFungibleAssets => AptosFeatureFlag::CONCURRENT_FUNGIBLE_ASSETS,
->>>>>>> 625118a0
         }
     }
 }
@@ -349,11 +343,8 @@
             AptosFeatureFlag::ZK_ID_ZKLESS_SIGNATURE => FeatureFlag::ZkIdZkLessSignature,
             AptosFeatureFlag::REMOVE_DETAILED_ERROR_FROM_HASH => FeatureFlag::RemoveDetailedError,
             AptosFeatureFlag::JWK_CONSENSUS => FeatureFlag::JWKConsensus,
-<<<<<<< HEAD
+            AptosFeatureFlag::CONCURRENT_FUNGIBLE_ASSETS => FeatureFlag::ConcurrentFungibleAssets,
             AptosFeatureFlag::OBJECT_CODE_DEPLOYMENT => FeatureFlag::ObjectCodeDeployment,
-=======
-            AptosFeatureFlag::CONCURRENT_FUNGIBLE_ASSETS => FeatureFlag::ConcurrentFungibleAssets,
->>>>>>> 625118a0
         }
     }
 }
