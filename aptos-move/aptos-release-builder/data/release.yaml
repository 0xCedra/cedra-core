---
remote_endpoint: ~
name: "v1.7"
proposals:
  - name: upgrade_framework
    metadata:
      title: "Multi-step proposal to upgrade mainnet framework to v1.7"
      description: "This includes changes outlined in https://github.com/aptos-labs/aptos-core/releases/aptos-node-v1.7"
    execution_mode: MultiStep
    update_sequence:
      - DefaultGas
      - FeatureFlag:
          enabled:
            - module_event
      - Framework:
          bytecode_version: 6
          git_hash: ~
      - FeatureFlag:
          disabled:
            - module_event
<<<<<<< HEAD
  - name: enable_block_gas_limit
    metadata:
      title: "Enable Block Gas Limit"
      description: "AIP-33: The block gas limit is a feature that terminates block execution when the gas consumed by the committed prefix of transactions exceeds the limit, thus providing predictable latency."
      discussion_url: "https://github.com/aptos-foundation/AIPs/issues/132"
    execution_mode: MultiStep
    update_sequence:
    - Execution:
        V2:
          transaction_shuffler_type:
            deprecated_sender_aware_v1: 32
          block_gas_limit : 35000
  - name: enable_aggregator_snapshots
    metadata:
      title: "Enable Aggregator Snapshots"
      description: "AIP-43: Aggregator snapshots can be used to postpone the read operations on aggregators to the commit phase and improve concurrency of transaction execution."
      discussion_url: "https://github.com/aptos-foundation/AIPs/issues/209"
    execution_mode: MultiStep
=======
>>>>>>> 2bffcd3d
  - name: enable_module_event
    metadata:
      title: "Enable module event"
      description: "AIP-44: The new module event framework associates every event stream with a static struct type instead of an EventHandle of current event system."
      discussion_url: "https://github.com/aptos-foundation/AIPs/issues/200"
    execution_mode: MultiStep
    update_sequence:
      - FeatureFlag:
          enabled:
            - module_event
  - name: enable_signature_checker_v2_fix
    metadata:
      title: "Enable a fix signature checker v2"
      description: "Fixing a counting bug"
    execution_mode: MultiStep
    update_sequence:
      - FeatureFlag:
          enabled:
            - signature_checker_v2_script_fix
  - name: enable_block_gas_limit_and_transaction_shuffling
    metadata:
      title: "Enable Block Gas Limit and Transaction Shuffling"
      description: "AIP-33: The block gas limit is a feature that terminates block execution when the gas consumed by the committed prefix of transactions exceeds the limit, thus providing predictable latency.
                    AIP-27: Sender Aware Transaction Shuffling"
      discussion_url: "https://github.com/aptos-foundation/AIPs/issues/132
                       https://github.com/aptos-foundation/AIPs/issues/109"
    execution_mode: MultiStep
    update_sequence:
      - Execution:
          V3:
            transaction_shuffler_type:
              sender_aware_v2: 32
            block_gas_limit: 35000
            transaction_deduper_type: txn_hash_and_authenticator_v1<|MERGE_RESOLUTION|>--- conflicted
+++ resolved
@@ -18,7 +18,6 @@
       - FeatureFlag:
           disabled:
             - module_event
-<<<<<<< HEAD
   - name: enable_block_gas_limit
     metadata:
       title: "Enable Block Gas Limit"
@@ -37,8 +36,6 @@
       description: "AIP-43: Aggregator snapshots can be used to postpone the read operations on aggregators to the commit phase and improve concurrency of transaction execution."
       discussion_url: "https://github.com/aptos-foundation/AIPs/issues/209"
     execution_mode: MultiStep
-=======
->>>>>>> 2bffcd3d
   - name: enable_module_event
     metadata:
       title: "Enable module event"
