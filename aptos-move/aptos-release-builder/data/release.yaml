--- conflicted
+++ resolved
@@ -2,8 +2,16 @@
 remote_endpoint: ~
 name: "v1.7"
 proposals:
-<<<<<<< HEAD
-=======
+  - name: enable_module_event
+    metadata:
+      title: "Enable module event"
+      description: "AIP-44: The new module event framework associates every event stream with a static struct type instead of an EventHandle of current event system."
+      discussion_url: "https://github.com/aptos-foundation/AIPs/issues/200"
+    execution_mode: MultiStep
+    update_sequence:
+      - FeatureFlag:
+          enabled:
+            - module_event
   - name: upgrade_framework
     metadata:
       title: "Multi-step proposal to upgrade mainnet framework to v1.7"
@@ -13,14 +21,10 @@
       - DefaultGas
       - FeatureFlag:
           enabled:
-            - module_event
             - safer_resource_groups
       - Framework:
           bytecode_version: 6
           git_hash: ~
-      - FeatureFlag:
-          disabled:
-            - module_event
   - name: enable_block_gas_limit
     metadata:
       title: "Enable Block Gas Limit"
@@ -43,27 +47,6 @@
       - FeatureFlag:
           enabled:
             - aggregator_snapshots
->>>>>>> 40f80e32
-  - name: enable_module_event
-    metadata:
-      title: "Enable module event"
-      description: "AIP-44: The new module event framework associates every event stream with a static struct type instead of an EventHandle of current event system."
-      discussion_url: "https://github.com/aptos-foundation/AIPs/issues/200"
-    execution_mode: MultiStep
-    update_sequence:
-      - FeatureFlag:
-          enabled:
-            - module_event
-  - name: upgrade_framework
-    metadata:
-      title: "Multi-step proposal to upgrade mainnet framework to v1.7"
-      description: "This includes changes outlined in https://github.com/aptos-labs/aptos-core/releases/aptos-node-v1.7"
-    execution_mode: MultiStep
-    update_sequence:
-      - DefaultGas
-      - Framework:
-          bytecode_version: 6
-          git_hash: ~
   - name: enable_signature_checker_v2_fix
     metadata:
       title: "Enable a fix signature checker v2"
@@ -88,6 +71,16 @@
               sender_aware_v2: 32
             block_gas_limit: 35000
             transaction_deduper_type: txn_hash_and_authenticator_v1
+  - name: enable_bulletproofs
+    metadata:
+      title: "Enable Bulletproofs Module"
+      description: "AIP-46: New modules for ElGamal, Pedersen and Bulletproofs over Ristretto255" 
+      discussion_url: "https://github.com/aptos-foundation/AIPs/issues/222"
+    execution_mode: MultiStep
+    update_sequence:
+      - FeatureFlag:
+          enabled:
+            - bulletproofs_natives
   - name: enable_storage_deletion_refund
     metadata:
       title: "Enable Storage Deletion Refund"
