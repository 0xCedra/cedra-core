--- conflicted
+++ resolved
@@ -191,43 +191,4 @@
             Err(Error::UserError(err)) => Err(err),
         }
     }
-<<<<<<< HEAD
-
-    pub fn execute_block_benchmark<S: StateView + Sync>(
-        executor_thread_pool: Arc<ThreadPool>,
-        transactions: Vec<Transaction>,
-        state_view: &S,
-        concurrency_level: usize,
-        maybe_gas_limit: Option<u64>,
-    ) -> Result<Vec<TransactionOutput>, Error<VMStatus>> {
-        // Verify the signatures of all the transactions in parallel.
-        // This is time consuming so don't wait and do the checking
-        // sequentially while executing the transactions.
-        let signature_verified_block: Vec<PreprocessedTransaction> =
-            executor_thread_pool.install(|| {
-                transactions
-                    .clone()
-                    .into_par_iter()
-                    .with_min_len(25)
-                    .map(preprocess_transaction::<AptosVM>)
-                    .collect()
-            });
-
-        BLOCK_EXECUTOR_CONCURRENCY.set(concurrency_level as i64);
-        let executor = BlockExecutor::<PreprocessedTransaction, AptosExecutorTask<S>, S>::new(
-            concurrency_level,
-            executor_thread_pool,
-            maybe_gas_limit,
-        );
-        executor
-            .execute_block(state_view, signature_verified_block, state_view)
-            .map(|outputs| {
-                outputs
-                    .into_iter()
-                    .map(|output| output.take_output())
-                    .collect()
-            })
-    }
-=======
->>>>>>> 0bcca290
 }