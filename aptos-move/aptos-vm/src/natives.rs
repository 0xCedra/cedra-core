--- conflicted
+++ resolved
@@ -35,13 +35,9 @@
     timed_features: TimedFeatures,
     features: Arc<Features>,
 ) -> NativeFunctionTable {
-<<<<<<< HEAD
-    let sha256_gas_params: move_stdlib::natives::hash::Sha2_256GasParameters =
+    let sha256_gas_params: aptos_move_stdlib::natives::hash::Sha2_256GasParameters =
         gas_params.move_stdlib.hash.sha2_256.clone();
-    move_stdlib::natives::all_natives(CORE_CODE_ADDRESS, gas_params.move_stdlib)
-=======
     aptos_move_stdlib::natives::all_natives(CORE_CODE_ADDRESS, gas_params.move_stdlib)
->>>>>>> 2a71df8d
         .into_iter()
         .filter(|(_, name, _, _)| name.as_str() != "vector")
         .chain(aptos_framework::natives::all_natives(
