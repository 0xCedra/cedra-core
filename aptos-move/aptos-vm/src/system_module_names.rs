--- conflicted
+++ resolved
@@ -29,8 +29,6 @@
 
 pub const BLOCK_PROLOGUE: &IdentStr = ident_str!("block_prologue");
 pub const BLOCK_PROLOGUE_EXT: &IdentStr = ident_str!("block_prologue_ext");
-<<<<<<< HEAD
-=======
 
 pub static RECONFIGURATION_WITH_DKG_MODULE: Lazy<ModuleId> = Lazy::new(|| {
     ModuleId::new(
@@ -40,7 +38,6 @@
 });
 
 pub const FINISH_WITH_DKG_RESULT: &IdentStr = ident_str!("finish_with_dkg_result");
->>>>>>> b4e9b1bb
 
 pub static MULTISIG_ACCOUNT_MODULE: Lazy<ModuleId> = Lazy::new(|| {
     ModuleId::new(
