--- conflicted
+++ resolved
@@ -586,13 +586,8 @@
             (
                 key("resource_group_both"),
                 GroupWrite::new(
-<<<<<<< HEAD
-                    WriteOp::Deletion,
+                    WriteOp::legacy_deletion(),
                     BTreeMap::from([
-=======
-                    WriteOp::legacy_deletion(),
-                    vec![
->>>>>>> 8f4663da
                         (
                             mock_tag_0(),
                             (WriteOp::legacy_modification(serialize(&1000).into()), None),
@@ -608,19 +603,11 @@
             (
                 key("resource_group_write_set"),
                 GroupWrite::new(
-<<<<<<< HEAD
-                    WriteOp::Deletion,
+                    WriteOp::legacy_deletion(),
                     BTreeMap::from([(
                         mock_tag_1(),
-                        (WriteOp::Modification(serialize(&5000).into()), None),
+                        (WriteOp::legacy_modification(serialize(&5000).into()), None),
                     )]),
-=======
-                    WriteOp::legacy_deletion(),
-                    vec![(
-                        mock_tag_1(),
-                        (WriteOp::legacy_modification(serialize(&5000).into()), None),
-                    )],
->>>>>>> 8f4663da
                     0,
                 ),
             ),
