--- conflicted
+++ resolved
@@ -22,22 +22,8 @@
     transaction::user_transaction_context::UserTransactionContext,
     vm::configs::aptos_prod_vm_config,
 };
-<<<<<<< HEAD
-use move_binary_format::{
-    deserializer::DeserializerConfig,
-    errors::VMResult,
-    file_format_common,
-    file_format_common::{IDENTIFIER_SIZE_MAX, LEGACY_IDENTIFIER_SIZE_MAX},
-};
-use move_bytecode_verifier::VerifierConfig;
-use move_vm_runtime::{
-    config::VMConfig, move_vm::MoveVM, native_extensions::NativeContextExtensions,
-};
-use move_vm_types::loaded_data::runtime_types::TypeConfig;
-=======
 use move_binary_format::errors::VMResult;
 use move_vm_runtime::{move_vm::MoveVM, native_extensions::NativeContextExtensions};
->>>>>>> e8c5e4bd
 use std::ops::Deref;
 
 pub struct MoveVmExt {
@@ -81,31 +67,7 @@
         );
 
         Ok(Self {
-<<<<<<< HEAD
-            inner: WarmVmCache::get_warm_vm(
-                builder,
-                VMConfig {
-                    verifier_config,
-                    deserializer_config: DeserializerConfig::new(
-                        max_binary_format_version,
-                        max_identifier_size,
-                    ),
-                    paranoid_type_checks: crate::AptosVM::get_paranoid_checks(),
-                    enable_invariant_violation_check_in_swap_loc,
-                    // TODO: Set correctly.
-                    ty_config: TypeConfig::production(),
-                    type_size_limit,
-                    max_value_nest_depth: Some(128),
-                    type_max_cost,
-                    type_base_cost,
-                    type_byte_cost,
-                    aggregator_v2_type_tagging,
-                },
-                resolver,
-            )?,
-=======
             inner: WarmVmCache::get_warm_vm(builder, vm_config, resolver)?,
->>>>>>> e8c5e4bd
             chain_id,
             features,
         })
