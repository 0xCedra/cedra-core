// Copyright © Aptos Foundation
// SPDX-License-Identifier: Apache-2.0

use crate::{
    data_cache::get_resource_group_from_metadata,
    move_vm_ext::{resource_state_key, write_op_converter::WriteOpConverter, AptosMoveResolver},
    transaction_metadata::TransactionMetadata,
};
use aptos_crypto::{hash::CryptoHash, HashValue};
use aptos_crypto_derive::{BCSCryptoHash, CryptoHasher};
use aptos_framework::natives::{
    aggregator_natives::{AggregatorChangeSet, AggregatorChangeV1, NativeAggregatorContext},
    code::{NativeCodeContext, PublishRequest},
    event::NativeEventContext,
};
use aptos_table_natives::{NativeTableContext, TableChangeSet};
use aptos_types::{
    access_path::AccessPath, block_metadata::BlockMetadata, block_metadata_ext::BlockMetadataExt,
    contract_event::ContractEvent, on_chain_config::Features, state_store::state_key::StateKey,
<<<<<<< HEAD
=======
    validator_txn::ValidatorTransaction,
>>>>>>> b4e9b1bb
};
use aptos_vm_types::{change_set::VMChangeSet, storage::change_set_configs::ChangeSetConfigs};
use bytes::Bytes;
use move_binary_format::errors::{Location, PartialVMError, PartialVMResult, VMResult};
use move_core_types::{
    account_address::AccountAddress,
    effects::{AccountChanges, Changes, Op as MoveStorageOp},
    language_storage::{ModuleId, StructTag},
    value::MoveTypeLayout,
    vm_status::StatusCode,
};
use move_vm_runtime::{move_vm::MoveVM, session::Session};
use move_vm_types::values::Value;
use serde::{Deserialize, Serialize};
use std::{
    collections::BTreeMap,
    ops::{Deref, DerefMut},
    sync::Arc,
};

pub(crate) enum ResourceGroupChangeSet {
    // Merged resource groups op.
    V0(BTreeMap<StateKey, MoveStorageOp<BytesWithResourceLayout>>),
    // Granular ops to individual resources within a group.
    V1(BTreeMap<StateKey, BTreeMap<StructTag, MoveStorageOp<BytesWithResourceLayout>>>),
}
type AccountChangeSet = AccountChanges<Bytes, BytesWithResourceLayout>;
type ChangeSet = Changes<Bytes, BytesWithResourceLayout>;
pub type BytesWithResourceLayout = (Bytes, Option<Arc<MoveTypeLayout>>);

#[derive(BCSCryptoHash, CryptoHasher, Deserialize, Serialize)]
pub enum SessionId {
    Txn {
        sender: AccountAddress,
        sequence_number: u64,
        script_hash: Vec<u8>,
    },
    BlockMeta {
        // block id
        id: HashValue,
    },
    BlockMetaExt {
        // block id
        id: HashValue,
    },
    Genesis {
        // id to identify this specific genesis build
        id: HashValue,
    },
    Prologue {
        sender: AccountAddress,
        sequence_number: u64,
        script_hash: Vec<u8>,
    },
    Epilogue {
        sender: AccountAddress,
        sequence_number: u64,
        script_hash: Vec<u8>,
    },
    // For those runs that are not a transaction and the output of which won't be committed.
    Void,
    RunOnAbort {
        sender: AccountAddress,
        sequence_number: u64,
        script_hash: Vec<u8>,
    },
    BlockMetaExt {
        // block id
        id: HashValue,
    },
    ValidatorTxn {
        script_hash: Vec<u8>,
    },
}

impl SessionId {
    pub fn txn_meta(txn_metadata: &TransactionMetadata) -> Self {
        Self::Txn {
            sender: txn_metadata.sender,
            sequence_number: txn_metadata.sequence_number,
            script_hash: txn_metadata.script_hash.clone(),
        }
    }

    pub fn genesis(id: HashValue) -> Self {
        Self::Genesis { id }
    }

    pub fn block_meta(block_meta: &BlockMetadata) -> Self {
        Self::BlockMeta {
            id: block_meta.id(),
        }
    }

    pub fn block_meta_ext(block_meta_ext: &BlockMetadataExt) -> Self {
        Self::BlockMetaExt {
            id: block_meta_ext.id(),
        }
    }

    pub fn prologue_meta(txn_metadata: &TransactionMetadata) -> Self {
        Self::Prologue {
            sender: txn_metadata.sender,
            sequence_number: txn_metadata.sequence_number,
            script_hash: txn_metadata.script_hash.clone(),
        }
    }

    pub fn run_on_abort(txn_metadata: &TransactionMetadata) -> Self {
        Self::RunOnAbort {
            sender: txn_metadata.sender,
            sequence_number: txn_metadata.sequence_number,
            script_hash: txn_metadata.script_hash.clone(),
        }
    }

    pub fn epilogue_meta(txn_metadata: &TransactionMetadata) -> Self {
        Self::Epilogue {
            sender: txn_metadata.sender,
            sequence_number: txn_metadata.sequence_number,
            script_hash: txn_metadata.script_hash.clone(),
        }
    }

    pub fn void() -> Self {
        Self::Void
    }

    pub fn validator_txn(txn: &ValidatorTransaction) -> Self {
        Self::ValidatorTxn {
            script_hash: txn.hash().to_vec(),
        }
    }

    pub fn as_uuid(&self) -> HashValue {
        self.hash()
    }
}

pub struct SessionExt<'r, 'l> {
    inner: Session<'r, 'l>,
    remote: &'r dyn AptosMoveResolver,
    features: Arc<Features>,
}

impl<'r, 'l> SessionExt<'r, 'l> {
    pub fn new(
        inner: Session<'r, 'l>,
        remote: &'r dyn AptosMoveResolver,
        features: Arc<Features>,
    ) -> Self {
        Self {
            inner,
            remote,
            features,
        }
    }

    pub fn finish(self, configs: &ChangeSetConfigs) -> VMResult<VMChangeSet> {
        let move_vm = self.inner.get_move_vm();

        let resource_converter = |value: Value,
                                  layout: MoveTypeLayout,
                                  has_aggregator_lifting: bool|
         -> PartialVMResult<BytesWithResourceLayout> {
            value
                .simple_serialize(&layout)
                .map(Into::into)
                .map(|bytes| (bytes, has_aggregator_lifting.then_some(Arc::new(layout))))
                .ok_or_else(|| {
                    PartialVMError::new(StatusCode::INTERNAL_TYPE_ERROR)
                        .with_message(format!("Error when serializing resource {}.", value))
                })
        };
        let (change_set, mut extensions) = self
            .inner
            .finish_with_extensions_with_custom_effects(&resource_converter)?;

        let (change_set, resource_group_change_set) =
            Self::split_and_merge_resource_groups(move_vm, self.remote, change_set)
                .map_err(|e| e.finish(Location::Undefined))?;

        let table_context: NativeTableContext = extensions.remove();
        let table_change_set = table_context
            .into_change_set()
            .map_err(|e| e.finish(Location::Undefined))?;

        let aggregator_context: NativeAggregatorContext = extensions.remove();
        let aggregator_change_set = aggregator_context
            .into_change_set()
            .map_err(|e| PartialVMError::from(e).finish(Location::Undefined))?;

        let event_context: NativeEventContext = extensions.remove();
        let events = event_context.into_events();

        let woc = WriteOpConverter::new(
            self.remote,
            self.features.is_storage_slot_metadata_enabled(),
        );

        let change_set = Self::convert_change_set(
            &woc,
            change_set,
            resource_group_change_set,
            events,
            table_change_set,
            aggregator_change_set,
            configs,
        )
        .map_err(|e| e.finish(Location::Undefined))?;

        Ok(change_set)
    }

    pub fn extract_publish_request(&mut self) -> Option<PublishRequest> {
        let ctx = self.get_native_extensions().get_mut::<NativeCodeContext>();
        ctx.requested_module_bundle.take()
    }

    fn populate_v0_resource_group_change_set(
        change_set: &mut BTreeMap<StateKey, MoveStorageOp<BytesWithResourceLayout>>,
        state_key: StateKey,
        mut source_data: BTreeMap<StructTag, Bytes>,
        resources: BTreeMap<StructTag, MoveStorageOp<BytesWithResourceLayout>>,
    ) -> PartialVMResult<()> {
        let common_error = || {
            PartialVMError::new(StatusCode::UNKNOWN_INVARIANT_VIOLATION_ERROR)
                .with_message("populate v0 resource group change set error".to_string())
        };

        let create = source_data.is_empty();

        for (struct_tag, current_op) in resources {
            match current_op {
                MoveStorageOp::Delete => {
                    source_data.remove(&struct_tag).ok_or_else(common_error)?;
                },
                MoveStorageOp::Modify((new_data, _)) => {
                    let data = source_data.get_mut(&struct_tag).ok_or_else(common_error)?;
                    *data = new_data;
                },
                MoveStorageOp::New((data, _)) => {
                    let data = source_data.insert(struct_tag, data);
                    if data.is_some() {
                        return Err(common_error());
                    }
                },
            }
        }

        let op = if source_data.is_empty() {
            MoveStorageOp::Delete
        } else if create {
            MoveStorageOp::New((
                bcs::to_bytes(&source_data)
                    .map_err(|_| common_error())?
                    .into(),
                None,
            ))
        } else {
            MoveStorageOp::Modify((
                bcs::to_bytes(&source_data)
                    .map_err(|_| common_error())?
                    .into(),
                None,
            ))
        };
        change_set.insert(state_key, op);
        Ok(())
    }

    /// * Separate the resource groups from the non-resource.
    /// * non-resource groups are kept as is
    /// * resource groups are merged into the correct format as deltas to the source data
    ///   * Remove resource group data from the deltas
    ///   * Attempt to read the existing resource group data or create a new empty container
    ///   * Apply the deltas to the resource group data
    /// The process for translating Move deltas of resource groups to resources is
    /// * Add -- insert element in container
    ///   * If entry exists, Unreachable
    ///   * If group exists, Modify
    ///   * If group doesn't exist, Add
    /// * Modify -- update element in container
    ///   * If group or data doesn't exist, Unreachable
    ///   * Otherwise modify
    /// * Delete -- remove element from container
    ///   * If group or data does't exist, Unreachable
    ///   * If elements remain, Modify
    ///   * Otherwise delete
    ///
    /// V1 Resource group change set behavior keeps ops for individual resources separate, not
    /// merging them into the a single op corresponding to the whole resource group (V0).
    /// TODO[agg_v2](fix) Resource groups are currently not handled correctly in terms of propagating MoveTypeLayout
    fn split_and_merge_resource_groups(
        runtime: &MoveVM,
        remote: &dyn AptosMoveResolver,
        change_set: ChangeSet,
    ) -> PartialVMResult<(ChangeSet, ResourceGroupChangeSet)> {
        // The use of this implies that we could theoretically call unwrap with no consequences,
        // but using unwrap means the code panics if someone can come up with an attack.
        let common_error = || {
            PartialVMError::new(StatusCode::UNKNOWN_INVARIANT_VIOLATION_ERROR)
                .with_message("split_and_merge_resource_groups error".to_string())
        };
        let mut change_set_filtered = ChangeSet::new();

        let mut maybe_resource_group_cache = remote.release_resource_group_cache().map(|v| {
            v.into_iter()
                .map(|(k, v)| (k, v.into_iter().collect::<BTreeMap<_, _>>()))
                .collect::<BTreeMap<_, _>>()
        });
        let mut resource_group_change_set = if maybe_resource_group_cache.is_some() {
            ResourceGroupChangeSet::V0(BTreeMap::new())
        } else {
            ResourceGroupChangeSet::V1(BTreeMap::new())
        };
        for (addr, account_changeset) in change_set.into_inner() {
            let mut resource_groups: BTreeMap<
                StructTag,
                BTreeMap<StructTag, MoveStorageOp<BytesWithResourceLayout>>,
            > = BTreeMap::new();
            let mut resources_filtered = BTreeMap::new();
            let (modules, resources) = account_changeset.into_inner();

            for (struct_tag, blob_op) in resources {
                let resource_group_tag = runtime
                    .with_module_metadata(&struct_tag.module_id(), |md| {
                        get_resource_group_from_metadata(&struct_tag, md)
                    });

                if let Some(resource_group_tag) = resource_group_tag {
                    if resource_groups
                        .entry(resource_group_tag)
                        .or_default()
                        .insert(struct_tag, blob_op)
                        .is_some()
                    {
                        return Err(common_error());
                    }
                } else {
                    resources_filtered.insert(struct_tag, blob_op);
                }
            }

            change_set_filtered
                .add_account_changeset(
                    addr,
                    AccountChangeSet::from_modules_resources(modules, resources_filtered),
                )
                .map_err(|_| common_error())?;

            for (resource_group_tag, resources) in resource_groups {
                let state_key = StateKey::access_path(AccessPath::resource_group_access_path(
                    addr,
                    resource_group_tag,
                ));
                match &mut resource_group_change_set {
                    ResourceGroupChangeSet::V0(v0_changes) => {
                        let source_data = maybe_resource_group_cache
                            .as_mut()
                            .expect("V0 cache must be set")
                            .remove(&state_key)
                            .unwrap_or_default();
                        Self::populate_v0_resource_group_change_set(
                            v0_changes,
                            state_key,
                            source_data,
                            resources,
                        )?;
                    },
                    ResourceGroupChangeSet::V1(v1_changes) => {
                        // Maintain the behavior of failing the transaction on resource
                        // group member existence invariants.
                        for (struct_tag, current_op) in resources.iter() {
                            let exists = remote.resource_exists_in_group(&state_key, struct_tag)?;
                            if matches!(current_op, MoveStorageOp::New(_)) == exists {
                                // Deletion and Modification require resource to exist,
                                // while creation requires the resource to not exist.
                                return Err(common_error());
                            }
                        }
                        v1_changes.insert(state_key, resources);
                    },
                }
            }
        }

        Ok((change_set_filtered, resource_group_change_set))
    }

    pub(crate) fn convert_change_set(
        woc: &WriteOpConverter,
        change_set: ChangeSet,
        resource_group_change_set: ResourceGroupChangeSet,
        events: Vec<(ContractEvent, Option<MoveTypeLayout>)>,
        table_change_set: TableChangeSet,
        aggregator_change_set: AggregatorChangeSet,
        configs: &ChangeSetConfigs,
    ) -> PartialVMResult<VMChangeSet> {
        let mut resource_write_set = BTreeMap::new();
        let mut resource_group_write_set = BTreeMap::new();
        let mut module_write_set = BTreeMap::new();
        let mut aggregator_v1_write_set = BTreeMap::new();
        let mut aggregator_v1_delta_set = BTreeMap::new();

        for (addr, account_changeset) in change_set.into_inner() {
            let (modules, resources) = account_changeset.into_inner();
            for (struct_tag, blob_and_layout_op) in resources {
                let state_key = resource_state_key(addr, struct_tag)?;
                let op = woc.convert_resource(
                    &state_key,
                    blob_and_layout_op,
                    configs.legacy_resource_creation_as_modification(),
                )?;

                resource_write_set.insert(state_key, op);
            }

            for (name, blob_op) in modules {
                let state_key = StateKey::access_path(AccessPath::from(&ModuleId::new(addr, name)));
                let op = woc.convert_module(&state_key, blob_op, false)?;
                module_write_set.insert(state_key, op);
            }
        }

        match resource_group_change_set {
            ResourceGroupChangeSet::V0(v0_changes) => {
                for (state_key, blob_op) in v0_changes {
                    let op = woc.convert_resource(&state_key, blob_op, false)?;
                    resource_write_set.insert(state_key, op);
                }
            },
            ResourceGroupChangeSet::V1(v1_changes) => {
                for (state_key, resources) in v1_changes {
                    let group_write = woc.convert_resource_group_v1(&state_key, resources)?;
                    resource_group_write_set.insert(state_key, group_write);
                }
            },
        }

        for (handle, change) in table_change_set.changes {
            for (key, value_op) in change.entries {
                let state_key = StateKey::table_item(handle.into(), key);
                let op = woc.convert_resource(&state_key, value_op, false)?;
                resource_write_set.insert(state_key, op);
            }
        }

        for (state_key, change) in aggregator_change_set.aggregator_v1_changes {
            match change {
                AggregatorChangeV1::Write(value) => {
                    let write_op = woc.convert_aggregator_modification(&state_key, value)?;
                    aggregator_v1_write_set.insert(state_key, write_op);
                },
                AggregatorChangeV1::Merge(delta_op) => {
                    aggregator_v1_delta_set.insert(state_key, delta_op);
                },
                AggregatorChangeV1::Delete => {
                    let write_op =
                        woc.convert_aggregator(&state_key, MoveStorageOp::Delete, false)?;
                    aggregator_v1_write_set.insert(state_key, write_op);
                },
            }
        }

        // We need to remove values that are already in the writes.
        let reads_needing_exchange = aggregator_change_set
            .reads_needing_exchange
            .into_iter()
            .filter(|(state_key, _)| !resource_write_set.contains_key(state_key))
            .collect();

        let group_reads_needing_change = aggregator_change_set
            .group_reads_needing_exchange
            .into_iter()
            .filter(|(state_key, _)| !resource_group_write_set.contains_key(state_key))
            .collect();

        VMChangeSet::new_expanded(
            resource_write_set,
            resource_group_write_set,
            module_write_set,
            aggregator_v1_write_set,
            aggregator_v1_delta_set,
            aggregator_change_set.delayed_field_changes,
            reads_needing_exchange,
            group_reads_needing_change,
            events,
            configs,
        )
    }
}

impl<'r, 'l> Deref for SessionExt<'r, 'l> {
    type Target = Session<'r, 'l>;

    fn deref(&self) -> &Self::Target {
        &self.inner
    }
}

impl<'r, 'l> DerefMut for SessionExt<'r, 'l> {
    fn deref_mut(&mut self) -> &mut Self::Target {
        &mut self.inner
    }
}<|MERGE_RESOLUTION|>--- conflicted
+++ resolved
@@ -17,10 +17,7 @@
 use aptos_types::{
     access_path::AccessPath, block_metadata::BlockMetadata, block_metadata_ext::BlockMetadataExt,
     contract_event::ContractEvent, on_chain_config::Features, state_store::state_key::StateKey,
-<<<<<<< HEAD
-=======
     validator_txn::ValidatorTransaction,
->>>>>>> b4e9b1bb
 };
 use aptos_vm_types::{change_set::VMChangeSet, storage::change_set_configs::ChangeSetConfigs};
 use bytes::Bytes;
@@ -59,10 +56,6 @@
         script_hash: Vec<u8>,
     },
     BlockMeta {
-        // block id
-        id: HashValue,
-    },
-    BlockMetaExt {
         // block id
         id: HashValue,
     },
