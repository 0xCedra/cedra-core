--- conflicted
+++ resolved
@@ -263,22 +263,6 @@
         txn_data: &TransactionMetadata,
         log_context: &AdapterLogSchema,
     ) -> Result<(VMStatus, TransactionOutputExt), VMStatus> {
-<<<<<<< HEAD
-=======
-        let user_txn_change_set_ext = user_txn_session
-            .finish(&mut (), gas_meter.change_set_configs())
-            .map_err(|e| e.into_vm_status())?;
-        // Charge gas for write set
-        gas_meter.charge_write_set_gas_for_io(user_txn_change_set_ext.write_set().iter())?;
-        gas_meter.charge_storage_fee(
-            user_txn_change_set_ext.write_set().iter(),
-            user_txn_change_set_ext.change_set().events(),
-            txn_data.transaction_size,
-            txn_data.gas_unit_price,
-        )?;
-        // TODO(Gas): Charge for aggregator writes
-
->>>>>>> 0bae0ade
         let storage_with_changes =
             DeltaStateView::new(storage, user_txn_change_set_ext.write_set());
         // TODO: at this point we know that delta application failed
@@ -419,8 +403,13 @@
             let change_set_ext = session
                 .finish(&mut (), gas_meter.change_set_configs())
                 .map_err(|e| e.into_vm_status())?;
-            // Charge gas for write set
-            gas_meter.charge_write_set_gas(change_set_ext.write_set().iter())?;
+            gas_meter.charge_write_set_gas_for_io(change_set_ext.write_set().iter())?;
+            gas_meter.charge_storage_fee(
+                change_set_ext.write_set().iter(),
+                change_set_ext.change_set().events(),
+                txn_data.transaction_size,
+                txn_data.gas_unit_price,
+            )?;
             // TODO(Gas): Charge for aggregator writes
 
             self.success_transaction_cleanup(
@@ -607,7 +596,13 @@
         let inner_function_change_set_ext = session
             .finish(&mut (), gas_meter.change_set_configs())
             .map_err(|e| e.into_vm_status())?;
-        gas_meter.charge_write_set_gas(inner_function_change_set_ext.write_set().iter())?;
+        gas_meter.charge_write_set_gas_for_io(inner_function_change_set_ext.write_set().iter())?;
+        gas_meter.charge_storage_fee(
+            inner_function_change_set_ext.write_set().iter(),
+            inner_function_change_set_ext.change_set().events(),
+            txn_data.transaction_size,
+            txn_data.gas_unit_price,
+        )?;
 
         let storage_with_changes =
             DeltaStateView::new(storage, inner_function_change_set_ext.write_set());
@@ -823,8 +818,13 @@
         let change_set_ext = session
             .finish(&mut (), gas_meter.change_set_configs())
             .map_err(|e| e.into_vm_status())?;
-        // Charge gas for write set
-        gas_meter.charge_write_set_gas(change_set_ext.write_set().iter())?;
+        gas_meter.charge_write_set_gas_for_io(change_set_ext.write_set().iter())?;
+        gas_meter.charge_storage_fee(
+            change_set_ext.write_set().iter(),
+            change_set_ext.change_set().events(),
+            txn_data.transaction_size,
+            txn_data.gas_unit_price,
+        )?;
         // TODO(Gas): Charge for aggregator writes
 
         self.success_transaction_cleanup(storage, change_set_ext, gas_meter, txn_data, log_context)
@@ -1660,8 +1660,15 @@
                                     let change_set_ext = session
                                         .finish(&mut (), gas_meter.change_set_configs())
                                         .map_err(|e| e.into_vm_status())?;
-                                    gas_meter
-                                        .charge_write_set_gas(change_set_ext.write_set().iter())?;
+                                    gas_meter.charge_write_set_gas_for_io(
+                                        change_set_ext.write_set().iter(),
+                                    )?;
+                                    gas_meter.charge_storage_fee(
+                                        change_set_ext.write_set().iter(),
+                                        change_set_ext.change_set().events(),
+                                        txn_data.transaction_size,
+                                        txn_data.gas_unit_price,
+                                    )?;
                                     self.0.success_transaction_cleanup(
                                         storage,
                                         change_set_ext,
