// Copyright © Aptos Foundation
// Parts of the project are originally copyright © Meta Platforms, Inc.
// SPDX-License-Identifier: Apache-2.0

use crate::{
    adapter_common::{
        discard_error_output, discard_error_vm_status, PreprocessedTransaction, VMAdapter,
    },
    aptos_vm_impl::{get_transaction_output, AptosVMImpl, AptosVMInternals},
    block_executor::BlockAptosVM,
    counters::*,
    data_cache::{AsMoveResolver, IntoMoveResolver, StorageAdapter},
    delta_state_view::DeltaStateView,
    errors::expect_only_successful_execution,
    move_vm_ext::{MoveResolverExt, SessionExt, SessionId},
    system_module_names::*,
    transaction_metadata::TransactionMetadata,
    verifier, VMExecutor, VMValidator,
};
use anyhow::{anyhow, Result};
use aptos_aggregator::{
    delta_change_set::DeltaChangeSet,
    transaction::{ChangeSetExt, TransactionOutputExt},
};
use aptos_crypto::HashValue;
use aptos_framework::natives::code::PublishRequest;
use aptos_gas::{
    AptosGasMeter, AptosGasParameters, ChangeSetConfigs, Gas, StandardGasMeter,
    StorageGasParameters,
};
use aptos_logger::{enabled, prelude::*, Level};
use aptos_state_view::StateView;
use aptos_types::{
    account_config,
    account_config::new_block_event_key,
    block_metadata::BlockMetadata,
    on_chain_config::{new_epoch_event_key, FeatureFlag, TimedFeatureOverride},
    transaction::{
        ChangeSet, EntryFunction, ExecutionError, ExecutionStatus, ModuleBundle, Multisig,
        MultisigTransactionPayload, SignatureCheckedTransaction, SignedTransaction, Transaction,
        TransactionOutput, TransactionPayload, TransactionStatus, VMValidatorResult,
        WriteSetPayload,
    },
    vm_status::{AbortLocation, DiscardedVMStatus, StatusCode, VMStatus},
    write_set::WriteSet,
};
use aptos_utils::{aptos_try, return_on_failure};
use aptos_vm_logging::{
    init_speculative_logs, log_schema::AdapterLogSchema, speculative_error, speculative_log,
};
use fail::fail_point;
use move_binary_format::{
    access::ModuleAccess,
    compatibility::Compatibility,
    errors::{verification_error, Location, PartialVMError, VMError, VMResult},
    CompiledModule, IndexKind,
};
use move_core_types::{
    account_address::AccountAddress,
    ident_str,
    identifier::Identifier,
    language_storage::{ModuleId, TypeTag},
    transaction_argument::convert_txn_args,
    value::{serialize_values, MoveValue},
    vm_status::StatusType,
};
use move_vm_runtime::session::SerializedReturnValues;
use move_vm_types::gas::UnmeteredGasMeter;
use num_cpus;
use once_cell::sync::OnceCell;
use std::{
    cmp::min,
    collections::{BTreeMap, BTreeSet},
    convert::{AsMut, AsRef},
    marker::Sync,
    sync::{
        atomic::{AtomicBool, Ordering},
        Arc,
    },
};

static EXECUTION_CONCURRENCY_LEVEL: OnceCell<usize> = OnceCell::new();
static NUM_PROOF_READING_THREADS: OnceCell<usize> = OnceCell::new();
static PARANOID_TYPE_CHECKS: OnceCell<bool> = OnceCell::new();
static PROCESSED_TRANSACTIONS_DETAILED_COUNTERS: OnceCell<bool> = OnceCell::new();
static TIMED_FEATURE_OVERRIDE: OnceCell<TimedFeatureOverride> = OnceCell::new();

/// Remove this once the bundle is removed from the code.
static MODULE_BUNDLE_DISALLOWED: AtomicBool = AtomicBool::new(true);
pub fn allow_module_bundle_for_test() {
    MODULE_BUNDLE_DISALLOWED.store(false, Ordering::Relaxed);
}

pub struct AptosVM(pub(crate) AptosVMImpl);

struct AptosSimulationVM(AptosVM);

macro_rules! unwrap_or_discard {
    ($res:expr) => {
        match $res {
            Ok(s) => s,
            Err(e) => return discard_error_vm_status(e),
        }
    };
}

impl AptosVM {
    pub fn new(state: &impl StateView) -> Self {
        Self(AptosVMImpl::new(state))
    }

    pub fn new_for_validation(state: &impl StateView) -> Self {
        info!(
            AdapterLogSchema::new(state.id(), 0),
            "Adapter created for Validation"
        );
        Self::new(state)
    }

    /// Sets execution concurrency level when invoked the first time.
    pub fn set_concurrency_level_once(mut concurrency_level: usize) {
        concurrency_level = min(concurrency_level, num_cpus::get());
        // Only the first call succeeds, due to OnceCell semantics.
        EXECUTION_CONCURRENCY_LEVEL.set(concurrency_level).ok();
    }

    /// Get the concurrency level if already set, otherwise return default 1
    /// (sequential execution).
    ///
    /// The concurrency level is fixed to 1 if gas profiling is enabled.
    pub fn get_concurrency_level() -> usize {
        match EXECUTION_CONCURRENCY_LEVEL.get() {
            Some(concurrency_level) => *concurrency_level,
            None => 1,
        }
    }

    /// Sets runtime config when invoked the first time.
    pub fn set_paranoid_type_checks(enable: bool) {
        // Only the first call succeeds, due to OnceCell semantics.
        PARANOID_TYPE_CHECKS.set(enable).ok();
    }

    /// Get the paranoid type check flag if already set, otherwise return default true
    pub fn get_paranoid_checks() -> bool {
        match PARANOID_TYPE_CHECKS.get() {
            Some(enable) => *enable,
            None => true,
        }
    }

    // Set the override profile for timed features.
    pub fn set_timed_feature_override(profile: TimedFeatureOverride) {
        TIMED_FEATURE_OVERRIDE.set(profile).ok();
    }

    pub fn get_timed_feature_override() -> Option<TimedFeatureOverride> {
        TIMED_FEATURE_OVERRIDE.get().cloned()
    }

    /// Sets the # of async proof reading threads.
    pub fn set_num_proof_reading_threads_once(mut num_threads: usize) {
        // TODO(grao): Do more analysis to tune this magic number.
        num_threads = min(num_threads, 256);
        // Only the first call succeeds, due to OnceCell semantics.
        NUM_PROOF_READING_THREADS.set(num_threads).ok();
    }

    /// Returns the # of async proof reading threads if already set, otherwise return default value
    /// (32).
    pub fn get_num_proof_reading_threads() -> usize {
        match NUM_PROOF_READING_THREADS.get() {
            Some(num_threads) => *num_threads,
            None => 32,
        }
    }

    /// Sets addigional details in counters when invoked the first time.
    pub fn set_processed_transactions_detailed_counters() {
        // Only the first call succeeds, due to OnceCell semantics.
        PROCESSED_TRANSACTIONS_DETAILED_COUNTERS.set(true).ok();
    }

    /// Get whether we should capture additional details in counters
    pub fn get_processed_transactions_detailed_counters() -> bool {
        match PROCESSED_TRANSACTIONS_DETAILED_COUNTERS.get() {
            Some(value) => *value,
            None => false,
        }
    }

    pub fn internals(&self) -> AptosVMInternals {
        AptosVMInternals::new(&self.0)
    }

    /// Load a module into its internal MoveVM's code cache.
    pub fn load_module(
        &self,
        module_id: &ModuleId,
        state: &impl MoveResolverExt,
    ) -> VMResult<Arc<CompiledModule>> {
        self.0.load_module(module_id, state)
    }

    /// Generates a transaction output for a transaction that encountered errors during the
    /// execution process. This is public for now only for tests.
    pub fn failed_transaction_cleanup(
        &self,
        error_code: VMStatus,
        gas_meter: &mut impl AptosGasMeter,
        txn_data: &TransactionMetadata,
        storage: &impl MoveResolverExt,
        log_context: &AdapterLogSchema,
        change_set_configs: &ChangeSetConfigs,
    ) -> TransactionOutputExt {
        self.failed_transaction_cleanup_and_keep_vm_status(
            error_code,
            gas_meter,
            txn_data,
            storage,
            log_context,
            change_set_configs,
        )
        .1
    }

    fn failed_transaction_cleanup_and_keep_vm_status(
        &self,
        error_code: VMStatus,
        gas_meter: &mut impl AptosGasMeter,
        txn_data: &TransactionMetadata,
        storage: &impl MoveResolverExt,
        log_context: &AdapterLogSchema,
        change_set_configs: &ChangeSetConfigs,
    ) -> (VMStatus, TransactionOutputExt) {
        let resolver = self.0.new_move_resolver(storage);
        let mut session = self
            .0
            .new_session(&resolver, SessionId::txn_meta(txn_data), true);

        match TransactionStatus::from(error_code.clone()) {
            TransactionStatus::Keep(status) => {
                // Inject abort info if available.
                let status = match status {
                    ExecutionStatus::MoveAbort {
                        location: AbortLocation::Module(module),
                        code,
                        ..
                    } => {
                        let info = self.0.extract_abort_info(&module, code);
                        ExecutionStatus::MoveAbort {
                            location: AbortLocation::Module(module),
                            code,
                            info,
                        }
                    },
                    _ => status,
                };
                // The transaction should be charged for gas, so run the epilogue to do that.
                // This is running in a new session that drops any side effects from the
                // attempted transaction (e.g., spending funds that were needed to pay for gas),
                // so even if the previous failure occurred while running the epilogue, it
                // should not fail now. If it somehow fails here, there is no choice but to
                // discard the transaction.
                if let Err(e) = self.0.run_failure_epilogue(
                    &mut session,
                    gas_meter.balance(),
                    txn_data,
                    log_context,
                ) {
                    return discard_error_vm_status(e);
                }
                let txn_output = get_transaction_output(
                    &mut (),
                    session,
                    gas_meter.balance(),
                    txn_data,
                    status,
                    change_set_configs,
                )
                .unwrap_or_else(|e| discard_error_vm_status(e).1);
                (error_code, txn_output)
            },
            TransactionStatus::Discard(status) => {
                (VMStatus::Error(status, None), discard_error_output(status))
            },
            TransactionStatus::Retry => unreachable!(),
        }
    }

    fn success_transaction_cleanup(
        &self,
        storage: &impl MoveResolverExt,
        user_txn_change_set_ext: ChangeSetExt,
        gas_meter: &mut impl AptosGasMeter,
        txn_data: &TransactionMetadata,
        log_context: &AdapterLogSchema,
        change_set_configs: &ChangeSetConfigs,
    ) -> Result<(VMStatus, TransactionOutputExt), VMStatus> {
        let storage_with_changes =
            DeltaStateView::new(storage, user_txn_change_set_ext.write_set());
        // TODO: at this point we know that delta application failed
        // (and it should have occurred in user transaction in general).
        // We need to rerun the epilogue and charge gas. Currently, the use
        // case of an aggregator is for gas fees (which are computed in
        // the epilogue), and therefore this should never happen.
        // Also, it is worth mentioning that current VM error handling is
        // rather ugly and has a lot of legacy code. This makes proper error
        // handling quite challenging.
        let delta_write_set = user_txn_change_set_ext
            .delta_change_set()
            .clone()
            .try_into_write_set(storage)?;
        let storage_with_changes =
            DeltaStateView::new(&storage_with_changes, &delta_write_set).into_move_resolver();

        let resolver = self.0.new_move_resolver(&storage_with_changes);
        let mut session = self
            .0
            .new_session(&resolver, SessionId::txn_meta(txn_data), true);

        self.0
            .run_success_epilogue(&mut session, gas_meter.balance(), txn_data, log_context)?;

        let epilogue_change_set_ext = session.finish(&mut (), change_set_configs)?;
        let change_set_ext = user_txn_change_set_ext
            .squash(epilogue_change_set_ext)
            .map_err(|_err| {
                VMStatus::Error(
                    StatusCode::UNKNOWN_INVARIANT_VIOLATION_ERROR,
                    Some("Failed to squash writeset in txn".to_string()),
                )
            })?;

        let (delta_change_set, change_set) = change_set_ext.into_inner();
        let (write_set, events) = change_set.into_inner();

        let gas_used = txn_data
            .max_gas_amount()
            .checked_sub(gas_meter.balance())
            .expect("Balance should always be less than or equal to max gas amount");

        let txn_output = TransactionOutput::new(
            write_set,
            events,
            gas_used.into(),
            TransactionStatus::Keep(ExecutionStatus::Success),
        );

        Ok((
            VMStatus::Executed,
            TransactionOutputExt::new(delta_change_set, txn_output),
        ))
    }

    fn validate_and_execute_entry_function(
        &self,
        session: &mut SessionExt,
        gas_meter: &mut impl AptosGasMeter,
        senders: Vec<AccountAddress>,
        script_fn: &EntryFunction,
    ) -> Result<SerializedReturnValues, VMStatus> {
        let function = session.load_function(
            script_fn.module(),
            script_fn.function(),
            script_fn.ty_args(),
        )?;
        let struct_constructors = self
            .0
            .get_features()
            .is_enabled(FeatureFlag::STRUCT_CONSTRUCTORS);
        let args = verifier::transaction_arg_validation::validate_combine_signer_and_txn_args(
            session,
            senders,
            script_fn.args().to_vec(),
            &function,
            struct_constructors,
        )?;
        Ok(session.execute_entry_function(
            script_fn.module(),
            script_fn.function(),
            script_fn.ty_args().to_vec(),
            args,
            gas_meter,
        )?)
    }

    fn execute_script_or_entry_function(
        &self,
        storage: &impl MoveResolverExt,
        mut session: SessionExt,
        gas_meter: &mut impl AptosGasMeter,
        txn_data: &TransactionMetadata,
        payload: &TransactionPayload,
        log_context: &AdapterLogSchema,
        new_published_modules_loaded: &mut bool,
        change_set_configs: &ChangeSetConfigs,
    ) -> Result<(VMStatus, TransactionOutputExt), VMStatus> {
        fail_point!("move_adapter::execute_script_or_entry_function", |_| {
            Err(VMStatus::Error(
                StatusCode::UNKNOWN_INVARIANT_VIOLATION_ERROR,
                None,
            ))
        });

        // Run the execution logic
        {
            gas_meter.charge_intrinsic_gas_for_transaction(txn_data.transaction_size())?;

            match payload {
                TransactionPayload::Script(script) => {
                    let mut senders = vec![txn_data.sender()];
                    senders.extend(txn_data.secondary_signers());
                    let loaded_func =
                        session.load_script(script.code(), script.ty_args().to_vec())?;
                    let args =
                        verifier::transaction_arg_validation::validate_combine_signer_and_txn_args(
                            &mut session,
                            senders,
                            convert_txn_args(script.args()),
                            &loaded_func,
                            self.0
                                .get_features()
                                .is_enabled(FeatureFlag::STRUCT_CONSTRUCTORS),
                        )?;
                    session.execute_script(
                        script.code(),
                        script.ty_args().to_vec(),
                        args,
                        gas_meter,
                    )?;
                },
                TransactionPayload::EntryFunction(script_fn) => {
                    let mut senders = vec![txn_data.sender()];

                    senders.extend(txn_data.secondary_signers());
                    self.validate_and_execute_entry_function(
                        &mut session,
                        gas_meter,
                        senders,
                        script_fn,
                    )?;
                },

                // Not reachable as this function should only be invoked for entry or script
                // transaction payload.
                _ => {
                    return Err(VMStatus::Error(StatusCode::UNREACHABLE, None));
                },
            };

            self.resolve_pending_code_publish(
                &mut session,
                gas_meter,
                new_published_modules_loaded,
            )?;

            let change_set_ext = session.finish(&mut (), change_set_configs)?;
            gas_meter.charge_io_gas_for_write_set(change_set_ext.write_set().iter())?;
            gas_meter.charge_storage_fee_for_all(
                change_set_ext.write_set().iter(),
                change_set_ext.change_set().events(),
                txn_data.transaction_size,
                txn_data.gas_unit_price,
            )?;
            // TODO(Gas): Charge for aggregator writes

            self.success_transaction_cleanup(
                storage,
                change_set_ext,
                gas_meter,
                txn_data,
                log_context,
                change_set_configs,
            )
        }
    }

    // Execute a multisig transaction:
    // 1. Obtain the payload of the transaction to execute. This could have been stored on chain
    // when the multisig transaction was created.
    // 2. Execute the target payload. If this fails, discard the session and keep the gas meter and
    // failure object. In case of success, keep the session and also do any necessary module publish
    // cleanup.
    // 3. Call post transaction cleanup function in multisig account module with the result from (2)
    fn execute_multisig_transaction(
        &self,
        storage: &impl MoveResolverExt,
        mut session: SessionExt,
        gas_meter: &mut impl AptosGasMeter,
        txn_data: &TransactionMetadata,
        txn_payload: &Multisig,
        log_context: &AdapterLogSchema,
        new_published_modules_loaded: &mut bool,
        change_set_configs: &ChangeSetConfigs,
    ) -> Result<(VMStatus, TransactionOutputExt), VMStatus> {
        fail_point!("move_adapter::execute_multisig_transaction", |_| {
            Err(VMStatus::Error(
                StatusCode::UNKNOWN_INVARIANT_VIOLATION_ERROR,
                None,
            ))
        });

        gas_meter.charge_intrinsic_gas_for_transaction(txn_data.transaction_size())?;

        // Step 1: Obtain the payload. If any errors happen here, the entire transaction should fail
        let invariant_violation_error =
            PartialVMError::new(StatusCode::UNKNOWN_INVARIANT_VIOLATION_ERROR)
                .with_message("MultiSig transaction error".to_string())
                .finish(Location::Undefined);
        let provided_payload = if let Some(payload) = &txn_payload.transaction_payload {
            bcs::to_bytes(&payload).map_err(|_| invariant_violation_error.clone())?
        } else {
            // Default to empty bytes if payload is not provided.
            bcs::to_bytes::<Vec<u8>>(&vec![]).map_err(|_| invariant_violation_error.clone())?
        };
        // Failures here will be propagated back.
        let payload_bytes: Vec<Vec<u8>> = session
            .execute_function_bypass_visibility(
                &MULTISIG_ACCOUNT_MODULE,
                GET_NEXT_TRANSACTION_PAYLOAD,
                vec![],
                serialize_values(&vec![
                    MoveValue::Address(txn_payload.multisig_address),
                    MoveValue::vector_u8(provided_payload),
                ]),
                gas_meter,
            )?
            .return_values
            .into_iter()
            .map(|(bytes, _ty)| bytes)
            .collect::<Vec<_>>();
        let payload_bytes = payload_bytes
            .first()
            // We expect the payload to either exists on chain or be passed along with the
            // transaction.
            .ok_or_else(|| {
                PartialVMError::new(StatusCode::UNKNOWN_INVARIANT_VIOLATION_ERROR)
                    .with_message("Multisig payload bytes return error".to_string())
                    .finish(Location::Undefined)
            })?;
        // We have to deserialize twice as the first time returns the actual return type of the
        // function, which is vec<u8>. The second time deserializes it into the correct
        // EntryFunction payload type.
        // If either deserialization fails for some reason, that means the user provided incorrect
        // payload data either during transaction creation or execution.
        let deserialization_error = PartialVMError::new(StatusCode::FAILED_TO_DESERIALIZE_ARGUMENT)
            .finish(Location::Undefined);
        let payload_bytes =
            bcs::from_bytes::<Vec<u8>>(payload_bytes).map_err(|_| deserialization_error.clone())?;
        let payload = bcs::from_bytes::<MultisigTransactionPayload>(&payload_bytes)
            .map_err(|_| deserialization_error)?;

        // Step 2: Execute the target payload. Transaction failure here is tolerated. In case of any
        // failures, we'll discard the session and start a new one. This ensures that any data
        // changes are not persisted.
        // The multisig transaction would still be considered executed even if execution fails.
        let execution_result = match payload {
            MultisigTransactionPayload::EntryFunction(entry_function) => self
                .execute_multisig_entry_function(
                    &mut session,
                    gas_meter,
                    txn_payload.multisig_address,
                    &entry_function,
                    new_published_modules_loaded,
                ),
        };

        // Step 3: Call post transaction cleanup function in multisig account module with the result
        // from Step 2.
        // Note that we don't charge execution or writeset gas for cleanup routines. This is
        // consistent with the high-level success/failure cleanup routines for user transactions.
        let cleanup_args = serialize_values(&vec![
            MoveValue::Address(txn_data.sender),
            MoveValue::Address(txn_payload.multisig_address),
            MoveValue::vector_u8(payload_bytes),
        ]);
        let final_change_set_ext = if let Err(execution_error) = execution_result {
            // Invalidate the loader cache in case there was a new module loaded from a module
            // publish request that failed.
            // This is redundant with the logic in execute_user_transaction but unfortunately is
            // necessary here as executing the underlying call can fail without this function
            // returning an error to execute_user_transaction.
            if *new_published_modules_loaded {
                self.0.mark_loader_cache_as_invalid();
            };
            self.failure_multisig_payload_cleanup(
                storage,
                execution_error,
                txn_data,
                cleanup_args,
                change_set_configs,
            )?
        } else {
            self.success_multisig_payload_cleanup(
                storage,
                session,
                gas_meter,
                txn_data,
                cleanup_args,
                change_set_configs,
            )?
        };

        // TODO(Gas): Charge for aggregator writes
        self.success_transaction_cleanup(
            storage,
            final_change_set_ext,
            gas_meter,
            txn_data,
            log_context,
            change_set_configs,
        )
    }

    fn execute_multisig_entry_function(
        &self,
        session: &mut SessionExt,
        gas_meter: &mut impl AptosGasMeter,
        multisig_address: AccountAddress,
        payload: &EntryFunction,
        new_published_modules_loaded: &mut bool,
    ) -> Result<(), VMStatus> {
        // If txn args are not valid, we'd still consider the transaction as executed but
        // failed. This is primarily because it's unrecoverable at this point.
        self.validate_and_execute_entry_function(
            session,
            gas_meter,
            vec![multisig_address],
            payload,
        )?;

        // Resolve any pending module publishes in case the multisig transaction is deploying
        // modules.
        self.resolve_pending_code_publish(session, gas_meter, new_published_modules_loaded)?;
        Ok(())
    }

    fn success_multisig_payload_cleanup(
        &self,
        storage: &impl MoveResolverExt,
        session: SessionExt,
        gas_meter: &mut impl AptosGasMeter,
        txn_data: &TransactionMetadata,
        cleanup_args: Vec<Vec<u8>>,
        change_set_configs: &ChangeSetConfigs,
    ) -> Result<ChangeSetExt, VMStatus> {
        // Charge gas for writeset before we do cleanup. This ensures we don't charge gas for
        // cleanup writeset changes, which is consistent with outer-level success cleanup
        // flow. We also wouldn't need to worry that we run out of gas when doing cleanup.
        let inner_function_change_set_ext = session.finish(&mut (), change_set_configs)?;
        gas_meter.charge_io_gas_for_write_set(inner_function_change_set_ext.write_set().iter())?;
        gas_meter.charge_storage_fee_for_all(
            inner_function_change_set_ext.write_set().iter(),
            inner_function_change_set_ext.change_set().events(),
            txn_data.transaction_size,
            txn_data.gas_unit_price,
        )?;

        let storage_with_changes =
            DeltaStateView::new(storage, inner_function_change_set_ext.write_set());
        let delta_write_set = inner_function_change_set_ext
            .delta_change_set()
            .clone()
            .try_into_write_set(storage)?;
        let storage_with_changes =
            DeltaStateView::new(&storage_with_changes, &delta_write_set).into_move_resolver();
        let resolver = self.0.new_move_resolver(&storage_with_changes);
        let mut cleanup_session =
            self.0
                .new_session(&resolver, SessionId::txn_meta(txn_data), true);
        cleanup_session.execute_function_bypass_visibility(
            &MULTISIG_ACCOUNT_MODULE,
            SUCCESSFUL_TRANSACTION_EXECUTION_CLEANUP,
            vec![],
            cleanup_args,
            &mut UnmeteredGasMeter,
        )?;
        let cleanup_change_set_ext = cleanup_session.finish(&mut (), change_set_configs)?;
        // Merge the inner function writeset with cleanup writeset.
        inner_function_change_set_ext
            .squash(cleanup_change_set_ext)
            .map_err(|_err| {
                VMStatus::Error(
                    StatusCode::UNKNOWN_INVARIANT_VIOLATION_ERROR,
                    Some("Failed to squash writeset".to_string()),
                )
            })
    }

    fn failure_multisig_payload_cleanup(
        &self,
        storage: &impl MoveResolverExt,
        execution_error: VMStatus,
        txn_data: &TransactionMetadata,
        mut cleanup_args: Vec<Vec<u8>>,
        change_set_configs: &ChangeSetConfigs,
    ) -> Result<ChangeSetExt, VMStatus> {
        // Start a fresh session for running cleanup that does not contain any changes from
        // the inner function call earlier (since it failed).
        let mut cleanup_session = self
            .0
            .new_session(storage, SessionId::txn_meta(txn_data), true);
        let execution_error = ExecutionError::try_from(execution_error)
            .map_err(|_| VMStatus::Error(StatusCode::UNREACHABLE, None))?;
        // Serialization is not expected to fail so we're using invariant_violation error here.
        cleanup_args.push(bcs::to_bytes(&execution_error).map_err(|_| {
            PartialVMError::new(StatusCode::UNKNOWN_INVARIANT_VIOLATION_ERROR)
                .with_message("MultiSig payload cleanup error.".to_string())
                .finish(Location::Undefined)
        })?);
        cleanup_session.execute_function_bypass_visibility(
            &MULTISIG_ACCOUNT_MODULE,
            FAILED_TRANSACTION_EXECUTION_CLEANUP,
            vec![],
            cleanup_args,
            &mut UnmeteredGasMeter,
        )?;
        Ok(cleanup_session.finish(&mut (), change_set_configs)?)
    }

    fn verify_module_bundle(
        session: &mut SessionExt,
        module_bundle: &ModuleBundle,
    ) -> VMResult<()> {
        for module_blob in module_bundle.iter() {
            match CompiledModule::deserialize(module_blob.code()) {
                Ok(module) => {
                    // verify the module doesn't exist
                    if session.load_module(&module.self_id()).is_ok() {
                        return Err(verification_error(
                            StatusCode::DUPLICATE_MODULE_NAME,
                            IndexKind::AddressIdentifier,
                            module.self_handle_idx().0,
                        )
                        .finish(Location::Undefined));
                    }
                },
                Err(err) => return Err(err.finish(Location::Undefined)),
            }
        }
        Ok(())
    }

    /// Execute all module initializers.
    fn execute_module_initialization(
        &self,
        session: &mut SessionExt,
        gas_meter: &mut impl AptosGasMeter,
        modules: &[CompiledModule],
        exists: BTreeSet<ModuleId>,
        senders: &[AccountAddress],
        new_published_modules_loaded: &mut bool,
    ) -> VMResult<()> {
        let init_func_name = ident_str!("init_module");
        for module in modules {
            if exists.contains(&module.self_id()) {
                // Call initializer only on first publish.
                continue;
            }
            *new_published_modules_loaded = true;
            let init_function = session.load_function(&module.self_id(), init_func_name, &[]);
            // it is ok to not have init_module function
            // init_module function should be (1) private and (2) has no return value
            // Note that for historic reasons, verification here is treated
            // as StatusCode::CONSTRAINT_NOT_SATISFIED, there this cannot be unified
            // with the general verify_module above.
            if init_function.is_ok() {
                if verifier::module_init::verify_module_init_function(module).is_ok() {
                    let args: Vec<Vec<u8>> = senders
                        .iter()
                        .map(|s| MoveValue::Signer(*s).simple_serialize().unwrap())
                        .collect();
                    session.execute_function_bypass_visibility(
                        &module.self_id(),
                        init_func_name,
                        vec![],
                        args,
                        gas_meter,
                    )?;
                } else {
                    return Err(PartialVMError::new(StatusCode::CONSTRAINT_NOT_SATISFIED)
                        .finish(Location::Undefined));
                }
            }
        }
        Ok(())
    }

    /// Deserialize a module bundle.
    fn deserialize_module_bundle(&self, modules: &ModuleBundle) -> VMResult<Vec<CompiledModule>> {
        let max_version = if self
            .0
            .get_features()
            .is_enabled(FeatureFlag::VM_BINARY_FORMAT_V6)
        {
            6
        } else {
            5
        };
        let mut result = vec![];
        for module_blob in modules.iter() {
            match CompiledModule::deserialize_with_max_version(module_blob.code(), max_version) {
                Ok(module) => {
                    result.push(module);
                },
                Err(_err) => {
                    return Err(PartialVMError::new(StatusCode::CODE_DESERIALIZATION_ERROR)
                        .finish(Location::Undefined))
                },
            }
        }
        Ok(result)
    }

    /// Execute a module bundle load request.
    /// TODO: this is going to be deprecated and removed in favor of code publishing via
    /// NativeCodeContext
    fn execute_modules(
        &self,
        storage: &impl MoveResolverExt,
        mut session: SessionExt,
        gas_meter: &mut impl AptosGasMeter,
        txn_data: &TransactionMetadata,
        modules: &ModuleBundle,
        log_context: &AdapterLogSchema,
        new_published_modules_loaded: &mut bool,
        change_set_configs: &ChangeSetConfigs,
    ) -> Result<(VMStatus, TransactionOutputExt), VMStatus> {
        if MODULE_BUNDLE_DISALLOWED.load(Ordering::Relaxed) {
            return Err(VMStatus::Error(StatusCode::FEATURE_UNDER_GATING, None));
        }
        fail_point!("move_adapter::execute_module", |_| {
            Err(VMStatus::Error(
                StatusCode::UNKNOWN_INVARIANT_VIOLATION_ERROR,
                None,
            ))
        });

        gas_meter.charge_intrinsic_gas_for_transaction(txn_data.transaction_size())?;

        Self::verify_module_bundle(&mut session, modules)?;
        session.publish_module_bundle_with_compat_config(
            modules.clone().into_inner(),
            txn_data.sender(),
            gas_meter,
            Compatibility::new(
                true,
                true,
                !self
                    .0
                    .get_features()
                    .is_enabled(FeatureFlag::TREAT_FRIEND_AS_PRIVATE),
            ),
        )?;

        // call init function of the each module
        self.execute_module_initialization(
            &mut session,
            gas_meter,
            &self.deserialize_module_bundle(modules)?,
            BTreeSet::new(),
            &[txn_data.sender()],
            new_published_modules_loaded,
        )?;

        let change_set_ext = session.finish(&mut (), change_set_configs)?;
        gas_meter.charge_io_gas_for_write_set(change_set_ext.write_set().iter())?;
        gas_meter.charge_storage_fee_for_all(
            change_set_ext.write_set().iter(),
            change_set_ext.change_set().events(),
            txn_data.transaction_size,
            txn_data.gas_unit_price,
        )?;
        // TODO(Gas): Charge for aggregator writes

        self.success_transaction_cleanup(
            storage,
            change_set_ext,
            gas_meter,
            txn_data,
            log_context,
            change_set_configs,
        )
    }

    /// Resolve a pending code publish request registered via the NativeCodeContext.
    fn resolve_pending_code_publish(
        &self,
        session: &mut SessionExt,
        gas_meter: &mut impl AptosGasMeter,
        new_published_modules_loaded: &mut bool,
    ) -> VMResult<()> {
        if let Some(PublishRequest {
            destination,
            bundle,
            expected_modules,
            allowed_deps,
            check_compat: _,
        }) = session.extract_publish_request()
        {
            // TODO: unfortunately we need to deserialize the entire bundle here to handle
            // `init_module` and verify some deployment conditions, while the VM need to do
            // the deserialization again. Consider adding an API to MoveVM which allows to
            // directly pass CompiledModule.
            let modules = self.deserialize_module_bundle(&bundle)?;

            // Validate the module bundle
            self.validate_publish_request(session, &modules, expected_modules, allowed_deps)?;

            // Check what modules exist before publishing.
            let mut exists = BTreeSet::new();
            for m in &modules {
                let id = m.self_id();
                if session.exists_module(&id)? {
                    exists.insert(id);
                }
            }

            // Publish the bundle and execute initializers
            // publish_module_bundle doesn't actually load the published module into
            // the loader cache. It only puts the module data in the data cache.
            return_on_failure!(session.publish_module_bundle_with_compat_config(
                bundle.into_inner(),
                destination,
                gas_meter,
                Compatibility::new(
                    true,
                    true,
                    !self
                        .0
                        .get_features()
                        .is_enabled(FeatureFlag::TREAT_FRIEND_AS_PRIVATE),
                ),
            ));

            self.execute_module_initialization(
                session,
                gas_meter,
                &modules,
                exists,
                &[destination],
                new_published_modules_loaded,
            )
        } else {
            Ok(())
        }
    }

    /// Validate a publish request.
    fn validate_publish_request(
        &self,
        session: &mut SessionExt,
        modules: &[CompiledModule],
        mut expected_modules: BTreeSet<String>,
        allowed_deps: Option<BTreeMap<AccountAddress, BTreeSet<String>>>,
    ) -> VMResult<()> {
        for m in modules {
            if !expected_modules.remove(m.self_id().name().as_str()) {
                return Err(Self::metadata_validation_error(&format!(
                    "unregistered module: '{}'",
                    m.self_id().name()
                )));
            }
            if let Some(allowed) = &allowed_deps {
                for dep in m.immediate_dependencies() {
                    if !allowed
                        .get(dep.address())
                        .map(|modules| {
                            modules.contains("") || modules.contains(dep.name().as_str())
                        })
                        .unwrap_or(false)
                    {
                        return Err(Self::metadata_validation_error(&format!(
                            "unregistered dependency: '{}'",
                            dep
                        )));
                    }
                }
            }
            aptos_framework::verify_module_metadata(m, self.0.get_features())
                .map_err(|err| Self::metadata_validation_error(&err.to_string()))?;
        }
        verifier::resource_groups::validate_resource_groups(session, modules)?;

        if !expected_modules.is_empty() {
            return Err(Self::metadata_validation_error(
                "not all registered modules published",
            ));
        }
        Ok(())
    }

    fn metadata_validation_error(msg: &str) -> VMError {
        PartialVMError::new(StatusCode::CONSTRAINT_NOT_SATISFIED)
            .with_message(format!("metadata and code bundle mismatch: {}", msg))
            .finish(Location::Undefined)
    }

    fn make_standard_gas_meter(
        &self,
        balance: Gas,
        log_context: &AdapterLogSchema,
    ) -> Result<StandardGasMeter, VMStatus> {
        Ok(StandardGasMeter::new(
            self.0.get_gas_feature_version(),
            self.0.get_gas_parameters(log_context)?.clone(),
            self.0.get_storage_gas_parameters(log_context)?.clone(),
            balance,
        ))
    }

    fn execute_user_transaction_impl(
        &self,
        storage: &impl MoveResolverExt,
        txn: &SignatureCheckedTransaction,
        log_context: &AdapterLogSchema,
        gas_meter: &mut impl AptosGasMeter,
    ) -> (VMStatus, TransactionOutputExt) {
        // Revalidate the transaction.
        let resolver = self.0.new_move_resolver(storage);
        let mut session = self.0.new_session(&resolver, SessionId::txn(txn), true);
        if let Err(err) = self.validate_signature_checked_transaction(
            &mut session,
            storage,
            txn,
            false,
            log_context,
        ) {
            return discard_error_vm_status(err);
        };

        if self.0.get_gas_feature_version() >= 1 {
            // Create a new session so that the data cache is flushed.
            // This is to ensure we correctly charge for loading certain resources, even if they
            // have been previously cached in the prologue.
            //
            // TODO(Gas): Do this in a better way in the future, perhaps without forcing the data cache to be flushed.
            session = self.0.new_session(&resolver, SessionId::txn(txn), true);
        }

        let storage_gas_params = unwrap_or_discard!(self.0.get_storage_gas_parameters(log_context));
        let txn_data = TransactionMetadata::new(txn);

        // We keep track of whether any newly published modules are loaded into the Vm's loader
        // cache as part of executing transactions. This would allow us to decide whether the cache
        // should be flushed later.
        let mut new_published_modules_loaded = false;
        let result = match txn.payload() {
            payload @ TransactionPayload::Script(_)
            | payload @ TransactionPayload::EntryFunction(_) => self
                .execute_script_or_entry_function(
                    storage,
                    session,
                    gas_meter,
                    &txn_data,
                    payload,
                    log_context,
                    &mut new_published_modules_loaded,
                    &storage_gas_params.change_set_configs,
                ),
            TransactionPayload::Multisig(payload) => self.execute_multisig_transaction(
                storage,
                session,
                gas_meter,
                &txn_data,
                payload,
                log_context,
                &mut new_published_modules_loaded,
                &storage_gas_params.change_set_configs,
            ),

            // Deprecated. Will be removed in the future.
            TransactionPayload::ModuleBundle(m) => self.execute_modules(
                storage,
                session,
                gas_meter,
                &txn_data,
                m,
                log_context,
                &mut new_published_modules_loaded,
                &storage_gas_params.change_set_configs,
            ),
        };

        let gas_usage = txn_data
            .max_gas_amount()
            .checked_sub(gas_meter.balance())
            .expect("Balance should always be less than or equal to max gas amount set");
        TXN_GAS_USAGE.observe(u64::from(gas_usage) as f64);

        match result {
            Ok(output) => output,
            Err(err) => {
                // Invalidate the loader cache in case there was a new module loaded from a module
                // publish request that failed.
                // This ensures the loader cache is flushed later to align storage with the cache.
                // None of the modules in the bundle will be committed to storage,
                // but some of them may have ended up in the cache.
                if new_published_modules_loaded {
                    self.0.mark_loader_cache_as_invalid();
                };

                if err.status_type() == StatusType::InvariantViolation {
                    speculative_error!(
                        log_context,
                        format!("[VM] discarded txn with error {:?}", err)
                    );
                }

                let txn_status = TransactionStatus::from(err.clone());
                if txn_status.is_discarded() {
                    discard_error_vm_status(err)
                } else {
                    self.failed_transaction_cleanup_and_keep_vm_status(
                        err,
                        gas_meter,
                        &txn_data,
                        storage,
                        log_context,
                        &storage_gas_params.change_set_configs,
                    )
                }
            },
        }
    }

    fn execute_user_transaction(
        &self,
        storage: &impl MoveResolverExt,
        txn: &SignatureCheckedTransaction,
        log_context: &AdapterLogSchema,
    ) -> (VMStatus, TransactionOutputExt) {
        let balance = TransactionMetadata::new(txn).max_gas_amount();
        // TODO: would we end up having a diverging behavior by creating the gas meter at an earlier time?
        let mut gas_meter = unwrap_or_discard!(self.make_standard_gas_meter(balance, log_context));

        self.execute_user_transaction_impl(storage, txn, log_context, &mut gas_meter)
    }

    pub fn execute_user_transaction_with_custom_gas_meter<G, F>(
        state_view: &impl StateView,
        txn: &SignatureCheckedTransaction,
        log_context: &AdapterLogSchema,
        make_gas_meter: F,
    ) -> Result<(VMStatus, TransactionOutput, G), VMStatus>
    where
        G: AptosGasMeter,
        F: FnOnce(u64, AptosGasParameters, StorageGasParameters, Gas) -> Result<G, VMStatus>,
    {
        // TODO(Gas): revisit this.
        init_speculative_logs(1);

        let storage = StorageAdapter::new(state_view);
        let vm = AptosVM::new(&storage);

        // TODO(Gas): avoid creating txn metadata twice.
        let balance = TransactionMetadata::new(txn).max_gas_amount();
        let mut gas_meter = make_gas_meter(
            vm.0.get_gas_feature_version(),
            vm.0.get_gas_parameters(log_context)?.clone(),
            vm.0.get_storage_gas_parameters(log_context)?.clone(),
            balance,
        )?;

        let (status, output) =
            vm.execute_user_transaction_impl(&storage, txn, log_context, &mut gas_meter);

        Ok((status, output.into_transaction_output(&storage), gas_meter))
    }

    fn execute_writeset(
        &self,
        storage: &impl MoveResolverExt,
        writeset_payload: &WriteSetPayload,
        txn_sender: Option<AccountAddress>,
        session_id: SessionId,
    ) -> Result<ChangeSetExt, VMStatus> {
        let mut gas_meter = UnmeteredGasMeter;
        let change_set_configs =
            ChangeSetConfigs::unlimited_at_gas_feature_version(self.0.get_gas_feature_version());

        match writeset_payload {
            WriteSetPayload::Direct(change_set) => Ok(ChangeSetExt::new(
                DeltaChangeSet::empty(),
                change_set.clone(),
                Arc::new(change_set_configs),
            )),
            WriteSetPayload::Script { script, execute_as } => {
                let resolver = self.0.new_move_resolver(storage);
                let mut tmp_session = self.0.new_session(&resolver, session_id, true);
                let senders = match txn_sender {
                    None => vec![*execute_as],
                    Some(sender) => vec![sender, *execute_as],
                };

                let loaded_func =
                    tmp_session.load_script(script.code(), script.ty_args().to_vec())?;
                let args =
                    verifier::transaction_arg_validation::validate_combine_signer_and_txn_args(
                        &mut tmp_session,
                        senders,
                        convert_txn_args(script.args()),
                        &loaded_func,
                        self.0
                            .get_features()
                            .is_enabled(FeatureFlag::STRUCT_CONSTRUCTORS),
                    )?;

                return_on_failure!(tmp_session.execute_script(
                    script.code(),
                    script.ty_args().to_vec(),
                    args,
                    &mut gas_meter,
                ));
                Ok(tmp_session.finish(&mut (), &change_set_configs)?)
            },
        }
    }

    fn read_writeset(
        &self,
        state_view: &impl StateView,
        write_set: &WriteSet,
    ) -> Result<(), VMStatus> {
        // All Move executions satisfy the read-before-write property. Thus we need to read each
        // access path that the write set is going to update.
        for (state_key, _) in write_set.iter() {
            state_view
                .get_state_value_bytes(state_key)
                .map_err(|_| VMStatus::Error(StatusCode::STORAGE_ERROR, None))?;
        }
        Ok(())
    }

    fn validate_waypoint_change_set(
        change_set: &ChangeSet,
        log_context: &AdapterLogSchema,
    ) -> Result<(), VMStatus> {
        let has_new_block_event = change_set
            .events()
            .iter()
            .any(|e| *e.key() == new_block_event_key());
        let has_new_epoch_event = change_set
            .events()
            .iter()
            .any(|e| *e.key() == new_epoch_event_key());
        if has_new_block_event && has_new_epoch_event {
            Ok(())
        } else {
            error!(
                *log_context,
                "[aptos_vm] waypoint txn needs to emit new epoch and block"
            );
            Err(VMStatus::Error(StatusCode::INVALID_WRITE_SET, None))
        }
    }

    pub(crate) fn process_waypoint_change_set(
        &self,
        storage: &impl MoveResolverExt,
        writeset_payload: WriteSetPayload,
        log_context: &AdapterLogSchema,
    ) -> Result<(VMStatus, TransactionOutputExt), VMStatus> {
        // TODO: user specified genesis id to distinguish different genesis write sets
        let genesis_id = HashValue::zero();
        let change_set_ext = self.execute_writeset(
            storage,
            &writeset_payload,
            Some(aptos_types::account_config::reserved_vm_address()),
            SessionId::genesis(genesis_id),
        )?;

        let (delta_change_set, change_set) = change_set_ext.into_inner();
        Self::validate_waypoint_change_set(&change_set, log_context)?;
        let (write_set, events) = change_set.into_inner();
        self.read_writeset(storage, &write_set)?;
        SYSTEM_TRANSACTIONS_EXECUTED.inc();

        let txn_output = TransactionOutput::new(write_set, events, 0, VMStatus::Executed.into());
        Ok((
            VMStatus::Executed,
            TransactionOutputExt::new(delta_change_set, txn_output),
        ))
    }

    pub(crate) fn process_block_prologue(
        &self,
        storage: &impl MoveResolverExt,
        block_metadata: BlockMetadata,
        log_context: &AdapterLogSchema,
    ) -> Result<(VMStatus, TransactionOutputExt), VMStatus> {
        fail_point!("move_adapter::process_block_prologue", |_| {
            Err(VMStatus::Error(
                StatusCode::UNKNOWN_INVARIANT_VIOLATION_ERROR,
                None,
            ))
        });

        let txn_data = TransactionMetadata {
            sender: account_config::reserved_vm_address(),
            max_gas_amount: 0.into(),
            ..Default::default()
        };
        let mut gas_meter = UnmeteredGasMeter;
        let resolver = self.0.new_move_resolver(storage);
        let mut session =
            self.0
                .new_session(&resolver, SessionId::block_meta(&block_metadata), true);

        let args = serialize_values(&block_metadata.get_prologue_move_args(txn_data.sender));
        session
            .execute_function_bypass_visibility(
                &BLOCK_MODULE,
                BLOCK_PROLOGUE,
                vec![],
                args,
                &mut gas_meter,
            )
            .map(|_return_vals| ())
            .or_else(|e| {
                expect_only_successful_execution(e, BLOCK_PROLOGUE.as_str(), log_context)
            })?;
        SYSTEM_TRANSACTIONS_EXECUTED.inc();

        let output = get_transaction_output(
            &mut (),
            session,
            0.into(),
            &txn_data,
            ExecutionStatus::Success,
            &self
                .0
                .get_storage_gas_parameters(log_context)?
                .change_set_configs,
        )?;
        Ok((VMStatus::Executed, output))
    }

    pub fn simulate_signed_transaction(
        txn: &SignedTransaction,
        state_view: &impl StateView,
    ) -> (VMStatus, TransactionOutputExt) {
        let vm = AptosVM::new(state_view);
        let simulation_vm = AptosSimulationVM(vm);
        let log_context = AdapterLogSchema::new(state_view.id(), 0);
        simulation_vm.simulate_signed_transaction(&state_view.as_move_resolver(), txn, &log_context)
    }

    pub fn execute_view_function(
        state_view: &impl StateView,
        module_id: ModuleId,
        func_name: Identifier,
        type_args: Vec<TypeTag>,
        arguments: Vec<Vec<u8>>,
        gas_budget: u64,
    ) -> Result<Vec<Vec<u8>>> {
        let vm = AptosVM::new(state_view);
        let log_context = AdapterLogSchema::new(state_view.id(), 0);
        let mut gas_meter = StandardGasMeter::new(
            vm.0.get_gas_feature_version(),
            vm.0.get_gas_parameters(&log_context)?.clone(),
            vm.0.get_storage_gas_parameters(&log_context)?.clone(),
            gas_budget,
        );
        let resolver = &state_view.as_move_resolver();
        let resolver = vm.0.new_move_resolver(resolver);
        let mut session = vm.new_session(&resolver, SessionId::Void);

        let func_inst = session.load_function(&module_id, &func_name, &type_args)?;
        let metadata = vm.0.extract_module_metadata(&module_id);
        let arguments = verifier::view_function::validate_view_function(
            &mut session,
            arguments,
            func_name.as_ident_str(),
            &func_inst,
            metadata.as_ref(),
            vm.0.get_features()
                .is_enabled(FeatureFlag::STRUCT_CONSTRUCTORS),
        )?;

        Ok(session
            .execute_function_bypass_visibility(
                &module_id,
                func_name.as_ident_str(),
                type_args,
                arguments,
                &mut gas_meter,
            )
            .map_err(|err| anyhow!("Failed to execute function: {:?}", err))?
            .return_values
            .into_iter()
            .map(|(bytes, _ty)| bytes)
            .collect::<Vec<_>>())
    }

    fn run_prologue_with_payload(
        &self,
        session: &mut SessionExt,
        storage: &impl MoveResolverExt,
        payload: &TransactionPayload,
        txn_data: &TransactionMetadata,
        log_context: &AdapterLogSchema,
        // Whether the prologue is run as part of tx simulation.
        is_simulation: bool,
    ) -> Result<(), VMStatus> {
        match payload {
            TransactionPayload::Script(_) => {
                self.0.check_gas(storage, txn_data, log_context)?;
                self.0.run_script_prologue(session, txn_data, log_context)
            },
            TransactionPayload::EntryFunction(_) => {
                // NOTE: Script and EntryFunction shares the same prologue
                self.0.check_gas(storage, txn_data, log_context)?;
                self.0.run_script_prologue(session, txn_data, log_context)
            },
            TransactionPayload::Multisig(multisig_payload) => {
                self.0.check_gas(storage, txn_data, log_context)?;
                // Still run script prologue for multisig transaction to ensure the same tx
                // validations are still run for this multisig execution tx, which is submitted by
                // one of the owners.
                self.0.run_script_prologue(session, txn_data, log_context)?;
                // Skip validation if this is part of tx simulation.
                // This allows simulating multisig txs without having to first create the multisig
                // tx.
                if !is_simulation {
                    self.0
                        .run_multisig_prologue(session, txn_data, multisig_payload, log_context)
                } else {
                    Ok(())
                }
            },

            // Deprecated. Will be removed in the future.
            TransactionPayload::ModuleBundle(_module) => {
                if MODULE_BUNDLE_DISALLOWED.load(Ordering::Relaxed) {
                    return Err(VMStatus::Error(StatusCode::FEATURE_UNDER_GATING, None));
                }
                self.0.check_gas(storage, txn_data, log_context)?;
                self.0.run_module_prologue(session, txn_data, log_context)
            },
        }
    }
}

// Executor external API
impl VMExecutor for AptosVM {
    /// Execute a block of `transactions`. The output vector will have the exact same length as the
    /// input vector. The discarded transactions will be marked as `TransactionStatus::Discard` and
    /// have an empty `WriteSet`. Also `state_view` is immutable, and does not have interior
    /// mutability. Writes to be applied to the data view are encoded in the write set part of a
    /// transaction output.
    fn execute_block(
        transactions: Vec<Transaction>,
        state_view: &(impl StateView + Sync),
    ) -> Result<Vec<TransactionOutput>, VMStatus> {
        fail_point!("move_adapter::execute_block", |_| {
            Err(VMStatus::Error(
                StatusCode::UNKNOWN_INVARIANT_VIOLATION_ERROR,
                None,
            ))
        });

        let log_context = AdapterLogSchema::new(state_view.id(), 0);
        info!(
            log_context,
            "Executing block, transaction count: {}",
            transactions.len()
        );

        let count = transactions.len();
        let ret =
            BlockAptosVM::execute_block(transactions, state_view, Self::get_concurrency_level());
        if ret.is_ok() {
            // Record the histogram count for transactions per block.
            BLOCK_TRANSACTION_COUNT.observe(count as f64);
        }
        ret
    }
}

// VMValidator external API
impl VMValidator for AptosVM {
    /// Determine if a transaction is valid. Will return `None` if the transaction is accepted,
    /// `Some(Err)` if the VM rejects it, with `Err` as an error code. Verification performs the
    /// following steps:
    /// 1. The signature on the `SignedTransaction` matches the public key included in the
    ///    transaction
    /// 2. The script to be executed is under given specific configuration.
    /// 3. Invokes `Account.prologue`, which checks properties such as the transaction has the
    /// right sequence number and the sender has enough balance to pay for the gas.
    /// TBD:
    /// 1. Transaction arguments matches the main function's type signature.
    ///    We don't check this item for now and would execute the check at execution time.
    fn validate_transaction(
        &self,
        transaction: SignedTransaction,
        state_view: &impl StateView,
    ) -> VMValidatorResult {
        let _timer = TXN_VALIDATION_SECONDS.start_timer();
        let log_context = AdapterLogSchema::new(state_view.id(), 0);
        let txn = match Self::check_signature(transaction) {
            Ok(t) => t,
            _ => {
                return VMValidatorResult::error(StatusCode::INVALID_SIGNATURE);
            },
        };

        let inner_resolver = &state_view.as_move_resolver();
        let resolver = self.0.new_move_resolver(inner_resolver);
        let mut session = self.new_session(&resolver, SessionId::txn(&txn));
        let validation_result = self.validate_signature_checked_transaction(
            &mut session,
            &resolver,
            &txn,
            true,
            &log_context,
        );

        // Increment the counter for transactions verified.
        let (counter_label, result) = match validation_result {
            Ok(_) => (
                "success",
                VMValidatorResult::new(None, txn.gas_unit_price()),
            ),
            Err(err) => (
                "failure",
                VMValidatorResult::new(Some(err.status_code()), 0),
            ),
        };

        TRANSACTIONS_VALIDATED
            .with_label_values(&[counter_label])
            .inc();

        result
    }
}

impl VMAdapter for AptosVM {
    fn new_session<'r>(
        &self,
        remote: &'r impl MoveResolverExt,
        session_id: SessionId,
<<<<<<< HEAD
    ) -> SessionExt<'r, '_, R> {
        self.0.new_session(remote, session_id, true)
=======
    ) -> SessionExt<'r, '_> {
        self.0.new_session(remote, session_id)
>>>>>>> c9cb866a
    }

    fn check_signature(txn: SignedTransaction) -> Result<SignatureCheckedTransaction> {
        txn.check_signature()
    }

    fn check_transaction_format(&self, txn: &SignedTransaction) -> Result<(), VMStatus> {
        if txn.contains_duplicate_signers() {
            return Err(VMStatus::Error(
                StatusCode::SIGNERS_CONTAIN_DUPLICATES,
                None,
            ));
        }

        Ok(())
    }

    fn run_prologue(
        &self,
        session: &mut SessionExt,
        storage: &impl MoveResolverExt,
        transaction: &SignatureCheckedTransaction,
        log_context: &AdapterLogSchema,
    ) -> Result<(), VMStatus> {
        let txn_data = TransactionMetadata::new(transaction);
        self.run_prologue_with_payload(
            session,
            storage,
            transaction.payload(),
            &txn_data,
            log_context,
            false,
        )
    }

    fn should_restart_execution(vm_output: &TransactionOutput) -> bool {
        let new_epoch_event_key = aptos_types::on_chain_config::new_epoch_event_key();
        vm_output
            .events()
            .iter()
            .any(|event| *event.key() == new_epoch_event_key)
    }

    fn execute_single_transaction(
        &self,
        txn: &PreprocessedTransaction,
        data_cache: &impl MoveResolverExt,
        log_context: &AdapterLogSchema,
    ) -> Result<(VMStatus, TransactionOutputExt, Option<String>), VMStatus> {
        Ok(match txn {
            PreprocessedTransaction::BlockMetadata(block_metadata) => {
                fail_point!("aptos_vm::execution::block_metadata");
                let (vm_status, output) =
                    self.process_block_prologue(data_cache, block_metadata.clone(), log_context)?;
                (vm_status, output, Some("block_prologue".to_string()))
            },
            PreprocessedTransaction::WaypointWriteSet(write_set_payload) => {
                let (vm_status, output) = self.process_waypoint_change_set(
                    data_cache,
                    write_set_payload.clone(),
                    log_context,
                )?;
                (vm_status, output, Some("waypoint_write_set".to_string()))
            },
            PreprocessedTransaction::UserTransaction(txn) => {
                fail_point!("aptos_vm::execution::user_transaction");
                let sender = txn.sender().to_string();
                let _timer = TXN_TOTAL_SECONDS.start_timer();
                let (vm_status, output) =
                    self.execute_user_transaction(data_cache, txn, log_context);

                if let Err(DiscardedVMStatus::UNKNOWN_INVARIANT_VIOLATION_ERROR) =
                    vm_status.clone().keep_or_discard()
                {
                    error!(
                        *log_context,
                        "[aptos_vm] Transaction breaking invariant violation. txn: {:?}, status: {:?}",
                        bcs::to_bytes::<SignedTransaction>(&**txn),
                        vm_status,
                    );
                    TRANSACTIONS_INVARIANT_VIOLATION.inc();
                }

                // Increment the counter for user transactions executed.
                let counter_label = match output.txn_output().status() {
                    TransactionStatus::Keep(_) => Some("success"),
                    TransactionStatus::Discard(_) => Some("discarded"),
                    TransactionStatus::Retry => None,
                };
                if let Some(label) = counter_label {
                    USER_TRANSACTIONS_EXECUTED.with_label_values(&[label]).inc();
                }
                (vm_status, output, Some(sender))
            },
            PreprocessedTransaction::InvalidSignature => {
                let (vm_status, output) =
                    discard_error_vm_status(VMStatus::Error(StatusCode::INVALID_SIGNATURE, None));
                (vm_status, output, None)
            },
            PreprocessedTransaction::StateCheckpoint => {
                let output = TransactionOutput::new(
                    WriteSet::default(),
                    Vec::new(),
                    0,
                    TransactionStatus::Keep(ExecutionStatus::Success),
                );
                (
                    VMStatus::Executed,
                    TransactionOutputExt::from(output),
                    Some("state_checkpoint".into()),
                )
            },
        })
    }
}

impl AsRef<AptosVMImpl> for AptosVM {
    fn as_ref(&self) -> &AptosVMImpl {
        &self.0
    }
}

impl AsMut<AptosVMImpl> for AptosVM {
    fn as_mut(&mut self) -> &mut AptosVMImpl {
        &mut self.0
    }
}

impl AptosSimulationVM {
    fn validate_simulated_transaction(
        &self,
        session: &mut SessionExt,
        storage: &impl MoveResolverExt,
        transaction: &SignedTransaction,
        txn_data: &TransactionMetadata,
        log_context: &AdapterLogSchema,
    ) -> Result<(), VMStatus> {
        self.0.check_transaction_format(transaction)?;
        self.0.run_prologue_with_payload(
            session,
            storage,
            transaction.payload(),
            txn_data,
            log_context,
            true,
        )
    }

    /*
    Executes a SignedTransaction without performing signature verification
     */
    fn simulate_signed_transaction(
        &self,
        storage: &impl MoveResolverExt,
        txn: &SignedTransaction,
        log_context: &AdapterLogSchema,
    ) -> (VMStatus, TransactionOutputExt) {
        // simulation transactions should not carry valid signatures, otherwise malicious fullnodes
        // may execute them without user's explicit permission.
        if txn.signature_is_valid() {
            return discard_error_vm_status(VMStatus::Error(StatusCode::INVALID_SIGNATURE, None));
        }

        // Revalidate the transaction.
        let txn_data = TransactionMetadata::new(txn);
        let resolver = self.0 .0.new_move_resolver(storage);
        let mut session = self
            .0
            .new_session(&resolver, SessionId::txn_meta(&txn_data));
        if let Err(err) =
            self.validate_simulated_transaction(&mut session, storage, txn, &txn_data, log_context)
        {
            return discard_error_vm_status(err);
        };

        let gas_params = match self.0 .0.get_gas_parameters(log_context) {
            Err(err) => return discard_error_vm_status(err),
            Ok(s) => s,
        };
        let storage_gas_params = match self.0 .0.get_storage_gas_parameters(log_context) {
            Err(err) => return discard_error_vm_status(err),
            Ok(s) => s,
        };

        let mut gas_meter = StandardGasMeter::new(
            self.0 .0.get_gas_feature_version(),
            gas_params.clone(),
            storage_gas_params.clone(),
            txn_data.max_gas_amount(),
        );

        let mut new_published_modules_loaded = false;
        let result = match txn.payload() {
            payload @ TransactionPayload::Script(_)
            | payload @ TransactionPayload::EntryFunction(_) => {
                self.0.execute_script_or_entry_function(
                    storage,
                    session,
                    &mut gas_meter,
                    &txn_data,
                    payload,
                    log_context,
                    &mut new_published_modules_loaded,
                    &storage_gas_params.change_set_configs,
                )
            },
            TransactionPayload::Multisig(multisig) => {
                if let Some(payload) = multisig.transaction_payload.clone() {
                    match payload {
                        MultisigTransactionPayload::EntryFunction(entry_function) => {
                            aptos_try!({
                                return_on_failure!(self.0.execute_multisig_entry_function(
                                    &mut session,
                                    &mut gas_meter,
                                    multisig.multisig_address,
                                    &entry_function,
                                    &mut new_published_modules_loaded,
                                ));
                                // TODO: Deduplicate this against execute_multisig_transaction
                                // A bit tricky since we need to skip success/failure cleanups,
                                // which is in the middle. Introducing a boolean would make the code
                                // messier.
                                let change_set_ext = session
                                    .finish(&mut (), &storage_gas_params.change_set_configs)?;

                                return_on_failure!(gas_meter.charge_io_gas_for_write_set(
                                    change_set_ext.write_set().iter(),
                                ));

                                return_on_failure!(gas_meter.charge_storage_fee_for_all(
                                    change_set_ext.write_set().iter(),
                                    change_set_ext.change_set().events(),
                                    txn_data.transaction_size,
                                    txn_data.gas_unit_price,
                                ));

                                self.0.success_transaction_cleanup(
                                    storage,
                                    change_set_ext,
                                    &mut gas_meter,
                                    &txn_data,
                                    log_context,
                                    &storage_gas_params.change_set_configs,
                                )
                            })
                        },
                    }
                } else {
                    Err(VMStatus::Error(StatusCode::MISSING_DATA, None))
                }
            },

            // Deprecated. Will be removed in the future.
            TransactionPayload::ModuleBundle(m) => self.0.execute_modules(
                storage,
                session,
                &mut gas_meter,
                &txn_data,
                m,
                log_context,
                &mut new_published_modules_loaded,
                &storage_gas_params.change_set_configs,
            ),
        };

        match result {
            Ok(output) => output,
            Err(err) => {
                // Invalidate the loader cache in case there was a new module loaded from a module
                // publish request that failed.
                // This ensures the loader cache is flushed later to align storage with the cache.
                // None of the modules in the bundle will be committed to storage,
                // but some of them may have ended up in the cache.
                if new_published_modules_loaded {
                    self.0 .0.mark_loader_cache_as_invalid();
                };
                let txn_status = TransactionStatus::from(err.clone());
                if txn_status.is_discarded() {
                    discard_error_vm_status(err)
                } else {
                    let (vm_status, output) = self.0.failed_transaction_cleanup_and_keep_vm_status(
                        err,
                        &mut gas_meter,
                        &txn_data,
                        storage,
                        log_context,
                        &storage_gas_params.change_set_configs,
                    );
                    (vm_status, output)
                }
            },
        }
    }
}<|MERGE_RESOLUTION|>--- conflicted
+++ resolved
@@ -1542,13 +1542,8 @@
         &self,
         remote: &'r impl MoveResolverExt,
         session_id: SessionId,
-<<<<<<< HEAD
-    ) -> SessionExt<'r, '_, R> {
+    ) -> SessionExt<'r, '_> {
         self.0.new_session(remote, session_id, true)
-=======
-    ) -> SessionExt<'r, '_> {
-        self.0.new_session(remote, session_id)
->>>>>>> c9cb866a
     }
 
     fn check_signature(txn: SignedTransaction) -> Result<SignatureCheckedTransaction> {
