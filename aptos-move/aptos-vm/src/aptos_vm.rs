--- conflicted
+++ resolved
@@ -3,10 +3,6 @@
 // SPDX-License-Identifier: Apache-2.0
 
 use crate::{
-<<<<<<< HEAD
-=======
-    aptos_vm_impl::{get_transaction_output, AptosVMImpl},
->>>>>>> a313ee74
     block_executor::{AptosTransactionOutput, BlockAptosVM},
     counters::*,
     data_cache::{AsMoveResolver, StorageAdapter},
@@ -131,15 +127,6 @@
     MODULE_BUNDLE_DISALLOWED.store(false, Ordering::Relaxed);
 }
 
-<<<<<<< HEAD
-=======
-pub struct AptosVM {
-    is_simulation: bool,
-    // TODO: Remove implementation and move it to this file.
-    pub(crate) vm_impl: AptosVMImpl,
-}
-
->>>>>>> a313ee74
 macro_rules! unwrap_or_discard {
     ($res:expr) => {
         match $res {
@@ -291,12 +278,6 @@
         }
     }
 
-<<<<<<< HEAD
-    pub fn for_simulation(mut self) -> Self {
-        self.is_simulation = true;
-        self
-    }
-
     pub(crate) fn new_session<'r, S: AptosMoveResolver>(
         &self,
         resolver: &'r S,
@@ -460,8 +441,6 @@
         Ok(())
     }
 
-=======
->>>>>>> a313ee74
     /// Sets execution concurrency level when invoked the first time.
     pub fn set_concurrency_level_once(mut concurrency_level: usize) {
         concurrency_level = min(concurrency_level, num_cpus::get());
@@ -551,11 +530,7 @@
     #[cfg(any(test, feature = "testing"))]
     pub fn gas_params(&self) -> Result<&aptos_gas_schedule::AptosGasParameters, VMStatus> {
         let log_context = AdapterLogSchema::new(aptos_state_view::StateViewId::Miscellaneous, 0);
-<<<<<<< HEAD
         self.get_gas_parameters(&log_context)
-=======
-        self.vm_impl.get_gas_parameters(&log_context)
->>>>>>> a313ee74
     }
 
     /// Generates a transaction output for a transaction that encountered errors during the
@@ -698,11 +673,7 @@
                 }
                 let txn_output =
                     get_transaction_output(session, fee_statement, status, change_set_configs)
-<<<<<<< HEAD
                         .unwrap_or_else(|e| discarded_output(e.status_code()));
-=======
-                        .unwrap_or_else(|e| discard_error_vm_status(e).1);
->>>>>>> a313ee74
                 (error_code, txn_output)
             },
             TransactionStatus::Discard(status_code) => (
@@ -1542,30 +1513,17 @@
         // None of the modules in the bundle will be committed to storage,
         // but some of them may have ended up in the cache.
         if new_published_modules_loaded {
-<<<<<<< HEAD
             self.move_vm.mark_loader_cache_as_invalid();
-=======
-            self.vm_impl.mark_loader_cache_as_invalid();
->>>>>>> a313ee74
         };
 
         let txn_status = TransactionStatus::from_vm_status(
             err.clone(),
-<<<<<<< HEAD
             self.features
                 .is_enabled(FeatureFlag::CHARGE_INVARIANT_VIOLATION),
         );
         if txn_status.is_discarded() {
             let discarded_output = discarded_output(err.status_code());
             (err, discarded_output)
-=======
-            self.vm_impl
-                .get_features()
-                .is_enabled(FeatureFlag::CHARGE_INVARIANT_VIOLATION),
-        );
-        if txn_status.is_discarded() {
-            discard_error_vm_status(err)
->>>>>>> a313ee74
         } else {
             self.failed_transaction_cleanup_and_keep_vm_status(
                 err,
@@ -1599,13 +1557,7 @@
     ) -> (VMStatus, VMOutput) {
         // Revalidate the transaction.
         let txn_data = TransactionMetadata::new(txn);
-<<<<<<< HEAD
         let mut session = self.new_session(resolver, SessionId::prologue_meta(&txn_data));
-=======
-        let mut session = self
-            .vm_impl
-            .new_session(resolver, SessionId::prologue_meta(&txn_data));
->>>>>>> a313ee74
         if let Err(err) =
             self.validate_signed_transaction(&mut session, resolver, txn, &txn_data, log_context)
         {
@@ -1622,13 +1574,7 @@
             // By releasing resource group cache, we start with a fresh slate for resource group
             // cost accounting.
             resolver.release_resource_group_cache();
-<<<<<<< HEAD
             session = self.new_session(resolver, SessionId::txn_meta(&txn_data));
-=======
-            session = self
-                .vm_impl
-                .new_session(resolver, SessionId::txn_meta(&txn_data));
->>>>>>> a313ee74
         }
 
         if let aptos_types::transaction::authenticator::TransactionAuthenticator::FeePayer {
@@ -1653,12 +1599,7 @@
             }
         }
 
-<<<<<<< HEAD
         let storage_gas_params = unwrap_or_discard!(self.get_storage_gas_parameters(log_context));
-=======
-        let storage_gas_params =
-            unwrap_or_discard!(self.vm_impl.get_storage_gas_parameters(log_context));
->>>>>>> a313ee74
 
         // We keep track of whether any newly published modules are loaded into the Vm's loader
         // cache as part of executing transactions. This would allow us to decide whether the cache
@@ -1948,7 +1889,6 @@
         Ok((VMStatus::Executed, output))
     }
 
-<<<<<<< HEAD
     fn extract_abort_info(&self, module: &ModuleId, abort_code: u64) -> Option<AbortInfo> {
         if let Some(m) = self.extract_module_metadata(module) {
             m.extract_abort_info(abort_code)
@@ -1965,8 +1905,6 @@
         }
     }
 
-=======
->>>>>>> a313ee74
     pub fn execute_view_function(
         state_view: &impl StateView,
         module_id: ModuleId,
@@ -2313,14 +2251,8 @@
         let txn_data = TransactionMetadata::new(&txn);
 
         let resolver = self.as_move_resolver(&state_view);
-<<<<<<< HEAD
         let mut session = self.new_session(&resolver, SessionId::prologue_meta(&txn_data));
 
-=======
-        let mut session = self
-            .vm_impl
-            .new_session(&resolver, SessionId::prologue_meta(&txn_data));
->>>>>>> a313ee74
         // Increment the counter for transactions verified.
         let (counter_label, result) = match self.validate_signed_transaction(
             &mut session,
@@ -2347,48 +2279,7 @@
     }
 }
 
-<<<<<<< HEAD
-impl VMSimulator for AptosVM {
-    fn simulate_signed_transaction(
-        &self,
-        transaction: &SignedTransaction,
-        state_view: &impl StateView,
-    ) -> Result<TransactionOutput, VMStatus> {
-        assert!(self.is_simulation, "VM has to be created for simulation");
-
-        // The caller must ensure that the signature is not invalid, as otherwise
-        // a malicious actor could execute the transaction without their knowledge.
-        if transaction.verify_signature().is_ok() {
-            return Err(VMStatus::error(
-                StatusCode::UNKNOWN_INVARIANT_VIOLATION_ERROR,
-                Some("Simulated transaction should not have a valid signature".to_string()),
-            ));
-        }
-
-        let resolver = state_view.as_move_resolver();
-        let log_context = AdapterLogSchema::new(state_view.id(), 0);
-
-        let (vm_status, vm_output) =
-            self.execute_user_transaction(&resolver, transaction, &log_context);
-        match vm_status {
-            VMStatus::Executed => vm_output.try_into_transaction_output(&resolver),
-            vm_status => Err(vm_status),
-        }
-    }
-}
-
-#[test]
-fn vm_thread_safe() {
-    fn assert_send<T: Send>() {}
-    fn assert_sync<T: Sync>() {}
-
-    use crate::AptosVM;
-
-    assert_send::<AptosVM>();
-    assert_sync::<AptosVM>();
-    assert_send::<MoveVmExt>();
-    assert_sync::<MoveVmExt>();
-=======
+
 // Ensure encapsulation of AptosVM APIs by using a wrapper.
 pub struct AptosSimulationVM(AptosVM);
 
@@ -2422,5 +2313,17 @@
             .expect("Materializing aggregator V1 deltas should never fail");
         (vm_status, txn_output)
     }
->>>>>>> a313ee74
+}
+
+#[test]
+fn vm_thread_safe() {
+    fn assert_send<T: Send>() {}
+    fn assert_sync<T: Sync>() {}
+
+    use crate::AptosVM;
+
+    assert_send::<AptosVM>();
+    assert_sync::<AptosVM>();
+    assert_send::<MoveVmExt>();
+    assert_sync::<MoveVmExt>();
 }