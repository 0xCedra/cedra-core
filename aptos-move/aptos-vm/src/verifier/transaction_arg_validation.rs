// Copyright © Aptos Foundation
// SPDX-License-Identifier: Apache-2.0

//! Module defines validation of transaction arguments.
//!
//! TODO: we should not only validate the types but also the actual values, e.g.
//! for strings whether they consist of correct characters.

use crate::{move_vm_ext::SessionExt, VMStatus};
use move_binary_format::{
    errors::{Location, PartialVMError},
    file_format::FunctionDefinitionIndex,
    file_format_common::read_uleb128_as_u64,
};
use move_core_types::{
    account_address::AccountAddress,
    ident_str,
    identifier::{IdentStr, Identifier},
    language_storage::ModuleId,
    value::MoveValue,
    vm_status::StatusCode,
};
use move_vm_runtime::session::LoadedFunctionInstantiation;
use move_vm_types::{
    gas::{GasMeter, UnmeteredGasMeter},
    loaded_data::runtime_types::Type,
};
use once_cell::sync::Lazy;
use std::{
    collections::BTreeMap,
    io::{Cursor, Read},
};

pub(crate) struct FunctionId {
    module_id: ModuleId,
    func_name: &'static IdentStr,
}

type ConstructorMap = Lazy<BTreeMap<String, FunctionId>>;
static OLD_ALLOWED_STRUCTS: ConstructorMap = Lazy::new(|| {
    [("0x1::string::String", FunctionId {
        module_id: ModuleId::new(AccountAddress::ONE, Identifier::from(ident_str!("string"))),
        func_name: ident_str!("utf8"),
    })]
    .into_iter()
    .map(|(s, validator)| (s.to_string(), validator))
    .collect()
});

static NEW_ALLOWED_STRUCTS: ConstructorMap = Lazy::new(|| {
    [
        ("0x1::string::String", FunctionId {
            module_id: ModuleId::new(AccountAddress::ONE, Identifier::from(ident_str!("string"))),
            func_name: ident_str!("utf8"),
        }),
        ("0x1::object::Object", FunctionId {
            module_id: ModuleId::new(AccountAddress::ONE, Identifier::from(ident_str!("object"))),
            func_name: ident_str!("address_to_object"),
        }),
        ("0x1::option::Option", FunctionId {
            module_id: ModuleId::new(AccountAddress::ONE, Identifier::from(ident_str!("option"))),
            func_name: ident_str!("from_vec"),
        }),
        ("0x1::fixed_point32::FixedPoint32", FunctionId {
            module_id: ModuleId::new(
                AccountAddress::ONE,
                Identifier::from(ident_str!("fixed_point32")),
            ),
            func_name: ident_str!("create_from_raw_value"),
        }),
        ("0x1::fixed_point64::FixedPoint64", FunctionId {
            module_id: ModuleId::new(
                AccountAddress::ONE,
                Identifier::from(ident_str!("fixed_point64")),
            ),
            func_name: ident_str!("create_from_raw_value"),
        }),
    ]
    .into_iter()
    .map(|(s, validator)| (s.to_string(), validator))
    .collect()
});

pub(crate) fn get_allowed_structs(
    are_struct_constructors_enabled: bool,
) -> &'static ConstructorMap {
    if are_struct_constructors_enabled {
        &NEW_ALLOWED_STRUCTS
    } else {
        &OLD_ALLOWED_STRUCTS
    }
}

/// Validate and generate args for entry function
/// validation includes:
/// 1. return signature is empty
/// 2. number of signers is same as the number of senders
/// 3. check arg types are allowed after signers
///
/// after validation, add senders and non-signer arguments to generate the final args
pub(crate) fn validate_combine_signer_and_txn_args(
    session: &mut SessionExt,
    mut senders: Vec<AccountAddress>,
    args: Vec<Vec<u8>>,
    func: &LoadedFunctionInstantiation,
    are_struct_constructors_enabled: bool,
) -> Result<(Vec<Vec<u8>>, AccountAddress), VMStatus> {
    // entry function should not return
    if !func.return_.is_empty() {
        return Err(VMStatus::Error(
            StatusCode::INVALID_MAIN_FUNCTION_SIGNATURE,
            None,
        ));
    }
    let mut signer_param_cnt = 0;
    // find all signer params at the beginning
    for ty in func.parameters.iter() {
        match ty {
            Type::Signer => signer_param_cnt += 1,
            Type::Reference(inner_type) => {
                if matches!(&**inner_type, Type::Signer) {
                    signer_param_cnt += 1;
                }
            },
            _ => (),
        }
    }

    let allowed_structs = get_allowed_structs(are_struct_constructors_enabled);
    // Need to keep this here to ensure we return the historic correct error code for replay
    for ty in func.parameters[signer_param_cnt..].iter() {
        let valid = is_valid_txn_arg(
            session,
            &ty.subst(&func.type_arguments).unwrap(),
            allowed_structs,
        );
        if !valid {
            return Err(VMStatus::Error(
                StatusCode::INVALID_MAIN_FUNCTION_SIGNATURE,
                None,
            ));
        }
    }

    if (signer_param_cnt + args.len()) != func.parameters.len() {
        return Err(VMStatus::Error(
            StatusCode::NUMBER_OF_ARGUMENTS_MISMATCH,
            None,
        ));
    }
<<<<<<< HEAD
    let mut gas_payer = senders[0].clone();

    // if function doesn't require signer, we reuse txn args
    // if the function require signer, we check senders number same as signers
    // and then combine senders with txn args.
    let mut combined_args = if signer_param_cnt == 0 {
        if senders.len() > 2 {
            return Err(VMStatus::Error(
                StatusCode::NUMBER_OF_SIGNER_ARGUMENTS_MISMATCH,
                None,
            ));
        } else if senders.len() == 2 {
            gas_payer = senders[1];
        }
        args
    } else {
        // the number of txn senders should be the same number of signers
        if senders.len() == signer_param_cnt + 1 {
            gas_payer = senders.pop().unwrap();
        } else if senders.len() != signer_param_cnt {
            return Err(VMStatus::Error(
                StatusCode::NUMBER_OF_SIGNER_ARGUMENTS_MISMATCH,
                None,
            ));
        }
=======

    // If the invoked function expects one or more signers, we need to check that the number of
    // signers actually passed is matching first to maintain backward compatibility before
    // moving on to the validation of non-signer args.
    // the number of txn senders should be the same number of signers
    if signer_param_cnt > 0 && senders.len() != signer_param_cnt {
        return Err(VMStatus::Error(
            StatusCode::NUMBER_OF_SIGNER_ARGUMENTS_MISMATCH,
            None,
        ));
    }

    // This also validates that the args are valid. If they are structs, they have to be allowed
    // and must be constructed successfully. If construction fails, this would fail with a
    // FAILED_TO_DESERIALIZE_ARGUMENT error.
    let args = construct_args(
        session,
        &func.parameters[signer_param_cnt..],
        args,
        &func.type_arguments,
        allowed_structs,
        false,
    )?;

    // Combine signer and non-signer arguments.
    let combined_args = if signer_param_cnt == 0 {
        args
    } else {
>>>>>>> 4f9b69b6
        senders
            .into_iter()
            .map(|s| MoveValue::Signer(s).simple_serialize().unwrap())
            .chain(args)
            .collect()
    };
<<<<<<< HEAD
    if !needs_construction.is_empty() {
        construct_args(
            session,
            &needs_construction,
            &mut combined_args,
            func,
            allowed_structs,
        )?;
    }
    Ok((combined_args, gas_payer))
=======
    Ok(combined_args)
>>>>>>> 4f9b69b6
}

// Return whether the argument is valid/allowed and whether it needs construction.
pub(crate) fn is_valid_txn_arg(
    session: &SessionExt,
    typ: &Type,
    allowed_structs: &ConstructorMap,
) -> bool {
    use move_vm_types::loaded_data::runtime_types::Type::*;

    match typ {
        Bool | U8 | U16 | U32 | U64 | U128 | U256 | Address => true,
        Vector(inner) => is_valid_txn_arg(session, inner, allowed_structs),
        Struct(idx) | StructInstantiation(idx, _) => {
            if let Some(st) = session.get_struct_type(*idx) {
                let full_name = format!("{}::{}", st.module.short_str_lossless(), st.name);
                allowed_structs.contains_key(&full_name)
            } else {
                false
            }
        },
        Signer | Reference(_) | MutableReference(_) | TyParam(_) => false,
    }
}

// Construct arguments. Walk through the arguments and according to the signature
// construct arguments that require so.
// TODO: This needs a more solid story and a tighter integration with the VM.
pub(crate) fn construct_args(
    session: &mut SessionExt,
    types: &[Type],
    args: Vec<Vec<u8>>,
    ty_args: &[Type],
    allowed_structs: &ConstructorMap,
    is_view: bool,
) -> Result<Vec<Vec<u8>>, VMStatus> {
    // Perhaps in a future we should do proper gas metering here
    let mut gas_meter = UnmeteredGasMeter;
    let mut res_args = vec![];
    if types.len() != args.len() {
        return Err(invalid_signature());
    }
    for (ty, arg) in types.iter().zip(args.into_iter()) {
        let arg = construct_arg(
            session,
            &ty.subst(ty_args).unwrap(),
            allowed_structs,
            arg,
            &mut gas_meter,
            is_view,
        )?;
        res_args.push(arg);
    }
    Ok(res_args)
}

fn invalid_signature() -> VMStatus {
    VMStatus::Error(StatusCode::INVALID_MAIN_FUNCTION_SIGNATURE, None)
}

fn construct_arg(
    session: &mut SessionExt,
    ty: &Type,
    allowed_structs: &ConstructorMap,
    arg: Vec<u8>,
    gas_meter: &mut impl GasMeter,
    is_view: bool,
) -> Result<Vec<u8>, VMStatus> {
    use move_vm_types::loaded_data::runtime_types::Type::*;
    match ty {
        Bool | U8 | U16 | U32 | U64 | U128 | U256 | Address => Ok(arg),
        Vector(_) | Struct(_) | StructInstantiation(_, _) => {
            let mut cursor = Cursor::new(&arg[..]);
            let mut new_arg = vec![];
            let mut max_invocations = 10; // Read from config in the future
            recursively_construct_arg(
                session,
                ty,
                allowed_structs,
                &mut cursor,
                gas_meter,
                &mut max_invocations,
                &mut new_arg,
            )?;
            // Check cursor has parsed everything
            // Unfortunately, is_empty is only enabled in nightly, so we check this way.
            if cursor.position() != arg.len() as u64 {
                return Err(VMStatus::Error(
                    StatusCode::FAILED_TO_DESERIALIZE_ARGUMENT,
                    Some(String::from(
                        "The serialized arguments to constructor contained extra data",
                    )),
                ));
            }
            Ok(new_arg)
        },
        Signer => {
            if is_view {
                Ok(arg)
            } else {
                Err(invalid_signature())
            }
        },
        Reference(_) | MutableReference(_) | TyParam(_) => Err(invalid_signature()),
    }
}

// A Cursor is used to recursively walk the serialized arg manually and correctly. In effect we
// are parsing the BCS serialized implicit constructor invocation tree, while serializing the
// constructed types into the output parameter arg.
pub(crate) fn recursively_construct_arg(
    session: &mut SessionExt,
    ty: &Type,
    allowed_structs: &ConstructorMap,
    cursor: &mut Cursor<&[u8]>,
    gas_meter: &mut impl GasMeter,
    max_invocations: &mut u64,
    arg: &mut Vec<u8>,
) -> Result<(), VMStatus> {
    use move_vm_types::loaded_data::runtime_types::Type::*;

    match ty {
        Vector(inner) => {
            // get the vector length and iterate over each element
            let mut len = get_len(cursor)?;
            serialize_uleb128(len, arg);
            while len > 0 {
                recursively_construct_arg(
                    session,
                    inner,
                    allowed_structs,
                    cursor,
                    gas_meter,
                    max_invocations,
                    arg,
                )?;
                len -= 1;
            }
        },
        Struct(idx) | StructInstantiation(idx, _) => {
            // validate the struct value, we use `expect()` because that check was already
            // performed in `is_valid_txn_arg`
            let st = session
                .get_struct_type(*idx)
                .ok_or_else(invalid_signature)?;
            let full_name = format!("{}::{}", st.module.short_str_lossless(), st.name);
            let constructor = allowed_structs
                .get(&full_name)
                .ok_or_else(invalid_signature)?;
            // By appending the BCS to the output parameter we construct the correct BCS format
            // of the argument.
            arg.append(&mut validate_and_construct(
                session,
                ty,
                constructor,
                allowed_structs,
                cursor,
                gas_meter,
                max_invocations,
            )?);
        },
        Bool | U8 => read_n_bytes(1, cursor, arg)?,
        U16 => read_n_bytes(2, cursor, arg)?,
        U32 => read_n_bytes(4, cursor, arg)?,
        U64 => read_n_bytes(8, cursor, arg)?,
        U128 => read_n_bytes(16, cursor, arg)?,
        U256 | Address => read_n_bytes(32, cursor, arg)?,
        Signer | Reference(_) | MutableReference(_) | TyParam(_) => return Err(invalid_signature()),
    };
    Ok(())
}

// A move function that constructs a type will return the BCS serialized representation of the
// constructed value. This is the correct data to pass as the argument to a function taking
// said struct as a parameter. In this function we execute the constructor constructing the
// value and returning the BCS serialized representation.
fn validate_and_construct(
    session: &mut SessionExt,
    expected_type: &Type,
    constructor: &FunctionId,
    allowed_structs: &ConstructorMap,
    cursor: &mut Cursor<&[u8]>,
    gas_meter: &mut impl GasMeter,
    max_invocations: &mut u64,
) -> Result<Vec<u8>, VMStatus> {
    if *max_invocations == 0 {
        return Err(VMStatus::Error(
            StatusCode::FAILED_TO_DESERIALIZE_ARGUMENT,
            None,
        ));
    }
    // HACK mitigation of performance attack
    // To maintain compatibility with vector<string> or so on, we need to allow unlimited strings.
    // So we do not count the string constructor against the max_invocations, instead we
    // shortcut the string case to avoid the performance attack.
    if constructor.func_name.as_str() == "utf8" {
        let constructor_error = || {
            // A slight hack, to prevent additional piping of the feature flag through all
            // function calls. We know the feature is active when more structs then just strings are
            // allowed.
            let are_struct_constructors_enabled = allowed_structs.len() > 1;
            if are_struct_constructors_enabled {
                PartialVMError::new(StatusCode::ABORTED)
                    .with_sub_status(1)
                    .at_code_offset(FunctionDefinitionIndex::new(0), 0)
                    .finish(Location::Module(constructor.module_id.clone()))
                    .into_vm_status()
            } else {
                VMStatus::Error(StatusCode::FAILED_TO_DESERIALIZE_ARGUMENT, None)
            }
        };
        // short cut for the utf8 constructor, which is a special case
        let len = get_len(cursor)?;
        let mut arg = vec![];
        read_n_bytes(len, cursor, &mut arg)?;
        std::str::from_utf8(&arg).map_err(|_| constructor_error())?;
        return bcs::to_bytes(&arg)
            .map_err(|_| VMStatus::Error(StatusCode::FAILED_TO_DESERIALIZE_ARGUMENT, None));
    } else {
        *max_invocations -= 1;
    }

    let (function, instantiation) = session.load_function_with_type_arg_inference(
        &constructor.module_id,
        constructor.func_name,
        expected_type,
    )?;
    let mut args = vec![];
    for param_type in &instantiation.parameters {
        let mut arg = vec![];
        recursively_construct_arg(
            session,
            &param_type.subst(&instantiation.type_arguments).unwrap(),
            allowed_structs,
            cursor,
            gas_meter,
            max_invocations,
            &mut arg,
        )?;
        args.push(arg);
    }
    let serialized_result =
        session.execute_instantiated_function(function, instantiation, args, gas_meter)?;
    let mut ret_vals = serialized_result.return_values;
    // We know ret_vals.len() == 1
    let deserialize_error = VMStatus::Error(
        StatusCode::INTERNAL_TYPE_ERROR,
        Some(String::from("Constructor did not return value")),
    );
    Ok(ret_vals.pop().ok_or(deserialize_error)?.0)
}

// String is a vector of bytes, so both string and vector carry a length in the serialized format.
// Length of vectors in BCS uses uleb128 as a compression format.
fn get_len(cursor: &mut Cursor<&[u8]>) -> Result<usize, VMStatus> {
    match read_uleb128_as_u64(cursor) {
        Err(_) => Err(VMStatus::Error(
            StatusCode::FAILED_TO_DESERIALIZE_ARGUMENT,
            None,
        )),
        Ok(len) => Ok(len as usize),
    }
}

fn serialize_uleb128(mut x: usize, dest: &mut Vec<u8>) {
    // TODO perhaps reuse the code from move_binary_format::file_format_common if it's public
    while x >= 128 {
        dest.push((x | 128) as u8);
        x >>= 7;
    }
    dest.push(x as u8);
}

fn read_n_bytes(n: usize, src: &mut Cursor<&[u8]>, dest: &mut Vec<u8>) -> Result<(), VMStatus> {
    let len = dest.len();
    dest.resize(len + n, 0);
    src.read_exact(&mut dest[len..]).map_err(|_| {
        VMStatus::Error(
            StatusCode::FAILED_TO_DESERIALIZE_ARGUMENT,
            Some(String::from("Couldn't read bytes")),
        )
    })
}<|MERGE_RESOLUTION|>--- conflicted
+++ resolved
@@ -148,33 +148,6 @@
             None,
         ));
     }
-<<<<<<< HEAD
-    let mut gas_payer = senders[0].clone();
-
-    // if function doesn't require signer, we reuse txn args
-    // if the function require signer, we check senders number same as signers
-    // and then combine senders with txn args.
-    let mut combined_args = if signer_param_cnt == 0 {
-        if senders.len() > 2 {
-            return Err(VMStatus::Error(
-                StatusCode::NUMBER_OF_SIGNER_ARGUMENTS_MISMATCH,
-                None,
-            ));
-        } else if senders.len() == 2 {
-            gas_payer = senders[1];
-        }
-        args
-    } else {
-        // the number of txn senders should be the same number of signers
-        if senders.len() == signer_param_cnt + 1 {
-            gas_payer = senders.pop().unwrap();
-        } else if senders.len() != signer_param_cnt {
-            return Err(VMStatus::Error(
-                StatusCode::NUMBER_OF_SIGNER_ARGUMENTS_MISMATCH,
-                None,
-            ));
-        }
-=======
 
     // If the invoked function expects one or more signers, we need to check that the number of
     // signers actually passed is matching first to maintain backward compatibility before
@@ -203,27 +176,13 @@
     let combined_args = if signer_param_cnt == 0 {
         args
     } else {
->>>>>>> 4f9b69b6
         senders
             .into_iter()
             .map(|s| MoveValue::Signer(s).simple_serialize().unwrap())
             .chain(args)
             .collect()
     };
-<<<<<<< HEAD
-    if !needs_construction.is_empty() {
-        construct_args(
-            session,
-            &needs_construction,
-            &mut combined_args,
-            func,
-            allowed_structs,
-        )?;
-    }
     Ok((combined_args, gas_payer))
-=======
-    Ok(combined_args)
->>>>>>> 4f9b69b6
 }
 
 // Return whether the argument is valid/allowed and whether it needs construction.
