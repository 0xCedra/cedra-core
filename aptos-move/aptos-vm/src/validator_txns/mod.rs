--- conflicted
+++ resolved
@@ -23,20 +23,10 @@
             },
             ValidatorTransaction::ObservedJWKUpdate(jwk_update) => {
                 self.process_jwk_update(resolver, log_context, session_id, jwk_update)
-<<<<<<< HEAD
-            },
-            ValidatorTransaction::DummyTopic1(dummy) | ValidatorTransaction::DummyTopic2(dummy) => {
-                self.process_dummy_validator_txn(resolver, log_context, session_id, dummy)
-=======
->>>>>>> c2a3453d
             },
         }
     }
 }
 
 mod dkg;
-<<<<<<< HEAD
-mod dummy;
-=======
->>>>>>> c2a3453d
 mod jwk;