--- conflicted
+++ resolved
@@ -5,33 +5,28 @@
 
 use crate::{
     aptos_vm_impl::gas_config,
-<<<<<<< HEAD
-    move_vm_ext::{
-        get_max_binary_format_version, AptosMoveResolver, AsExecutorView, StateValueKind,
-        StateValueMetadataKind, StateValueMetadataResolver,
-    },
-    storage_adapter::ExecutorViewBase,
-=======
     move_vm_ext::{get_max_binary_format_version, AptosMoveResolver},
->>>>>>> b03ef3e0
 };
+#[allow(unused_imports)]
 use anyhow::Error;
-use aptos_aggregator::{aggregator_extension::AggregatorID, resolver::TAggregatorView};
-use aptos_state_view::{StateView, StateViewId};
+use aptos_aggregator::{
+    aggregator_extension::AggregatorID,
+    resolver::{AggregatorReadMode, AggregatorResolver},
+};
+use aptos_framework::natives::state_storage::StateStorageUsageResolver;
+use aptos_state_view::{StateView, TStateView};
 use aptos_table_natives::{TableHandle, TableResolver};
 use aptos_types::{
     access_path::AccessPath,
     on_chain_config::{ConfigStorage, Features, OnChainConfig},
     state_store::{
-        state_key::StateKey, state_storage_usage::StateStorageUsage, state_value::StateValue,
+        state_key::StateKey,
+        state_storage_usage::StateStorageUsage,
+        state_value::{StateValue, StateValueMetadata},
     },
 };
-<<<<<<< HEAD
-use aptos_vm_types::resolver::{ExecutorView, StateStorageView};
-=======
 use aptos_vm_types::resolver::{StateValueMetadataResolver, TResourceGroupResolver};
 use claims::assert_none;
->>>>>>> b03ef3e0
 use move_binary_format::{errors::*, CompiledModule};
 use move_core_types::{
     account_address::AccountAddress,
@@ -40,14 +35,10 @@
     resolver::{resource_size, ModuleResolver, ResourceResolver},
     vm_status::StatusCode,
 };
-<<<<<<< HEAD
-use std::{cell::RefCell, collections::BTreeMap, ops::Deref};
-=======
 use std::{
     cell::RefCell,
     collections::{BTreeMap, HashMap},
 };
->>>>>>> b03ef3e0
 
 pub(crate) fn get_resource_group_from_metadata(
     struct_tag: &StructTag,
@@ -61,37 +52,12 @@
         .find_map(|attr| attr.get_resource_group_member())
 }
 
-<<<<<<< HEAD
-// Allows to keep a single `StorageAdapter` for both borrowed or owned views.
-// For example, the views are typically borrowed during block execution, but
-// are owned in tests or in APIs.
-enum ExecutorViewKind<'r, R: 'r> {
-    Borrowed(&'r R),
-    Owned(R),
-}
-
-impl<R> Deref for ExecutorViewKind<'_, R> {
-    type Target = R;
-
-    fn deref(&self) -> &Self::Target {
-        match *self {
-            ExecutorViewKind::Borrowed(r) => r,
-            ExecutorViewKind::Owned(ref r) => r,
-        }
-    }
-}
-
-/// Adapter which implements `AptosMoveResolver` using the underlying view.
-pub struct StorageAdapter<'r, R> {
-    executor_view: ExecutorViewKind<'r, R>,
-=======
 /// Adapter to convert a `StateView` into a `MoveResolverExt`.
 pub struct StorageAdapter<'a, S> {
     state_store: &'a S,
     // When set, and if the resource group was not cached, the serialized resource
     // group size in bytes is added to the size of the resource from the group
     // (returned for gas purposes).
->>>>>>> b03ef3e0
     accurate_byte_count: bool,
     // When set, accurate_byte_count must also be set, but the resource group size
     // is computed as the sum of sizes of all resources in the resource group, plus
@@ -101,32 +67,6 @@
     resource_group_cache: RefCell<HashMap<StateKey, BTreeMap<StructTag, Vec<u8>>>>,
 }
 
-<<<<<<< HEAD
-pub trait AsMoveResolver<S> {
-    fn as_move_resolver(&self) -> StorageAdapter<ExecutorViewBase<S>>;
-}
-
-impl<S: StateView> AsMoveResolver<S> for S {
-    fn as_move_resolver(&self) -> StorageAdapter<ExecutorViewBase<S>> {
-        StorageAdapter::new(ExecutorViewBase::new(self))
-    }
-}
-
-impl<'r, R: ExecutorView> StorageAdapter<'r, R> {
-    pub(crate) fn new(executor_view: R) -> Self {
-        let executor_view = ExecutorViewKind::Owned(executor_view);
-        Self::build(executor_view)
-    }
-
-    pub(crate) fn borrow(executor_view: &'r R) -> Self {
-        let executor_view = ExecutorViewKind::Borrowed(executor_view);
-        Self::build(executor_view)
-    }
-
-    fn build(executor_view: ExecutorViewKind<'r, R>) -> Self {
-        let mut s = Self {
-            executor_view,
-=======
 impl<'a, S> StorageAdapter<'a, S> {
     fn init(mut self, features: &Features, gas_feature_version: u64) -> Self {
         if gas_feature_version >= 9 {
@@ -148,64 +88,33 @@
     ) -> Self {
         let s = Self {
             state_store,
->>>>>>> b03ef3e0
             accurate_byte_count: false,
             group_byte_count_as_sum: false,
             max_binary_format_version: 0,
             resource_group_cache: RefCell::new(HashMap::new()),
         };
-<<<<<<< HEAD
-        let (_, gas_feature_version) = gas_config(&s);
-        let features = Features::fetch_config(&s).unwrap_or_default();
-        if gas_feature_version >= 9 {
-            s.accurate_byte_count = true;
-        }
-        s.max_binary_format_version = get_max_binary_format_version(&features, gas_feature_version);
-        s
-=======
         s.init(features, gas_feature_version)
->>>>>>> b03ef3e0
-    }
-
-<<<<<<< HEAD
-    pub(crate) fn borrow_with_cached_config(
-        executor_view: &'r R,
-        gas_feature_version: u64,
-        features: &Features,
-    ) -> Self {
-        let executor_view = ExecutorViewKind::Borrowed(executor_view);
-        Self::build_with_cached_config(executor_view, gas_feature_version, features)
-    }
-
-    fn build_with_cached_config(
-        executor_view: ExecutorViewKind<'r, R>,
-        gas_feature_version: u64,
-        features: &Features,
-    ) -> Self {
-        let mut s = Self {
-            executor_view,
-=======
+    }
+}
+
 impl<'a, S: StateView> StorageAdapter<'a, S> {
     pub fn new(state_store: &'a S) -> Self {
         let s = Self {
             state_store,
->>>>>>> b03ef3e0
             accurate_byte_count: false,
             group_byte_count_as_sum: false,
             max_binary_format_version: 0,
             resource_group_cache: RefCell::new(HashMap::new()),
         };
-<<<<<<< HEAD
-        if gas_feature_version >= 9 {
-            s.accurate_byte_count = true;
-        }
-        s.max_binary_format_version = get_max_binary_format_version(features, gas_feature_version);
-        s
-=======
         let (_, gas_feature_version) = gas_config(&s);
         let features = Features::fetch_config(&s).unwrap_or_default();
         s.init(&features, gas_feature_version)
->>>>>>> b03ef3e0
+    }
+
+    pub fn get(&self, access_path: AccessPath) -> PartialVMResult<Option<Vec<u8>>> {
+        self.state_store
+            .get_state_value_bytes(&StateKey::access_path(access_path))
+            .map_err(|_| PartialVMError::new(StatusCode::STORAGE_ERROR))
     }
 
     fn get_any_resource(
@@ -248,50 +157,19 @@
             Ok((buf, buf_size))
         }
     }
-
-<<<<<<< HEAD
-    fn get_resource_group_data(
-        &self,
-        address: &AccountAddress,
-        resource_group: &StructTag,
-    ) -> VMResult<Option<Vec<u8>>> {
-        let access_path = AccessPath::resource_group_access_path(*address, resource_group.clone());
-        self.executor_view
-            .get_resource_bytes(&StateKey::access_path(access_path), None)
-            .map_err(|_| PartialVMError::new(StatusCode::STORAGE_ERROR).finish(Location::Undefined))
-=======
+}
+
 impl<'a, S: StateView> AptosMoveResolver for StorageAdapter<'a, S> {
     fn release_resource_group_cache(&self) -> HashMap<StateKey, BTreeMap<StructTag, Vec<u8>>> {
         self.resource_group_cache.take()
->>>>>>> b03ef3e0
-    }
-}
-
-<<<<<<< HEAD
-    fn get_standard_resource(
-        &self,
-        address: &AccountAddress,
-        struct_tag: &StructTag,
-    ) -> VMResult<Option<Vec<u8>>> {
-        let access_path =
-            AccessPath::resource_access_path(*address, struct_tag.clone()).map_err(|_| {
-                PartialVMError::new(StatusCode::TOO_MANY_TYPE_NODES).finish(Location::Undefined)
-            })?;
-        self.executor_view
-            .get_resource_bytes(&StateKey::access_path(access_path), None)
-            .map_err(|_| PartialVMError::new(StatusCode::STORAGE_ERROR).finish(Location::Undefined))
-    }
-}
-
-impl<'r, R: ExecutorView> AptosMoveResolver for StorageAdapter<'r, R> {
-    fn release_resource_group_cache(
-=======
+    }
+}
+
 impl<'a, S: StateView> TResourceGroupResolver for StorageAdapter<'a, S> {
     type Key = StateKey;
     type Tag = StructTag;
 
     fn get_resource_from_group(
->>>>>>> b03ef3e0
         &self,
         key: &StateKey,
         resource_tag: &StructTag,
@@ -341,7 +219,7 @@
     }
 }
 
-impl<'r, R: ExecutorView> ResourceResolver for StorageAdapter<'r, R> {
+impl<'a, S: StateView> ResourceResolver for StorageAdapter<'a, S> {
     fn get_resource_with_metadata(
         &self,
         address: &AccountAddress,
@@ -352,7 +230,7 @@
     }
 }
 
-impl<'r, R: ExecutorView> ModuleResolver for StorageAdapter<'r, R> {
+impl<'a, S: StateView> ModuleResolver for StorageAdapter<'a, S> {
     fn get_module_metadata(&self, module_id: &ModuleId) -> Vec<Metadata> {
         let module_bytes = match self.get_module(module_id) {
             Ok(Some(bytes)) => bytes,
@@ -369,77 +247,89 @@
     }
 
     fn get_module(&self, module_id: &ModuleId) -> Result<Option<Vec<u8>>, Error> {
-        let access_path = AccessPath::from(module_id);
-        Ok(self
-            .executor_view
-            .get_module_bytes(&StateKey::access_path(access_path))
-            .map_err(|_| {
-                PartialVMError::new(StatusCode::STORAGE_ERROR).finish(Location::Undefined)
-            })?)
-    }
-}
-
-impl<'r, R: ExecutorView> TAggregatorView for StorageAdapter<'r, R> {
-    type Identifier = AggregatorID;
-
-    fn get_aggregator_v1_state_value(
-        &self,
-        id: &Self::Identifier,
-    ) -> anyhow::Result<Option<StateValue>> {
-        self.executor_view.get_aggregator_v1_state_value(id)
-    }
-}
-
-impl<'r, R: ExecutorView> StateValueMetadataResolver for StorageAdapter<'r, R> {
-    fn get_state_value_metadata(
-        &self,
-        state_key: &StateKey,
-        kind: StateValueKind,
-    ) -> anyhow::Result<Option<StateValueMetadataKind>> {
-        match kind {
-            StateValueKind::Code => self
-                .executor_view
-                .get_module_state_value_metadata(state_key),
-            StateValueKind::Data => self
-                .executor_view
-                .get_resource_state_value_metadata(state_key),
-        }
-    }
-}
-
-impl<'r, R: ExecutorView> TableResolver for StorageAdapter<'r, R> {
+        // REVIEW: cache this?
+        let ap = AccessPath::from(module_id);
+        Ok(self.get(ap).map_err(|e| e.finish(Location::Undefined))?)
+    }
+}
+
+impl<'a, S: StateView> TableResolver for StorageAdapter<'a, S> {
     fn resolve_table_entry(
         &self,
         handle: &TableHandle,
         key: &[u8],
     ) -> Result<Option<Vec<u8>>, Error> {
-        self.executor_view
-            .get_resource_bytes(&StateKey::table_item((*handle).into(), key.to_vec()), None)
-    }
-}
-
-impl<'r, R: ExecutorView> StateStorageView for StorageAdapter<'r, R> {
-    fn id(&self) -> StateViewId {
-        self.executor_view.id()
+        self.get_state_value_bytes(&StateKey::table_item((*handle).into(), key.to_vec()))
+    }
+}
+
+impl<'a, S: StateView> AggregatorResolver for StorageAdapter<'a, S> {
+    fn resolve_aggregator_value(
+        &self,
+        id: &AggregatorID,
+        _mode: AggregatorReadMode,
+    ) -> Result<u128, Error> {
+        let AggregatorID { handle, key } = id;
+        let state_key = StateKey::table_item(*handle, key.0.to_vec());
+        match self.get_state_value_u128(&state_key)? {
+            Some(value) => Ok(value),
+            None => {
+                anyhow::bail!("Could not find the value of the aggregator")
+            },
+        }
+    }
+
+    fn generate_aggregator_id(&self) -> AggregatorID {
+        unimplemented!("Aggregator id generation will be implemented for V2 aggregators.")
+    }
+}
+
+impl<'a, S: StateView> ConfigStorage for StorageAdapter<'a, S> {
+    fn fetch_config(&self, access_path: AccessPath) -> Option<Vec<u8>> {
+        self.get(access_path).ok()?
+    }
+}
+
+impl<'a, S: StateView> StateStorageUsageResolver for StorageAdapter<'a, S> {
+    fn get_state_storage_usage(&self) -> Result<StateStorageUsage, Error> {
+        self.state_store.get_usage()
+    }
+}
+
+pub trait AsMoveResolver<S> {
+    fn as_move_resolver(&self) -> StorageAdapter<S>;
+}
+
+impl<S: StateView> AsMoveResolver<S> for S {
+    fn as_move_resolver(&self) -> StorageAdapter<S> {
+        StorageAdapter::new(self)
+    }
+}
+
+impl<'a, S: StateView> StateValueMetadataResolver for StorageAdapter<'a, S> {
+    fn get_state_value_metadata(
+        &self,
+        state_key: &StateKey,
+    ) -> anyhow::Result<Option<Option<StateValueMetadata>>> {
+        let maybe_state_value = self.state_store.get_state_value(state_key)?;
+        Ok(maybe_state_value.map(StateValue::into_metadata))
+    }
+}
+
+// We need to implement StateView for adapter because:
+//   1. When processing write set payload, storage is accessed
+//      directly.
+//   2. When stacking Storage adapters on top of each other, e.g.
+//      in epilogue.
+impl<'a, S: StateView> TStateView for StorageAdapter<'a, S> {
+    type Key = StateKey;
+
+    fn get_state_value(&self, state_key: &Self::Key) -> anyhow::Result<Option<StateValue>> {
+        self.state_store.get_state_value(state_key)
     }
 
     fn get_usage(&self) -> anyhow::Result<StateStorageUsage> {
-        self.executor_view.get_usage()
-    }
-}
-
-impl<'r, R: ExecutorView> ConfigStorage for StorageAdapter<'r, R> {
-    fn fetch_config(&self, access_path: AccessPath) -> Option<Vec<u8>> {
-        // Config is a resource on-chain.
-        self.executor_view
-            .get_resource_bytes(&StateKey::access_path(access_path), None)
-            .ok()?
-    }
-}
-
-impl<R: ExecutorView> AsExecutorView for StorageAdapter<'_, R> {
-    fn as_executor_view(&self) -> &dyn ExecutorView {
-        self.executor_view.deref()
+        self.state_store.get_usage()
     }
 }
 
