// Copyright © Aptos Foundation
// Parts of the project are originally copyright © Meta Platforms, Inc.
// SPDX-License-Identifier: Apache-2.0

use crate::{
    access_path_cache::AccessPathCache,
    errors::{convert_epilogue_error, convert_prologue_error, expect_only_successful_execution},
    move_vm_ext::{MoveResolverExt, MoveVmExt, SessionExt, SessionId},
    system_module_names::{MULTISIG_ACCOUNT_MODULE, VALIDATE_MULTISIG_TRANSACTION},
    transaction_metadata::TransactionMetadata,
    transaction_validation::APTOS_TRANSACTION_VALIDATION,
};
use aptos_framework::RuntimeModuleMetadataV1;
use aptos_gas_algebra::{Gas, GasExpression};
use aptos_gas_schedule::{
    AptosGasParameters, FromOnChainGasSchedule, MiscGasParameters, NativeGasParameters,
};
use aptos_logger::{enabled, prelude::*, Level};
<<<<<<< HEAD
=======
use aptos_state_view::{StateView, StateViewId};
>>>>>>> 3791dc07
use aptos_types::{
    account_config::CORE_CODE_ADDRESS,
    chain_id::ChainId,
    fee_statement::FeeStatement,
    on_chain_config::{
        ApprovedExecutionHashes, ConfigStorage, ConfigurationResource, FeatureFlag, Features,
        GasSchedule, GasScheduleV2, OnChainConfig, TimedFeatures, Version,
    },
    transaction::{AbortInfo, ExecutionStatus, Multisig, TransactionStatus},
    vm_status::{StatusCode, VMStatus},
};
use aptos_vm_logging::{log_schema::AdapterLogSchema, prelude::*};
use aptos_vm_types::{
    output::VMOutput,
    storage::{ChangeSetConfigs, StorageGasParameters, StoragePricing},
};
use fail::fail_point;
use move_binary_format::{errors::VMResult, CompiledModule};
use move_core_types::{
    gas_algebra::NumArgs,
    language_storage::ModuleId,
    value::{serialize_values, MoveValue},
};
use move_vm_runtime::logging::expect_no_verification_errors;
use move_vm_types::gas::UnmeteredGasMeter;
use std::sync::Arc;

pub const MAXIMUM_APPROVED_TRANSACTION_SIZE: u64 = 1024 * 1024;

/// A wrapper to make VMRuntime standalone
pub struct AptosVMImpl {
    move_vm: MoveVmExt,
    gas_feature_version: u64,
    gas_params: Result<AptosGasParameters, String>,
    storage_gas_params: Result<StorageGasParameters, String>,
    version: Option<Version>,
    features: Features,
}

pub fn gas_config(
    config_storage: &impl ConfigStorage,
) -> (Result<AptosGasParameters, String>, u64) {
    match GasScheduleV2::fetch_config(config_storage) {
        Some(gas_schedule) => {
            let feature_version = gas_schedule.feature_version;
            let map = gas_schedule.to_btree_map();
            (
                AptosGasParameters::from_on_chain_gas_schedule(&map, feature_version),
                feature_version,
            )
        },
        None => match GasSchedule::fetch_config(config_storage) {
            Some(gas_schedule) => {
                let map = gas_schedule.to_btree_map();
                (AptosGasParameters::from_on_chain_gas_schedule(&map, 0), 0)
            },
            None => (Err("Neither gas schedule v2 nor v1 exists.".to_string()), 0),
        },
    }
}

impl AptosVMImpl {
    #[allow(clippy::new_without_default)]
    pub fn new(config_storage: &impl ConfigStorage) -> Self {
        // Get the gas parameters
        let (mut gas_params, gas_feature_version) = gas_config(config_storage);

        let storage_gas_params = match &mut gas_params {
            Ok(gas_params) => {
                let storage_gas_params =
                    StorageGasParameters::new(gas_feature_version, gas_params, config_storage);

                // Overwrite table io gas parameters with global io pricing.
                let g = &mut gas_params.natives.table;
                match gas_feature_version {
                    0..=1 => (),
                    2..=6 => {
                        if let StoragePricing::V2(pricing) = &storage_gas_params.pricing {
                            g.common_load_base_legacy = pricing.per_item_read * NumArgs::new(1);
                            g.common_load_base_new = 0.into();
                            g.common_load_per_byte = pricing.per_byte_read;
                            g.common_load_failure = 0.into();
                        }
                    }
                    7..=9 => {
                        if let StoragePricing::V2(pricing) = &storage_gas_params.pricing {
                            g.common_load_base_legacy = 0.into();
                            g.common_load_base_new = pricing.per_item_read * NumArgs::new(1);
                            g.common_load_per_byte = pricing.per_byte_read;
                            g.common_load_failure = 0.into();
                        }
                    }
                    10.. => {
                        g.common_load_base_legacy = 0.into();
                        g.common_load_base_new = gas_params.vm.txn.storage_io_per_state_slot_read * NumArgs::new(1);
                        g.common_load_per_byte = gas_params.vm.txn.storage_io_per_state_byte_read;
                        g.common_load_failure = 0.into();
                    }
                };
                Ok(storage_gas_params)
            },
            Err(err) => Err(format!("Failed to initialize storage gas params due to failure to load main gas parameters: {}", err)),
        };

        // TODO(Gas): Right now, we have to use some dummy values for gas parameters if they are not found on-chain.
        //            This only happens in a edge case that is probably related to write set transactions or genesis,
        //            which logically speaking, shouldn't be handled by the VM at all.
        //            We should clean up the logic here once we get that refactored.
        let (native_gas_params, misc_gas_params) = match &gas_params {
            Ok(gas_params) => (gas_params.natives.clone(), gas_params.vm.misc.clone()),
            Err(_) => (NativeGasParameters::zeros(), MiscGasParameters::zeros()),
        };

        let features = Features::fetch_config(config_storage).unwrap_or_default();

        // If no chain ID is in storage, we assume we are in a testing environment and use ChainId::TESTING
        let chain_id = ChainId::fetch_config(config_storage).unwrap_or_else(ChainId::test);

        let timestamp = ConfigurationResource::fetch_config(config_storage)
            .map(|config| config.last_reconfiguration_time())
            .unwrap_or(0);

        let mut timed_features = TimedFeatures::new(chain_id, timestamp);
        if let Some(profile) = crate::AptosVM::get_timed_feature_override() {
            timed_features = timed_features.with_override_profile(profile)
        }

        let move_vm = MoveVmExt::new(
            native_gas_params,
            misc_gas_params,
            gas_feature_version,
            chain_id.id(),
            features.clone(),
            timed_features,
        )
        .expect("should be able to create Move VM; check if there are duplicated natives");

        let version = Version::fetch_config(config_storage);

        Self {
            move_vm,
            gas_feature_version,
            gas_params,
            storage_gas_params,
            version,
            features,
        }
    }

    pub(crate) fn mark_loader_cache_as_invalid(&self) {
        self.move_vm.mark_loader_cache_as_invalid();
    }

    /// Provides access to some internal APIs of the VM.
    pub fn internals(&self) -> AptosVMInternals {
        AptosVMInternals(self)
    }

    pub fn get_gas_parameters(
        &self,
        log_context: &AdapterLogSchema,
    ) -> Result<&AptosGasParameters, VMStatus> {
        self.gas_params.as_ref().map_err(|err| {
            let msg = format!("VM Startup Failed. {}", err);
            speculative_error!(log_context, msg.clone());
            VMStatus::error(StatusCode::VM_STARTUP_FAILURE, Some(msg))
        })
    }

    pub fn get_storage_gas_parameters(
        &self,
        log_context: &AdapterLogSchema,
    ) -> Result<&StorageGasParameters, VMStatus> {
        self.storage_gas_params.as_ref().map_err(|err| {
            let msg = format!("VM Startup Failed. {}", err);
            speculative_error!(log_context, msg.clone());
            VMStatus::error(StatusCode::VM_STARTUP_FAILURE, Some(msg))
        })
    }

    pub fn get_gas_feature_version(&self) -> u64 {
        self.gas_feature_version
    }

    pub fn get_version(&self) -> Result<Version, VMStatus> {
        self.version.clone().ok_or_else(|| {
            alert!("VM Startup Failed. Version Not Found");
            VMStatus::error(StatusCode::VM_STARTUP_FAILURE, None)
        })
    }

    pub fn get_features(&self) -> &Features {
        &self.features
    }

    pub fn check_gas(
        &self,
        resolver: &impl MoveResolverExt,
        txn_data: &TransactionMetadata,
        log_context: &AdapterLogSchema,
    ) -> Result<(), VMStatus> {
        let gas_params = self.get_gas_parameters(log_context)?;
        let txn_gas_params = &gas_params.vm.txn;
        let raw_bytes_len = txn_data.transaction_size;
        // The transaction is too large.
        if txn_data.transaction_size > txn_gas_params.max_transaction_size_in_bytes {
            let data =
                resolver.get_resource(&CORE_CODE_ADDRESS, &ApprovedExecutionHashes::struct_tag());

            let valid = if let Ok(Some(data)) = data {
                let approved_execution_hashes =
                    bcs::from_bytes::<ApprovedExecutionHashes>(&data).ok();
                let valid = approved_execution_hashes
                    .map(|aeh| {
                        aeh.entries
                            .into_iter()
                            .any(|(_, hash)| hash == txn_data.script_hash)
                    })
                    .unwrap_or(false);
                valid
                    // If it is valid ensure that it is only the approved payload that exceeds the
                    // maximum. The (unknown) user input should be restricted to the original
                    // maximum transaction size.
                    && (txn_data.script_size + txn_gas_params.max_transaction_size_in_bytes
                        >= txn_data.transaction_size)
                    // Since an approved transaction can be sent by anyone, the system is safer by
                    // enforcing an upper limit on governance transactions just so something really
                    // bad doesn't happen.
                    && txn_data.transaction_size <= MAXIMUM_APPROVED_TRANSACTION_SIZE.into()
            } else {
                false
            };

            if !valid {
                speculative_warn!(
                    log_context,
                    format!(
                        "[VM] Transaction size too big {} (max {})",
                        raw_bytes_len, txn_gas_params.max_transaction_size_in_bytes
                    ),
                );
                return Err(VMStatus::error(
                    StatusCode::EXCEEDED_MAX_TRANSACTION_SIZE,
                    None,
                ));
            }
        }

        // The submitted max gas units that the transaction can consume is greater than the
        // maximum number of gas units bound that we have set for any
        // transaction.
        if txn_data.max_gas_amount() > txn_gas_params.maximum_number_of_gas_units {
            speculative_warn!(
                log_context,
                format!(
                    "[VM] Gas unit error; max {}, submitted {}",
                    txn_gas_params.maximum_number_of_gas_units,
                    txn_data.max_gas_amount()
                ),
            );
            return Err(VMStatus::error(
                StatusCode::MAX_GAS_UNITS_EXCEEDS_MAX_GAS_UNITS_BOUND,
                None,
            ));
        }

        // The submitted transactions max gas units needs to be at least enough to cover the
        // intrinsic cost of the transaction as calculated against the size of the
        // underlying `RawTransaction`
        let intrinsic_gas = txn_gas_params
            .calculate_intrinsic_gas(raw_bytes_len)
            .evaluate(self.gas_feature_version, &gas_params.vm)
            .to_unit_round_up_with_params(txn_gas_params);

        if txn_data.max_gas_amount() < intrinsic_gas {
            speculative_warn!(
                log_context,
                format!(
                    "[VM] Gas unit error; min {}, submitted {}",
                    intrinsic_gas,
                    txn_data.max_gas_amount()
                ),
            );
            return Err(VMStatus::error(
                StatusCode::MAX_GAS_UNITS_BELOW_MIN_TRANSACTION_GAS_UNITS,
                None,
            ));
        }

        // The submitted gas price is less than the minimum gas unit price set by the VM.
        // NB: MIN_PRICE_PER_GAS_UNIT may equal zero, but need not in the future. Hence why
        // we turn off the clippy warning.
        #[allow(clippy::absurd_extreme_comparisons)]
        let below_min_bound = txn_data.gas_unit_price() < txn_gas_params.min_price_per_gas_unit;
        if below_min_bound {
            speculative_warn!(
                log_context,
                format!(
                    "[VM] Gas unit error; min {}, submitted {}",
                    txn_gas_params.min_price_per_gas_unit,
                    txn_data.gas_unit_price()
                ),
            );
            return Err(VMStatus::error(
                StatusCode::GAS_UNIT_PRICE_BELOW_MIN_BOUND,
                None,
            ));
        }

        // The submitted gas price is greater than the maximum gas unit price set by the VM.
        if txn_data.gas_unit_price() > txn_gas_params.max_price_per_gas_unit {
            speculative_warn!(
                log_context,
                format!(
                    "[VM] Gas unit error; min {}, submitted {}",
                    txn_gas_params.max_price_per_gas_unit,
                    txn_data.gas_unit_price()
                ),
            );
            return Err(VMStatus::error(
                StatusCode::GAS_UNIT_PRICE_ABOVE_MAX_BOUND,
                None,
            ));
        }
        Ok(())
    }

    /// Run the prologue of a transaction by calling into either `SCRIPT_PROLOGUE_NAME` function
    /// or `MULTI_AGENT_SCRIPT_PROLOGUE_NAME` function stored in the `ACCOUNT_MODULE` on chain.
    pub(crate) fn run_script_prologue(
        &self,
        session: &mut SessionExt,
        txn_data: &TransactionMetadata,
        log_context: &AdapterLogSchema,
    ) -> Result<(), VMStatus> {
        let txn_sequence_number = txn_data.sequence_number();
        let txn_authentication_key = txn_data.authentication_key().to_vec();
        let txn_gas_price = txn_data.gas_unit_price();
        let txn_max_gas_units = txn_data.max_gas_amount();
        let txn_expiration_timestamp_secs = txn_data.expiration_timestamp_secs();
        let chain_id = txn_data.chain_id();
        let mut gas_meter = UnmeteredGasMeter;
        let secondary_auth_keys: Vec<MoveValue> = txn_data
            .secondary_authentication_keys
            .iter()
            .map(|auth_key| MoveValue::vector_u8(auth_key.to_vec()))
            .collect();
        let (prologue_function_name, args) = if let (Some(fee_payer), Some(fee_payer_auth_key)) = (
            txn_data.fee_payer(),
            txn_data.fee_payer_authentication_key.as_ref(),
        ) {
            let args = vec![
                MoveValue::Signer(txn_data.sender),
                MoveValue::U64(txn_sequence_number),
                MoveValue::vector_u8(txn_authentication_key),
                MoveValue::vector_address(txn_data.secondary_signers()),
                MoveValue::Vector(secondary_auth_keys),
                MoveValue::Address(fee_payer),
                MoveValue::vector_u8(fee_payer_auth_key.to_vec()),
                MoveValue::U64(txn_gas_price.into()),
                MoveValue::U64(txn_max_gas_units.into()),
                MoveValue::U64(txn_expiration_timestamp_secs),
                MoveValue::U8(chain_id.id()),
            ];
            (&APTOS_TRANSACTION_VALIDATION.fee_payer_prologue_name, args)
        } else if txn_data.is_multi_agent() {
            let args = vec![
                MoveValue::Signer(txn_data.sender),
                MoveValue::U64(txn_sequence_number),
                MoveValue::vector_u8(txn_authentication_key),
                MoveValue::vector_address(txn_data.secondary_signers()),
                MoveValue::Vector(secondary_auth_keys),
                MoveValue::U64(txn_gas_price.into()),
                MoveValue::U64(txn_max_gas_units.into()),
                MoveValue::U64(txn_expiration_timestamp_secs),
                MoveValue::U8(chain_id.id()),
            ];
            (
                &APTOS_TRANSACTION_VALIDATION.multi_agent_prologue_name,
                args,
            )
        } else {
            let args = vec![
                MoveValue::Signer(txn_data.sender),
                MoveValue::U64(txn_sequence_number),
                MoveValue::vector_u8(txn_authentication_key),
                MoveValue::U64(txn_gas_price.into()),
                MoveValue::U64(txn_max_gas_units.into()),
                MoveValue::U64(txn_expiration_timestamp_secs),
                MoveValue::U8(chain_id.id()),
                MoveValue::vector_u8(txn_data.script_hash.clone()),
            ];
            (&APTOS_TRANSACTION_VALIDATION.script_prologue_name, args)
        };
        session
            .execute_function_bypass_visibility(
                &APTOS_TRANSACTION_VALIDATION.module_id(),
                prologue_function_name,
                // TODO: Deprecate this once we remove gas currency on the Move side.
                vec![],
                serialize_values(&args),
                &mut gas_meter,
            )
            .map(|_return_vals| ())
            .map_err(expect_no_verification_errors)
            .or_else(|err| convert_prologue_error(err, log_context))
    }

    /// Run the prologue of a transaction by calling into `MODULE_PROLOGUE_NAME` function stored
    /// in the `ACCOUNT_MODULE` on chain.
    pub(crate) fn run_module_prologue(
        &self,
        session: &mut SessionExt,
        txn_data: &TransactionMetadata,
        log_context: &AdapterLogSchema,
    ) -> Result<(), VMStatus> {
        let txn_sequence_number = txn_data.sequence_number();
        let txn_authentication_key = txn_data.authentication_key();
        let txn_gas_price = txn_data.gas_unit_price();
        let txn_max_gas_units = txn_data.max_gas_amount();
        let txn_expiration_timestamp_secs = txn_data.expiration_timestamp_secs();
        let chain_id = txn_data.chain_id();
        let mut gas_meter = UnmeteredGasMeter;
        session
            .execute_function_bypass_visibility(
                &APTOS_TRANSACTION_VALIDATION.module_id(),
                &APTOS_TRANSACTION_VALIDATION.module_prologue_name,
                // TODO: Deprecate this once we remove gas currency on the Move side.
                vec![],
                serialize_values(&vec![
                    MoveValue::Signer(txn_data.sender),
                    MoveValue::U64(txn_sequence_number),
                    MoveValue::vector_u8(txn_authentication_key.to_vec()),
                    MoveValue::U64(txn_gas_price.into()),
                    MoveValue::U64(txn_max_gas_units.into()),
                    MoveValue::U64(txn_expiration_timestamp_secs),
                    MoveValue::U8(chain_id.id()),
                ]),
                &mut gas_meter,
            )
            .map(|_return_vals| ())
            .map_err(expect_no_verification_errors)
            .or_else(|err| convert_prologue_error(err, log_context))
    }

    /// Run the prologue for a multisig transaction. This needs to verify that:
    /// 1. The the multisig tx exists
    /// 2. It has received enough approvals to meet the signature threshold of the multisig account
    /// 3. If only the payload hash was stored on chain, the provided payload in execution should
    /// match that hash.
    pub(crate) fn run_multisig_prologue(
        &self,
        session: &mut SessionExt,
        txn_data: &TransactionMetadata,
        payload: &Multisig,
        log_context: &AdapterLogSchema,
    ) -> Result<(), VMStatus> {
        let unreachable_error = VMStatus::error(StatusCode::UNREACHABLE, None);
        let provided_payload = if let Some(payload) = &payload.transaction_payload {
            bcs::to_bytes(&payload).map_err(|_| unreachable_error.clone())?
        } else {
            // Default to empty bytes if payload is not provided.
            bcs::to_bytes::<Vec<u8>>(&vec![]).map_err(|_| unreachable_error)?
        };

        session
            .execute_function_bypass_visibility(
                &MULTISIG_ACCOUNT_MODULE,
                VALIDATE_MULTISIG_TRANSACTION,
                vec![],
                serialize_values(&vec![
                    MoveValue::Signer(txn_data.sender),
                    MoveValue::Address(payload.multisig_address),
                    MoveValue::vector_u8(provided_payload),
                ]),
                &mut UnmeteredGasMeter,
            )
            .map(|_return_vals| ())
            .map_err(expect_no_verification_errors)
            .or_else(|err| convert_prologue_error(err, log_context))
    }

    fn run_epiloque(
        &self,
        session: &mut SessionExt,
        gas_remaining: Gas,
        txn_data: &TransactionMetadata,
    ) -> VMResult<()> {
        let txn_gas_price = txn_data.gas_unit_price();
        let txn_max_gas_units = txn_data.max_gas_amount();
        // TODO(aldenhu): repurpose this to be the amount of the storage fee refund.
        let unused = 0;

        // We can unconditionally do this as this condition can only be true if the prologue
        // accepted it, in which case the gas payer feature is enabled.
        if let Some(fee_payer) = txn_data.fee_payer() {
            session.execute_function_bypass_visibility(
                &APTOS_TRANSACTION_VALIDATION.module_id(),
                &APTOS_TRANSACTION_VALIDATION.user_epilogue_gas_payer_name,
                vec![],
                serialize_values(&vec![
                    MoveValue::Signer(txn_data.sender),
                    MoveValue::Address(fee_payer),
                    MoveValue::U64(unused),
                    MoveValue::U64(txn_gas_price.into()),
                    MoveValue::U64(txn_max_gas_units.into()),
                    MoveValue::U64(gas_remaining.into()),
                ]),
                &mut UnmeteredGasMeter,
            )
        } else {
            // Regular tx, run the normal epilogue
            session.execute_function_bypass_visibility(
                &APTOS_TRANSACTION_VALIDATION.module_id(),
                &APTOS_TRANSACTION_VALIDATION.user_epilogue_name,
                vec![],
                serialize_values(&vec![
                    MoveValue::Signer(txn_data.sender),
                    MoveValue::U64(unused),
                    MoveValue::U64(txn_gas_price.into()),
                    MoveValue::U64(txn_max_gas_units.into()),
                    MoveValue::U64(gas_remaining.into()),
                ]),
                &mut UnmeteredGasMeter,
            )
        }
        .map(|_return_vals| ())
        .map_err(expect_no_verification_errors)
    }

    /// Run the epilogue of a transaction by calling into `EPILOGUE_NAME` function stored
    /// in the `ACCOUNT_MODULE` on chain.
    pub(crate) fn run_success_epilogue(
        &self,
        session: &mut SessionExt,
        gas_remaining: Gas,
        txn_data: &TransactionMetadata,
        log_context: &AdapterLogSchema,
    ) -> Result<(), VMStatus> {
        fail_point!("move_adapter::run_success_epilogue", |_| {
            Err(VMStatus::error(
                StatusCode::UNKNOWN_INVARIANT_VIOLATION_ERROR,
                None,
            ))
        });

        self.run_epiloque(session, gas_remaining, txn_data)
            .or_else(|err| convert_epilogue_error(err, log_context))
    }

    /// Run the failure epilogue of a transaction by calling into `USER_EPILOGUE_NAME` function
    /// stored in the `ACCOUNT_MODULE` on chain.
    pub(crate) fn run_failure_epilogue(
        &self,
        session: &mut SessionExt,
        gas_remaining: Gas,
        txn_data: &TransactionMetadata,
        log_context: &AdapterLogSchema,
    ) -> Result<(), VMStatus> {
        self.run_epiloque(session, gas_remaining, txn_data)
            .or_else(|e| {
                expect_only_successful_execution(
                    e,
                    APTOS_TRANSACTION_VALIDATION.user_epilogue_name.as_str(),
                    log_context,
                )
            })
    }

    pub(crate) fn extract_abort_info(
        &self,
        module: &ModuleId,
        abort_code: u64,
    ) -> Option<AbortInfo> {
        if let Some(m) = self.extract_module_metadata(module) {
            m.extract_abort_info(abort_code)
        } else {
            None
        }
    }

    pub(crate) fn extract_module_metadata(
        &self,
        module: &ModuleId,
    ) -> Option<RuntimeModuleMetadataV1> {
        if self.features.is_enabled(FeatureFlag::VM_BINARY_FORMAT_V6) {
            aptos_framework::get_vm_metadata(&self.move_vm, module)
        } else {
            aptos_framework::get_vm_metadata_v0(&self.move_vm, module)
        }
    }

    pub fn new_session<'r>(
        &self,
        resolver: &'r impl MoveResolverExt,
        session_id: SessionId,
    ) -> SessionExt<'r, '_> {
        self.move_vm.new_session(resolver, session_id)
    }

    pub fn load_module(
        &self,
        module_id: &ModuleId,
        resolver: &impl MoveResolverExt,
    ) -> VMResult<Arc<CompiledModule>> {
        self.move_vm.load_module(module_id, resolver)
    }
}

/// Internal APIs for the VM, primarily used for testing.
#[derive(Clone, Copy)]
pub struct AptosVMInternals<'a>(&'a AptosVMImpl);

impl<'a> AptosVMInternals<'a> {
    pub fn new(internal: &'a AptosVMImpl) -> Self {
        Self(internal)
    }

    /// Returns the internal Move VM instance.
    pub fn move_vm(self) -> &'a MoveVmExt {
        &self.0.move_vm
    }

    /// Returns the internal gas schedule if it has been loaded, or an error if it hasn't.
    pub fn gas_params(self) -> Result<&'a AptosGasParameters, VMStatus> {
        let log_context = AdapterLogSchema::new(StateViewId::Miscellaneous, 0);
        self.0.get_gas_parameters(&log_context)
    }

    /// Returns the version of Move Runtime.
    pub fn version(self) -> Result<Version, VMStatus> {
        self.0.get_version()
    }
}

pub(crate) fn get_transaction_output<A: AccessPathCache>(
    ap_cache: &mut A,
    session: SessionExt,
    fee_statement: FeeStatement,
    status: ExecutionStatus,
    change_set_configs: &ChangeSetConfigs,
) -> Result<VMOutput, VMStatus> {
    let change_set = session.finish(ap_cache, change_set_configs)?;

    Ok(VMOutput::new(
        change_set,
        fee_statement,
        TransactionStatus::Keep(status),
    ))
}

#[test]
fn vm_thread_safe() {
    fn assert_send<T: Send>() {}
    fn assert_sync<T: Sync>() {}

    use crate::AptosVM;

    assert_send::<AptosVM>();
    assert_sync::<AptosVM>();
    assert_send::<MoveVmExt>();
    assert_sync::<MoveVmExt>();
}<|MERGE_RESOLUTION|>--- conflicted
+++ resolved
@@ -16,10 +16,6 @@
     AptosGasParameters, FromOnChainGasSchedule, MiscGasParameters, NativeGasParameters,
 };
 use aptos_logger::{enabled, prelude::*, Level};
-<<<<<<< HEAD
-=======
-use aptos_state_view::{StateView, StateViewId};
->>>>>>> 3791dc07
 use aptos_types::{
     account_config::CORE_CODE_ADDRESS,
     chain_id::ChainId,
