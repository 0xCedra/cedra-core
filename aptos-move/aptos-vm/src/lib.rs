// Copyright © Aptos Foundation
// Parts of the project are originally copyright © Meta Platforms, Inc.
// SPDX-License-Identifier: Apache-2.0

#![forbid(unsafe_code)]

//! # The VM runtime
//!
//! ## Transaction flow
//!
//! This is the path taken to process a single transaction.
//!
//! ```text
//!                   SignedTransaction
//!                            +
//!                            |
//! +--------------------------|-------------------+
//! | Validate  +--------------+--------------+    |
//! |           |                             |    |
//! |           |       check signature       |    |
//! |           |                             |    |
//! |           +--------------+--------------+    |
//! |                          |                   |
//! |                          |                   |
//! |                          v                   |
//! |           +--------------+--------------+    |
//! |           |                             |    |
//! |           |      check size and gas     |    |
//! |           |                             |    +---------------------------------+
//! |           +--------------+--------------+    |         validation error        |
//! |                          |                   |                                 |
//! |                          |                   |                                 |
//! |                          v                   |                                 |
//! |           +--------------+--------------+    |                                 |
//! |           |                             |    |                                 |
//! |           |         run prologue        |    |                                 |
//! |           |                             |    |                                 |
//! |           +--------------+--------------+    |                                 |
//! |                          |                   |                                 |
//! +--------------------------|-------------------+                                 |
//!                            |                                                     |
//! +--------------------------|-------------------+                                 |
//! |                          v                   |                                 |
//! |  Verify   +--------------+--------------+    |                                 |
//! |           |                             |    |                                 |
//! |           |     deserialize script,     |    |                                 |
//! |           |     verify arguments        |    |                                 |
//! |           |                             |    |                                 |
//! |           +--------------+--------------+    |                                 |
//! |                          |                   |                                 |
//! |                          |                   |                                 v
//! |                          v                   |                    +----------------+------+
//! |           +--------------+--------------+    |                    |                       |
//! |           |                             |    +------------------->+ discard, no write set |
//! |           |     deserialize modules     |    | verification error |                       |
//! |           |                             |    |                    +----------------+------+
//! |           +--------------+--------------+    |                                 ^
//! |                          |                   |                                 |
//! |                          |                   |                                 |
//! |                          v                   |                                 |
//! |           +--------------+--------------+    |                                 |
//! |           |                             |    |                                 |
//! |           | verify scripts and modules  |    |                                 |
//! |           |                             |    |                                 |
//! |           +--------------+--------------+    |                                 |
//! |                          |                   |                                 |
//! +--------------------------|-------------------+                                 |
//!                            |                                                     |
//! +--------------------------|-------------------+                                 |
//! |                          v                   |                                 |
//! | Execute   +--------------+--------------+    |                                 |
//! |           |                             |    |                                 |
//! |           |        execute main         |    |                                 |
//! |           |                             |    |                                 |
//! |           +--------------+--------------+    |                                 |
//! |                          |                   |                                 |
//! |      success or failure  |                   |                                 |
//! |                          v                   |                                 |
//! |           +--------------+--------------+    |                                 |
//! |           |                             |    +---------------------------------+
//! |           |        run epilogue         |    | invariant violation (internal panic)
//! |           |                             |    |
//! |           +--------------+--------------+    |
//! |                          |                   |
//! |                          |                   |
//! |                          v                   |
//! |           +--------------+--------------+    |                    +-----------------------+
//! |           |                             |    | execution failure  |                       |
//! |           |       make write set        +------------------------>+ keep, only charge gas |
//! |           |                             |    |                    |                       |
//! |           +--------------+--------------+    |                    +-----------------------+
//! |                          |                   |
//! +--------------------------|-------------------+
//!                            |
//!                            v
//!             +--------------+--------------+
//!             |                             |
//!             |  keep, transaction executed |
//!             |        + gas charged        |
//!             |                             |
//!             +-----------------------------+
//! ```

mod access_path_cache;
#[macro_use]
pub mod counters;
pub mod data_cache;

#[cfg(feature = "mirai-contracts")]
pub mod foreign_contracts;

mod adapter_common;
pub mod aptos_vm;
mod aptos_vm_impl;
pub mod block_executor;
mod delta_state_view;
mod errors;
pub mod move_vm_ext;
pub mod natives;
pub mod sharded_block_executor;
pub mod system_module_names;
pub mod transaction_metadata;
mod verifier;

pub use crate::aptos_vm::AptosVM;
use crate::sharded_block_executor::ShardedBlockExecutor;
use aptos_state_view::StateView;
use aptos_types::{
    transaction::{SignedTransaction, Transaction, TransactionOutput, VMValidatorResult},
    vm_status::VMStatus,
};
use std::{marker::Sync, sync::Arc};
pub use verifier::view_function::determine_is_view;

/// This trait describes the VM's validation interfaces.
pub trait VMValidator {
    /// Executes the prologue of the Aptos Account and verifies that the transaction is valid.
    fn validate_transaction(
        &self,
        transaction: SignedTransaction,
        state_view: &impl StateView,
    ) -> VMValidatorResult;
}

/// This trait describes the VM's execution interface.
pub trait VMExecutor: Send + Sync {
    // NOTE: At the moment there are no persistent caches that live past the end of a block (that's
    // why execute_block doesn't take &self.)
    // There are some cache invalidation issues around transactions publishing code that need to be
    // sorted out before that's possible.

    /// Executes a block of transactions and returns output for each one of them.
    fn execute_block(
        transactions: Vec<Transaction>,
        state_view: &(impl StateView + Sync),
    ) -> Result<Vec<TransactionOutput>, VMStatus>;

<<<<<<< HEAD
    /// Executes a block of transactions with per_block_gas_limit
    /// and returns output for each one of them.
    fn execute_block_with_gas_limit(
        transactions: Vec<Transaction>,
        state_view: &(impl StateView + Sync),
        maybe_gas_limit: Option<u64>,
=======
    /// Executes a block of transactions using a sharded block executor and returns the results.
    fn execute_block_sharded<S: StateView + Sync + Send + 'static>(
        sharded_block_executor: &ShardedBlockExecutor<S>,
        transactions: Vec<Transaction>,
        state_view: Arc<S>,
>>>>>>> 0bcca290
    ) -> Result<Vec<TransactionOutput>, VMStatus>;
}

/*
/// Get the AccessPath to a resource stored under `address` with type name `tag`
/// DNS
fn create_access_path(address: AccountAddress, tag: StructTag) -> anyhow::Result<AccessPath> {
    let resource_tag = ResourceKey::new(address, tag);
    AccessPath::resource_access_path(resource_tag)
}
 */<|MERGE_RESOLUTION|>--- conflicted
+++ resolved
@@ -155,20 +155,19 @@
         state_view: &(impl StateView + Sync),
     ) -> Result<Vec<TransactionOutput>, VMStatus>;
 
-<<<<<<< HEAD
     /// Executes a block of transactions with per_block_gas_limit
     /// and returns output for each one of them.
     fn execute_block_with_gas_limit(
         transactions: Vec<Transaction>,
         state_view: &(impl StateView + Sync),
         maybe_gas_limit: Option<u64>,
-=======
+    ) -> Result<Vec<TransactionOutput>, VMStatus>;
+
     /// Executes a block of transactions using a sharded block executor and returns the results.
     fn execute_block_sharded<S: StateView + Sync + Send + 'static>(
         sharded_block_executor: &ShardedBlockExecutor<S>,
         transactions: Vec<Transaction>,
         state_view: Arc<S>,
->>>>>>> 0bcca290
     ) -> Result<Vec<TransactionOutput>, VMStatus>;
 }
 
