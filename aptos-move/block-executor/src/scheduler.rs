--- conflicted
+++ resolved
@@ -402,12 +402,7 @@
     }
 
     /// Return the next task for the thread.
-<<<<<<< HEAD
     pub fn next_task(&self) -> SchedulerTask {
-        let _timer = GET_NEXT_TASK_SECONDS.start_timer();
-=======
-    pub fn next_task(&self, committing: bool) -> SchedulerTask {
->>>>>>> 059e4f87
         loop {
             if self.done() {
                 // No more tasks.
