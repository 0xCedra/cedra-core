// Copyright © Aptos Foundation
// Parts of the project are originally copyright © Meta Platforms, Inc.
// SPDX-License-Identifier: Apache-2.0

use crate::{
    errors::Error,
    executor::BlockExecutor,
    proptest_types::types::{
        DeltaDataView, EmptyDataView, ExpectedOutput, KeyType, Task, Transaction, TransactionGen,
        TransactionGenParams, ValueType,
    },
};
use claims::assert_ok;
use num_cpus;
use proptest::{
    collection::vec,
    prelude::*,
    sample::Index,
    strategy::{Strategy, ValueTree},
    test_runner::TestRunner,
};
use rand::Rng;
use std::{cmp::max, fmt::Debug, hash::Hash, marker::PhantomData};

fn run_transactions<K, V>(
    key_universe: &[K],
    transaction_gens: Vec<TransactionGen<V>>,
    abort_transactions: Vec<Index>,
    skip_rest_transactions: Vec<Index>,
    num_repeat: usize,
    module_access: (bool, bool),
    maybe_gas_limit: Option<u64>,
) where
    K: Hash + Clone + Debug + Eq + Send + Sync + PartialOrd + Ord + 'static,
    V: Clone + Eq + Send + Sync + Arbitrary + 'static,
    Vec<u8>: From<V>,
{
    let mut transactions: Vec<_> = transaction_gens
        .into_iter()
        .map(|txn_gen| txn_gen.materialize(key_universe, module_access))
        .collect();

    let length = transactions.len();
    for i in abort_transactions {
        *transactions.get_mut(i.index(length)).unwrap() = Transaction::Abort;
    }
    for i in skip_rest_transactions {
        *transactions.get_mut(i.index(length)).unwrap() = Transaction::SkipRest;
    }

    let data_view = EmptyDataView::<KeyType<K>, ValueType<V>> {
        phantom: PhantomData,
    };

    for _ in 0..num_repeat {
        let output = BlockExecutor::<
            Transaction<KeyType<K>, ValueType<V>>,
            Task<KeyType<K>, ValueType<V>>,
            EmptyDataView<KeyType<K>, ValueType<V>>,
<<<<<<< HEAD
        >::new(num_cpus::get(), maybe_gas_limit)
        .execute_transactions_parallel((), &transactions, &data_view)
        .map(|zipped| zipped.into_iter().map(|(res, _)| res).collect());
=======
        >::new(num_cpus::get())
        .execute_transactions_parallel((), &transactions, &data_view);
>>>>>>> 42790f25

        if module_access.0 && module_access.1 {
            assert_eq!(output.unwrap_err(), Error::ModulePathReadWrite);
            continue;
        }

<<<<<<< HEAD
        let baseline = ExpectedOutput::generate_baseline(&transactions, None, maybe_gas_limit);

=======
        let baseline = ExpectedOutput::generate_baseline(&transactions, None);
>>>>>>> 42790f25
        baseline.assert_output(&output);
    }
}

proptest! {
    #![proptest_config(ProptestConfig::with_cases(32))]
    #[test]
    fn no_early_termination(
        universe in vec(any::<[u8; 32]>(), 100),
        transaction_gen in vec(any::<TransactionGen<[u8;32]>>(), 5000).no_shrink(),
        abort_transactions in vec(any::<Index>(), 0),
        skip_rest_transactions in vec(any::<Index>(), 0),
    ) {
        run_transactions(&universe, transaction_gen, abort_transactions, skip_rest_transactions, 1, (false, false), None);
    }

    #[test]
    fn abort_only(
        universe in vec(any::<[u8; 32]>(), 100),
        transaction_gen in vec(any::<TransactionGen<[u8;32]>>(), 5000).no_shrink(),
        abort_transactions in vec(any::<Index>(), 5),
        skip_rest_transactions in vec(any::<Index>(), 0),
    ) {
        run_transactions(&universe, transaction_gen, abort_transactions, skip_rest_transactions, 1, (false, false), None);
    }

    #[test]
    fn skip_rest_only(
        universe in vec(any::<[u8; 32]>(), 100),
        transaction_gen in vec(any::<TransactionGen<[u8;32]>>(), 5000).no_shrink(),
        abort_transactions in vec(any::<Index>(), 0),
        skip_rest_transactions in vec(any::<Index>(), 5),
    ) {
        run_transactions(&universe, transaction_gen, abort_transactions, skip_rest_transactions, 1, (false, false), None);
    }

    #[test]
    fn mixed_transactions(
        universe in vec(any::<[u8; 32]>(), 100),
        transaction_gen in vec(any::<TransactionGen<[u8;32]>>(), 5000).no_shrink(),
        abort_transactions in vec(any::<Index>(), 5),
        skip_rest_transactions in vec(any::<Index>(), 5),
    ) {
        run_transactions(&universe, transaction_gen, abort_transactions, skip_rest_transactions, 1, (false, false), None);
    }

    #[test]
    fn dynamic_read_writes_mixed(
        universe in vec(any::<[u8; 32]>(), 100),
        transaction_gen in vec(any_with::<TransactionGen<[u8;32]>>(TransactionGenParams::new_dynamic()), 3000).no_shrink(),
        abort_transactions in vec(any::<Index>(), 3),
        skip_rest_transactions in vec(any::<Index>(), 3),
    ) {
        run_transactions(&universe, transaction_gen, abort_transactions, skip_rest_transactions, 1, (false, false), None);
    }
}

fn dynamic_read_writes_with_gas_limit(num_txns: usize, maybe_gas_limit: Option<u64>) {
    let mut runner = TestRunner::default();

    let universe = vec(any::<[u8; 32]>(), 100)
        .new_tree(&mut runner)
        .expect("creating a new value should succeed")
        .current();
    let transaction_gen = vec(
        any_with::<TransactionGen<[u8; 32]>>(TransactionGenParams::new_dynamic()),
        num_txns,
    )
    .new_tree(&mut runner)
    .expect("creating a new value should succeed")
    .current();

    run_transactions(
        &universe,
        transaction_gen,
        vec![],
        vec![],
        100,
        (false, false),
        maybe_gas_limit,
    );
}

fn deltas_writes_mixed_with_gas_limit(num_txns: usize, maybe_gas_limit: Option<u64>) {
    let mut runner = TestRunner::default();

    let universe = vec(any::<[u8; 32]>(), 50)
        .new_tree(&mut runner)
        .expect("creating a new value should succeed")
        .current();
    let transaction_gen = vec(
        any_with::<TransactionGen<[u8; 32]>>(TransactionGenParams::new_dynamic()),
        num_txns,
    )
    .new_tree(&mut runner)
    .expect("creating a new value should succeed")
    .current();

    // Do not allow deletions as resolver can't apply delta to a deleted aggregator.
    let transactions: Vec<_> = transaction_gen
        .into_iter()
        .map(|txn_gen| txn_gen.materialize_with_deltas(&universe, 15, false))
        .collect();

    let data_view = DeltaDataView::<KeyType<[u8; 32]>, ValueType<[u8; 32]>> {
        phantom: PhantomData,
    };

    for _ in 0..20 {
        let output = BlockExecutor::<
            Transaction<KeyType<[u8; 32]>, ValueType<[u8; 32]>>,
            Task<KeyType<[u8; 32]>, ValueType<[u8; 32]>>,
            DeltaDataView<KeyType<[u8; 32]>, ValueType<[u8; 32]>>,
<<<<<<< HEAD
        >::new(num_cpus::get(), maybe_gas_limit)
        .execute_transactions_parallel((), &transactions, &data_view)
        .map(|zipped| zipped.into_iter().map(|(res, _)| res).collect());
=======
        >::new(num_cpus::get())
        .execute_transactions_parallel((), &transactions, &data_view);
>>>>>>> 42790f25

        let baseline = ExpectedOutput::generate_baseline(&transactions, None, maybe_gas_limit);
        baseline.assert_output(&output);
    }
}

fn deltas_resolver_with_gas_limit(num_txns: usize, maybe_gas_limit: Option<u64>) {
    let mut runner = TestRunner::default();

    let universe = vec(any::<[u8; 32]>(), 50)
        .new_tree(&mut runner)
        .expect("creating a new value should succeed")
        .current();
    let transaction_gen = vec(
        any_with::<TransactionGen<[u8; 32]>>(TransactionGenParams::new_dynamic()),
        num_txns,
    )
    .new_tree(&mut runner)
    .expect("creating a new value should succeed")
    .current();

    let data_view = DeltaDataView::<KeyType<[u8; 32]>, ValueType<[u8; 32]>> {
        phantom: PhantomData,
    };

    // Do not allow deletes as that would panic in resolver.
    let transactions: Vec<_> = transaction_gen
        .into_iter()
        .map(|txn_gen| txn_gen.materialize_with_deltas(&universe, 15, false))
        .collect();

    for _ in 0..20 {
        let output = BlockExecutor::<
            Transaction<KeyType<[u8; 32]>, ValueType<[u8; 32]>>,
            Task<KeyType<[u8; 32]>, ValueType<[u8; 32]>>,
            DeltaDataView<KeyType<[u8; 32]>, ValueType<[u8; 32]>>,
<<<<<<< HEAD
        >::new(num_cpus::get(), maybe_gas_limit)
        .execute_transactions_parallel((), &transactions, &data_view)
        .unwrap()
        .into_iter()
        .unzip();

        let baseline =
            ExpectedOutput::generate_baseline(&transactions, Some(resolved), maybe_gas_limit);
        baseline.assert_output(&Ok(output));
=======
        >::new(num_cpus::get())
        .execute_transactions_parallel((), &transactions, &data_view);

        let delta_writes = output
            .as_ref()
            .expect("Must be success")
            .iter()
            .map(|out| out.delta_writes())
            .collect();

        let baseline = ExpectedOutput::generate_baseline(&transactions, Some(delta_writes));
        baseline.assert_output(&output);
>>>>>>> 42790f25
    }
}

fn dynamic_read_writes_contended_with_gas_limit(num_txns: usize, maybe_gas_limit: Option<u64>) {
    let mut runner = TestRunner::default();

    let universe = vec(any::<[u8; 32]>(), 10)
        .new_tree(&mut runner)
        .expect("creating a new value should succeed")
        .current();

    let transaction_gen = vec(
        any_with::<TransactionGen<[u8; 32]>>(TransactionGenParams::new_dynamic()),
        num_txns,
    )
    .new_tree(&mut runner)
    .expect("creating a new value should succeed")
    .current();

    run_transactions(
        &universe,
        transaction_gen,
        vec![],
        vec![],
        100,
        (false, false),
        maybe_gas_limit,
    );
}

fn module_publishing_fallback_with_gas_limit(num_txns: usize, maybe_gas_limit: Option<u64>) {
    let mut runner = TestRunner::default();

    let universe = vec(any::<[u8; 32]>(), 100)
        .new_tree(&mut runner)
        .expect("creating a new value should succeed")
        .current();
    let transaction_gen = vec(
        any_with::<TransactionGen<[u8; 32]>>(TransactionGenParams::new_dynamic()),
        num_txns,
    )
    .new_tree(&mut runner)
    .expect("creating a new value should succeed")
    .current();

    run_transactions(
        &universe,
        transaction_gen.clone(),
        vec![],
        vec![],
        2,
        (false, true),
        maybe_gas_limit,
    );
    run_transactions(
        &universe,
        transaction_gen.clone(),
        vec![],
        vec![],
        2,
        (false, true),
        maybe_gas_limit,
    );
    run_transactions(
        &universe,
        transaction_gen,
        vec![],
        vec![],
        2,
        (true, true),
        maybe_gas_limit,
    );
}

fn publishing_fixed_params_with_gas_limit(num_txns: usize, maybe_gas_limit: Option<u64>) {
    let mut runner = TestRunner::default();

    let universe = vec(any::<[u8; 32]>(), 50)
        .new_tree(&mut runner)
        .expect("creating a new value should succeed")
        .current();
    let transaction_gen = vec(
        any_with::<TransactionGen<[u8; 32]>>(TransactionGenParams::new_dynamic()),
        num_txns,
    )
    .new_tree(&mut runner)
    .expect("creating a new value should succeed")
    .current();
    let indices = vec(any::<Index>(), 4)
        .new_tree(&mut runner)
        .expect("creating a new value should succeed")
        .current();

    // First 12 keys are normal paths, next 14 are module reads, then writes.
    let mut transactions: Vec<_> = transaction_gen
        .into_iter()
        .map(|txn_gen| txn_gen.materialize_disjoint_module_rw(&universe[0..40], 12, 26))
        .collect();

    // Adjust the writes of txn indices[0] to contain module write to key 42.
    let w_index = indices[0].index(num_txns);
    *transactions.get_mut(w_index).unwrap() = match transactions.get_mut(w_index).unwrap() {
        Transaction::Write {
            incarnation,
            reads,
            writes_and_deltas,
        } => {
            let mut new_writes_and_deltas = vec![];
            for (incarnation_writes, incarnation_deltas) in writes_and_deltas {
                assert!(!incarnation_writes.is_empty());
                let val = incarnation_writes[0].1.clone();
                let insert_idx = indices[1].index(incarnation_writes.len());
                incarnation_writes.insert(insert_idx, (KeyType(universe[42], true), val));
                new_writes_and_deltas
                    .push((incarnation_writes.clone(), incarnation_deltas.clone()));
            }

            Transaction::Write {
                incarnation: incarnation.clone(),
                reads: reads.clone(),
                writes_and_deltas: new_writes_and_deltas,
            }
        },
        _ => {
            unreachable!();
        },
    };

    let data_view = DeltaDataView::<KeyType<[u8; 32]>, ValueType<[u8; 32]>> {
        phantom: PhantomData,
    };

    // Confirm still no intersection
    let output = BlockExecutor::<
        Transaction<KeyType<[u8; 32]>, ValueType<[u8; 32]>>,
        Task<KeyType<[u8; 32]>, ValueType<[u8; 32]>>,
        DeltaDataView<KeyType<[u8; 32]>, ValueType<[u8; 32]>>,
    >::new(num_cpus::get(), maybe_gas_limit)
    .execute_transactions_parallel((), &transactions, &data_view);
    assert_ok!(output);

    // Adjust the reads of txn indices[2] to contain module read to key 42.
    let r_index = indices[2].index(num_txns);
    *transactions.get_mut(r_index).unwrap() = match transactions.get_mut(r_index).unwrap() {
        Transaction::Write {
            incarnation,
            reads,
            writes_and_deltas,
        } => {
            let mut new_reads = vec![];
            for incarnation_reads in reads {
                assert!(!incarnation_reads.is_empty());
                let insert_idx = indices[3].index(incarnation_reads.len());
                incarnation_reads.insert(insert_idx, KeyType(universe[42], true));
                new_reads.push(incarnation_reads.clone());
            }

            Transaction::Write {
                incarnation: incarnation.clone(),
                reads: new_reads,
                writes_and_deltas: writes_and_deltas.clone(),
            }
        },
        _ => {
            unreachable!();
        },
    };

    for _ in 0..200 {
        let output = BlockExecutor::<
            Transaction<KeyType<[u8; 32]>, ValueType<[u8; 32]>>,
            Task<KeyType<[u8; 32]>, ValueType<[u8; 32]>>,
            DeltaDataView<KeyType<[u8; 32]>, ValueType<[u8; 32]>>,
        >::new(num_cpus::get(), Some(max(w_index, r_index) as u64 + 1)) // Ensure enough gas limit to commit the module txns
        .execute_transactions_parallel((), &transactions, &data_view);

        assert_eq!(output.unwrap_err(), Error::ModulePathReadWrite);
    }
}

#[test]
fn dynamic_read_writes() {
    dynamic_read_writes_with_gas_limit(3000, None);
}

#[test]
fn deltas_writes_mixed() {
    deltas_writes_mixed_with_gas_limit(1000, None);
}

#[test]
fn deltas_resolver() {
    deltas_resolver_with_gas_limit(1000, None);
}

#[test]
fn dynamic_read_writes_contended() {
    dynamic_read_writes_contended_with_gas_limit(1000, None);
}

#[test]
fn module_publishing_fallback() {
    module_publishing_fallback_with_gas_limit(3000, None);
}

#[test]
// Test a single transaction intersection interleaves with a lot of dependencies and
// not overlapping module r/w keys.
fn module_publishing_races() {
    for _ in 0..5 {
        publishing_fixed_params_with_gas_limit(300, None);
    }
}

// The following set of tests are the same tests as above with per-block gas limit.
proptest! {
    #![proptest_config(ProptestConfig::with_cases(32))]
    #[test]
    fn no_early_termination_with_block_gas_limit(
        universe in vec(any::<[u8; 32]>(), 100),
        transaction_gen in vec(any::<TransactionGen<[u8;32]>>(), 5000).no_shrink(),
        abort_transactions in vec(any::<Index>(), 0),
        skip_rest_transactions in vec(any::<Index>(), 0),
    ) {
        run_transactions(&universe, transaction_gen, abort_transactions, skip_rest_transactions, 1, (false, false), Some(rand::thread_rng().gen_range(0, 5000) as u64));
    }

    #[test]
    fn abort_only_with_block_gas_limit(
        universe in vec(any::<[u8; 32]>(), 100),
        transaction_gen in vec(any::<TransactionGen<[u8;32]>>(), 10).no_shrink(),
        abort_transactions in vec(any::<Index>(), 5),
        skip_rest_transactions in vec(any::<Index>(), 0),
    ) {
        run_transactions(&universe, transaction_gen, abort_transactions, skip_rest_transactions, 1, (false, false), Some(rand::thread_rng().gen_range(0, 10) as u64));
    }

    #[test]
    fn skip_rest_only_with_block_gas_limit(
        universe in vec(any::<[u8; 32]>(), 100),
        transaction_gen in vec(any::<TransactionGen<[u8;32]>>(), 5000).no_shrink(),
        abort_transactions in vec(any::<Index>(), 0),
        skip_rest_transactions in vec(any::<Index>(), 5),
    ) {
        run_transactions(&universe, transaction_gen, abort_transactions, skip_rest_transactions, 1, (false, false), Some(rand::thread_rng().gen_range(0, 5000) as u64));
    }

    #[test]
    fn mixed_transactions_with_block_gas_limit(
        universe in vec(any::<[u8; 32]>(), 100),
        transaction_gen in vec(any::<TransactionGen<[u8;32]>>(), 5000).no_shrink(),
        abort_transactions in vec(any::<Index>(), 5),
        skip_rest_transactions in vec(any::<Index>(), 5),
    ) {
        run_transactions(&universe, transaction_gen, abort_transactions, skip_rest_transactions, 1, (false, false), Some(rand::thread_rng().gen_range(0, 5000) as u64));
    }

    #[test]
    fn dynamic_read_writes_mixed_with_block_gas_limit(
        universe in vec(any::<[u8; 32]>(), 100),
        transaction_gen in vec(any_with::<TransactionGen<[u8;32]>>(TransactionGenParams::new_dynamic()), 5000).no_shrink(),
        abort_transactions in vec(any::<Index>(), 3),
        skip_rest_transactions in vec(any::<Index>(), 3),
    ) {
        run_transactions(&universe, transaction_gen, abort_transactions, skip_rest_transactions, 1, (false, false), Some(rand::thread_rng().gen_range(0, 5000) as u64));
    }
}

#[test]
fn dynamic_read_writes_with_block_gas_limit() {
    dynamic_read_writes_with_gas_limit(3000, Some(rand::thread_rng().gen_range(0, 3000) as u64));
    dynamic_read_writes_with_gas_limit(3000, Some(0));
}

#[test]
fn deltas_writes_mixed_with_block_gas_limit() {
    deltas_writes_mixed_with_gas_limit(1000, Some(rand::thread_rng().gen_range(0, 1000) as u64));
    deltas_writes_mixed_with_gas_limit(1000, Some(0));
}

#[test]
fn deltas_resolver_with_block_gas_limit() {
    deltas_resolver_with_gas_limit(1000, Some(rand::thread_rng().gen_range(0, 1000) as u64));
    deltas_resolver_with_gas_limit(1000, Some(0));
}

#[test]
fn dynamic_read_writes_contended_with_block_gas_limit() {
    dynamic_read_writes_contended_with_gas_limit(
        1000,
        Some(rand::thread_rng().gen_range(0, 1000) as u64),
    );
    dynamic_read_writes_contended_with_gas_limit(1000, Some(0));
}

#[test]
fn module_publishing_fallback_with_block_gas_limit() {
    module_publishing_fallback_with_gas_limit(
        3000,
        // Need to execute at least 2 txns to trigger module publishing fallback
        Some(rand::thread_rng().gen_range(1, 3000) as u64),
    );
}

#[test]
// Test a single transaction intersection interleaves with a lot of dependencies and
// not overlapping module r/w keys.
fn module_publishing_races_with_block_gas_limit() {
    for _ in 0..5 {
        publishing_fixed_params_with_gas_limit(
            300,
            Some(rand::thread_rng().gen_range(0, 300) as u64),
        );
    }
}<|MERGE_RESOLUTION|>--- conflicted
+++ resolved
@@ -57,26 +57,15 @@
             Transaction<KeyType<K>, ValueType<V>>,
             Task<KeyType<K>, ValueType<V>>,
             EmptyDataView<KeyType<K>, ValueType<V>>,
-<<<<<<< HEAD
         >::new(num_cpus::get(), maybe_gas_limit)
-        .execute_transactions_parallel((), &transactions, &data_view)
-        .map(|zipped| zipped.into_iter().map(|(res, _)| res).collect());
-=======
-        >::new(num_cpus::get())
         .execute_transactions_parallel((), &transactions, &data_view);
->>>>>>> 42790f25
 
         if module_access.0 && module_access.1 {
             assert_eq!(output.unwrap_err(), Error::ModulePathReadWrite);
             continue;
         }
 
-<<<<<<< HEAD
         let baseline = ExpectedOutput::generate_baseline(&transactions, None, maybe_gas_limit);
-
-=======
-        let baseline = ExpectedOutput::generate_baseline(&transactions, None);
->>>>>>> 42790f25
         baseline.assert_output(&output);
     }
 }
@@ -190,14 +179,8 @@
             Transaction<KeyType<[u8; 32]>, ValueType<[u8; 32]>>,
             Task<KeyType<[u8; 32]>, ValueType<[u8; 32]>>,
             DeltaDataView<KeyType<[u8; 32]>, ValueType<[u8; 32]>>,
-<<<<<<< HEAD
         >::new(num_cpus::get(), maybe_gas_limit)
-        .execute_transactions_parallel((), &transactions, &data_view)
-        .map(|zipped| zipped.into_iter().map(|(res, _)| res).collect());
-=======
-        >::new(num_cpus::get())
         .execute_transactions_parallel((), &transactions, &data_view);
->>>>>>> 42790f25
 
         let baseline = ExpectedOutput::generate_baseline(&transactions, None, maybe_gas_limit);
         baseline.assert_output(&output);
@@ -234,18 +217,7 @@
             Transaction<KeyType<[u8; 32]>, ValueType<[u8; 32]>>,
             Task<KeyType<[u8; 32]>, ValueType<[u8; 32]>>,
             DeltaDataView<KeyType<[u8; 32]>, ValueType<[u8; 32]>>,
-<<<<<<< HEAD
         >::new(num_cpus::get(), maybe_gas_limit)
-        .execute_transactions_parallel((), &transactions, &data_view)
-        .unwrap()
-        .into_iter()
-        .unzip();
-
-        let baseline =
-            ExpectedOutput::generate_baseline(&transactions, Some(resolved), maybe_gas_limit);
-        baseline.assert_output(&Ok(output));
-=======
-        >::new(num_cpus::get())
         .execute_transactions_parallel((), &transactions, &data_view);
 
         let delta_writes = output
@@ -255,9 +227,9 @@
             .map(|out| out.delta_writes())
             .collect();
 
-        let baseline = ExpectedOutput::generate_baseline(&transactions, Some(delta_writes));
+        let baseline =
+            ExpectedOutput::generate_baseline(&transactions, Some(delta_writes), maybe_gas_limit);
         baseline.assert_output(&output);
->>>>>>> 42790f25
     }
 }
 
