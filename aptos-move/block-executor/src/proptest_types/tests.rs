// Copyright © Aptos Foundation
// Parts of the project are originally copyright © Meta Platforms, Inc.
// SPDX-License-Identifier: Apache-2.0

use crate::{
    errors::Error,
    executor::BlockExecutor,
    proptest_types::types::{
        DeltaDataView, EmptyDataView, ExpectedOutput, KeyType, Task, Transaction, TransactionGen,
        TransactionGenParams, ValueType,
    },
};
use claims::assert_ok;
use num_cpus;
use proptest::{
    collection::vec,
    prelude::*,
    sample::Index,
    strategy::{Strategy, ValueTree},
    test_runner::TestRunner,
};
<<<<<<< HEAD
use rand::Rng;
use std::{cmp::max, fmt::Debug, hash::Hash, marker::PhantomData};
=======
use std::{fmt::Debug, hash::Hash, marker::PhantomData, sync::Arc};
>>>>>>> aabb85a6

fn run_transactions<K, V>(
    key_universe: &[K],
    transaction_gens: Vec<TransactionGen<V>>,
    abort_transactions: Vec<Index>,
    skip_rest_transactions: Vec<Index>,
    num_repeat: usize,
    module_access: (bool, bool),
    maybe_gas_limit: Option<u64>,
) where
    K: Hash + Clone + Debug + Eq + Send + Sync + PartialOrd + Ord + 'static,
    V: Clone + Eq + Send + Sync + Arbitrary + 'static,
    Vec<u8>: From<V>,
{
    let mut transactions: Vec<_> = transaction_gens
        .into_iter()
        .map(|txn_gen| txn_gen.materialize(key_universe, module_access))
        .collect();

    let length = transactions.len();
    for i in abort_transactions {
        *transactions.get_mut(i.index(length)).unwrap() = Transaction::Abort;
    }
    for i in skip_rest_transactions {
        *transactions.get_mut(i.index(length)).unwrap() = Transaction::SkipRest;
    }

    let data_view = EmptyDataView::<KeyType<K>, ValueType<V>> {
        phantom: PhantomData,
    };

    let executor_thread_pool = Arc::new(
        rayon::ThreadPoolBuilder::new()
            .num_threads(num_cpus::get())
            .build()
            .unwrap(),
    );

    for _ in 0..num_repeat {
        let output = BlockExecutor::<
            Transaction<KeyType<K>, ValueType<V>>,
            Task<KeyType<K>, ValueType<V>>,
            EmptyDataView<KeyType<K>, ValueType<V>>,
<<<<<<< HEAD
        >::new(num_cpus::get(), maybe_gas_limit)
=======
        >::new(num_cpus::get(), executor_thread_pool.clone())
>>>>>>> aabb85a6
        .execute_transactions_parallel((), &transactions, &data_view);

        if module_access.0 && module_access.1 {
            assert_eq!(output.unwrap_err(), Error::ModulePathReadWrite);
            continue;
        }

        let baseline = ExpectedOutput::generate_baseline(&transactions, None, maybe_gas_limit);
        baseline.assert_output(&output);
    }
}

proptest! {
    #![proptest_config(ProptestConfig::with_cases(32))]
    #[test]
    fn no_early_termination(
        universe in vec(any::<[u8; 32]>(), 100),
        transaction_gen in vec(any::<TransactionGen<[u8;32]>>(), 5000).no_shrink(),
        abort_transactions in vec(any::<Index>(), 0),
        skip_rest_transactions in vec(any::<Index>(), 0),
    ) {
        run_transactions(&universe, transaction_gen, abort_transactions, skip_rest_transactions, 1, (false, false), None);
    }

    #[test]
    fn abort_only(
        universe in vec(any::<[u8; 32]>(), 100),
        transaction_gen in vec(any::<TransactionGen<[u8;32]>>(), 5000).no_shrink(),
        abort_transactions in vec(any::<Index>(), 5),
        skip_rest_transactions in vec(any::<Index>(), 0),
    ) {
        run_transactions(&universe, transaction_gen, abort_transactions, skip_rest_transactions, 1, (false, false), None);
    }

    #[test]
    fn skip_rest_only(
        universe in vec(any::<[u8; 32]>(), 100),
        transaction_gen in vec(any::<TransactionGen<[u8;32]>>(), 5000).no_shrink(),
        abort_transactions in vec(any::<Index>(), 0),
        skip_rest_transactions in vec(any::<Index>(), 5),
    ) {
        run_transactions(&universe, transaction_gen, abort_transactions, skip_rest_transactions, 1, (false, false), None);
    }

    #[test]
    fn mixed_transactions(
        universe in vec(any::<[u8; 32]>(), 100),
        transaction_gen in vec(any::<TransactionGen<[u8;32]>>(), 5000).no_shrink(),
        abort_transactions in vec(any::<Index>(), 5),
        skip_rest_transactions in vec(any::<Index>(), 5),
    ) {
        run_transactions(&universe, transaction_gen, abort_transactions, skip_rest_transactions, 1, (false, false), None);
    }

    #[test]
    fn dynamic_read_writes_mixed(
        universe in vec(any::<[u8; 32]>(), 100),
        transaction_gen in vec(any_with::<TransactionGen<[u8;32]>>(TransactionGenParams::new_dynamic()), 3000).no_shrink(),
        abort_transactions in vec(any::<Index>(), 3),
        skip_rest_transactions in vec(any::<Index>(), 3),
    ) {
        run_transactions(&universe, transaction_gen, abort_transactions, skip_rest_transactions, 1, (false, false), None);
    }
}

fn dynamic_read_writes_with_gas_limit(num_txns: usize, maybe_gas_limit: Option<u64>) {
    let mut runner = TestRunner::default();

    let universe = vec(any::<[u8; 32]>(), 100)
        .new_tree(&mut runner)
        .expect("creating a new value should succeed")
        .current();
    let transaction_gen = vec(
        any_with::<TransactionGen<[u8; 32]>>(TransactionGenParams::new_dynamic()),
        num_txns,
    )
    .new_tree(&mut runner)
    .expect("creating a new value should succeed")
    .current();

    run_transactions(
        &universe,
        transaction_gen,
        vec![],
        vec![],
        100,
        (false, false),
        maybe_gas_limit,
    );
}

fn deltas_writes_mixed_with_gas_limit(num_txns: usize, maybe_gas_limit: Option<u64>) {
    let mut runner = TestRunner::default();

    let universe = vec(any::<[u8; 32]>(), 50)
        .new_tree(&mut runner)
        .expect("creating a new value should succeed")
        .current();
    let transaction_gen = vec(
        any_with::<TransactionGen<[u8; 32]>>(TransactionGenParams::new_dynamic()),
        num_txns,
    )
    .new_tree(&mut runner)
    .expect("creating a new value should succeed")
    .current();

    // Do not allow deletions as resolver can't apply delta to a deleted aggregator.
    let transactions: Vec<_> = transaction_gen
        .into_iter()
        .map(|txn_gen| txn_gen.materialize_with_deltas(&universe, 15, false))
        .collect();

    let data_view = DeltaDataView::<KeyType<[u8; 32]>, ValueType<[u8; 32]>> {
        phantom: PhantomData,
    };

    let executor_thread_pool = Arc::new(
        rayon::ThreadPoolBuilder::new()
            .num_threads(num_cpus::get())
            .build()
            .unwrap(),
    );

    for _ in 0..20 {
        let output = BlockExecutor::<
            Transaction<KeyType<[u8; 32]>, ValueType<[u8; 32]>>,
            Task<KeyType<[u8; 32]>, ValueType<[u8; 32]>>,
            DeltaDataView<KeyType<[u8; 32]>, ValueType<[u8; 32]>>,
<<<<<<< HEAD
        >::new(num_cpus::get(), maybe_gas_limit)
=======
        >::new(num_cpus::get(), executor_thread_pool.clone())
>>>>>>> aabb85a6
        .execute_transactions_parallel((), &transactions, &data_view);

        let baseline = ExpectedOutput::generate_baseline(&transactions, None, maybe_gas_limit);
        baseline.assert_output(&output);
    }
}

fn deltas_resolver_with_gas_limit(num_txns: usize, maybe_gas_limit: Option<u64>) {
    let mut runner = TestRunner::default();

    let universe = vec(any::<[u8; 32]>(), 50)
        .new_tree(&mut runner)
        .expect("creating a new value should succeed")
        .current();
    let transaction_gen = vec(
        any_with::<TransactionGen<[u8; 32]>>(TransactionGenParams::new_dynamic()),
        num_txns,
    )
    .new_tree(&mut runner)
    .expect("creating a new value should succeed")
    .current();

    let data_view = DeltaDataView::<KeyType<[u8; 32]>, ValueType<[u8; 32]>> {
        phantom: PhantomData,
    };

    // Do not allow deletes as that would panic in resolver.
    let transactions: Vec<_> = transaction_gen
        .into_iter()
        .map(|txn_gen| txn_gen.materialize_with_deltas(&universe, 15, false))
        .collect();

    let executor_thread_pool = Arc::new(
        rayon::ThreadPoolBuilder::new()
            .num_threads(num_cpus::get())
            .build()
            .unwrap(),
    );

    for _ in 0..20 {
        let output = BlockExecutor::<
            Transaction<KeyType<[u8; 32]>, ValueType<[u8; 32]>>,
            Task<KeyType<[u8; 32]>, ValueType<[u8; 32]>>,
            DeltaDataView<KeyType<[u8; 32]>, ValueType<[u8; 32]>>,
<<<<<<< HEAD
        >::new(num_cpus::get(), maybe_gas_limit)
=======
        >::new(num_cpus::get(), executor_thread_pool.clone())
>>>>>>> aabb85a6
        .execute_transactions_parallel((), &transactions, &data_view);

        let delta_writes = output
            .as_ref()
            .expect("Must be success")
            .iter()
            .map(|out| out.delta_writes())
            .collect();

        let baseline =
            ExpectedOutput::generate_baseline(&transactions, Some(delta_writes), maybe_gas_limit);
        baseline.assert_output(&output);
    }
}

fn dynamic_read_writes_contended_with_gas_limit(num_txns: usize, maybe_gas_limit: Option<u64>) {
    let mut runner = TestRunner::default();

    let universe = vec(any::<[u8; 32]>(), 10)
        .new_tree(&mut runner)
        .expect("creating a new value should succeed")
        .current();

    let transaction_gen = vec(
        any_with::<TransactionGen<[u8; 32]>>(TransactionGenParams::new_dynamic()),
        num_txns,
    )
    .new_tree(&mut runner)
    .expect("creating a new value should succeed")
    .current();

    run_transactions(
        &universe,
        transaction_gen,
        vec![],
        vec![],
        100,
        (false, false),
        maybe_gas_limit,
    );
}

fn module_publishing_fallback_with_gas_limit(num_txns: usize, maybe_gas_limit: Option<u64>) {
    let mut runner = TestRunner::default();

    let universe = vec(any::<[u8; 32]>(), 100)
        .new_tree(&mut runner)
        .expect("creating a new value should succeed")
        .current();
    let transaction_gen = vec(
        any_with::<TransactionGen<[u8; 32]>>(TransactionGenParams::new_dynamic()),
        num_txns,
    )
    .new_tree(&mut runner)
    .expect("creating a new value should succeed")
    .current();

    run_transactions(
        &universe,
        transaction_gen.clone(),
        vec![],
        vec![],
        2,
        (false, true),
        maybe_gas_limit,
    );
    run_transactions(
        &universe,
        transaction_gen.clone(),
        vec![],
        vec![],
        2,
        (false, true),
        maybe_gas_limit,
    );
    run_transactions(
        &universe,
        transaction_gen,
        vec![],
        vec![],
        2,
        (true, true),
        maybe_gas_limit,
    );
}

fn publishing_fixed_params_with_gas_limit(num_txns: usize, maybe_gas_limit: Option<u64>) {
    let mut runner = TestRunner::default();

    let universe = vec(any::<[u8; 32]>(), 50)
        .new_tree(&mut runner)
        .expect("creating a new value should succeed")
        .current();
    let transaction_gen = vec(
        any_with::<TransactionGen<[u8; 32]>>(TransactionGenParams::new_dynamic()),
        num_txns,
    )
    .new_tree(&mut runner)
    .expect("creating a new value should succeed")
    .current();
    let indices = vec(any::<Index>(), 4)
        .new_tree(&mut runner)
        .expect("creating a new value should succeed")
        .current();

    // First 12 keys are normal paths, next 14 are module reads, then writes.
    let mut transactions: Vec<_> = transaction_gen
        .into_iter()
        .map(|txn_gen| txn_gen.materialize_disjoint_module_rw(&universe[0..40], 12, 26))
        .collect();

    // Adjust the writes of txn indices[0] to contain module write to key 42.
    let w_index = indices[0].index(num_txns);
    *transactions.get_mut(w_index).unwrap() = match transactions.get_mut(w_index).unwrap() {
        Transaction::Write {
            incarnation,
            reads,
            writes_and_deltas,
        } => {
            let mut new_writes_and_deltas = vec![];
            for (incarnation_writes, incarnation_deltas) in writes_and_deltas {
                assert!(!incarnation_writes.is_empty());
                let val = incarnation_writes[0].1.clone();
                let insert_idx = indices[1].index(incarnation_writes.len());
                incarnation_writes.insert(insert_idx, (KeyType(universe[42], true), val));
                new_writes_and_deltas
                    .push((incarnation_writes.clone(), incarnation_deltas.clone()));
            }

            Transaction::Write {
                incarnation: incarnation.clone(),
                reads: reads.clone(),
                writes_and_deltas: new_writes_and_deltas,
            }
        },
        _ => {
            unreachable!();
        },
    };

    let data_view = DeltaDataView::<KeyType<[u8; 32]>, ValueType<[u8; 32]>> {
        phantom: PhantomData,
    };

    let executor_thread_pool = Arc::new(
        rayon::ThreadPoolBuilder::new()
            .num_threads(num_cpus::get())
            .build()
            .unwrap(),
    );

    // Confirm still no intersection
    let output = BlockExecutor::<
        Transaction<KeyType<[u8; 32]>, ValueType<[u8; 32]>>,
        Task<KeyType<[u8; 32]>, ValueType<[u8; 32]>>,
        DeltaDataView<KeyType<[u8; 32]>, ValueType<[u8; 32]>>,
<<<<<<< HEAD
    >::new(num_cpus::get(), maybe_gas_limit)
=======
    >::new(num_cpus::get(), executor_thread_pool)
>>>>>>> aabb85a6
    .execute_transactions_parallel((), &transactions, &data_view);
    assert_ok!(output);

    // Adjust the reads of txn indices[2] to contain module read to key 42.
    let r_index = indices[2].index(num_txns);
    *transactions.get_mut(r_index).unwrap() = match transactions.get_mut(r_index).unwrap() {
        Transaction::Write {
            incarnation,
            reads,
            writes_and_deltas,
        } => {
            let mut new_reads = vec![];
            for incarnation_reads in reads {
                assert!(!incarnation_reads.is_empty());
                let insert_idx = indices[3].index(incarnation_reads.len());
                incarnation_reads.insert(insert_idx, KeyType(universe[42], true));
                new_reads.push(incarnation_reads.clone());
            }

            Transaction::Write {
                incarnation: incarnation.clone(),
                reads: new_reads,
                writes_and_deltas: writes_and_deltas.clone(),
            }
        },
        _ => {
            unreachable!();
        },
    };

    let executor_thread_pool = Arc::new(
        rayon::ThreadPoolBuilder::new()
            .num_threads(num_cpus::get())
            .build()
            .unwrap(),
    );

    for _ in 0..200 {
        let output = BlockExecutor::<
            Transaction<KeyType<[u8; 32]>, ValueType<[u8; 32]>>,
            Task<KeyType<[u8; 32]>, ValueType<[u8; 32]>>,
            DeltaDataView<KeyType<[u8; 32]>, ValueType<[u8; 32]>>,
<<<<<<< HEAD
        >::new(num_cpus::get(), Some(max(w_index, r_index) as u64 + 1)) // Ensure enough gas limit to commit the module txns
=======
        >::new(num_cpus::get(), executor_thread_pool.clone())
>>>>>>> aabb85a6
        .execute_transactions_parallel((), &transactions, &data_view);

        assert_eq!(output.unwrap_err(), Error::ModulePathReadWrite);
    }
}

#[test]
fn dynamic_read_writes() {
    dynamic_read_writes_with_gas_limit(3000, None);
}

#[test]
fn deltas_writes_mixed() {
    deltas_writes_mixed_with_gas_limit(1000, None);
}

#[test]
fn deltas_resolver() {
    deltas_resolver_with_gas_limit(1000, None);
}

#[test]
fn dynamic_read_writes_contended() {
    dynamic_read_writes_contended_with_gas_limit(1000, None);
}

#[test]
fn module_publishing_fallback() {
    module_publishing_fallback_with_gas_limit(3000, None);
}

#[test]
// Test a single transaction intersection interleaves with a lot of dependencies and
// not overlapping module r/w keys.
fn module_publishing_races() {
    for _ in 0..5 {
        publishing_fixed_params_with_gas_limit(300, None);
    }
}

// The following set of tests are the same tests as above with per-block gas limit.
proptest! {
    #![proptest_config(ProptestConfig::with_cases(32))]
    #[test]
    fn no_early_termination_with_block_gas_limit(
        universe in vec(any::<[u8; 32]>(), 100),
        transaction_gen in vec(any::<TransactionGen<[u8;32]>>(), 5000).no_shrink(),
        abort_transactions in vec(any::<Index>(), 0),
        skip_rest_transactions in vec(any::<Index>(), 0),
    ) {
        run_transactions(&universe, transaction_gen, abort_transactions, skip_rest_transactions, 1, (false, false), Some(rand::thread_rng().gen_range(0, 5000) as u64));
    }

    #[test]
    fn abort_only_with_block_gas_limit(
        universe in vec(any::<[u8; 32]>(), 100),
        transaction_gen in vec(any::<TransactionGen<[u8;32]>>(), 10).no_shrink(),
        abort_transactions in vec(any::<Index>(), 5),
        skip_rest_transactions in vec(any::<Index>(), 0),
    ) {
        run_transactions(&universe, transaction_gen, abort_transactions, skip_rest_transactions, 1, (false, false), Some(rand::thread_rng().gen_range(0, 10) as u64));
    }

    #[test]
    fn skip_rest_only_with_block_gas_limit(
        universe in vec(any::<[u8; 32]>(), 100),
        transaction_gen in vec(any::<TransactionGen<[u8;32]>>(), 5000).no_shrink(),
        abort_transactions in vec(any::<Index>(), 0),
        skip_rest_transactions in vec(any::<Index>(), 5),
    ) {
        run_transactions(&universe, transaction_gen, abort_transactions, skip_rest_transactions, 1, (false, false), Some(rand::thread_rng().gen_range(0, 5000) as u64));
    }

    #[test]
    fn mixed_transactions_with_block_gas_limit(
        universe in vec(any::<[u8; 32]>(), 100),
        transaction_gen in vec(any::<TransactionGen<[u8;32]>>(), 5000).no_shrink(),
        abort_transactions in vec(any::<Index>(), 5),
        skip_rest_transactions in vec(any::<Index>(), 5),
    ) {
        run_transactions(&universe, transaction_gen, abort_transactions, skip_rest_transactions, 1, (false, false), Some(rand::thread_rng().gen_range(0, 5000) as u64));
    }

    #[test]
    fn dynamic_read_writes_mixed_with_block_gas_limit(
        universe in vec(any::<[u8; 32]>(), 100),
        transaction_gen in vec(any_with::<TransactionGen<[u8;32]>>(TransactionGenParams::new_dynamic()), 5000).no_shrink(),
        abort_transactions in vec(any::<Index>(), 3),
        skip_rest_transactions in vec(any::<Index>(), 3),
    ) {
        run_transactions(&universe, transaction_gen, abort_transactions, skip_rest_transactions, 1, (false, false), Some(rand::thread_rng().gen_range(0, 5000) as u64));
    }
}

#[test]
fn dynamic_read_writes_with_block_gas_limit() {
    dynamic_read_writes_with_gas_limit(3000, Some(rand::thread_rng().gen_range(0, 3000) as u64));
    dynamic_read_writes_with_gas_limit(3000, Some(0));
}

#[test]
fn deltas_writes_mixed_with_block_gas_limit() {
    deltas_writes_mixed_with_gas_limit(1000, Some(rand::thread_rng().gen_range(0, 1000) as u64));
    deltas_writes_mixed_with_gas_limit(1000, Some(0));
}

#[test]
fn deltas_resolver_with_block_gas_limit() {
    deltas_resolver_with_gas_limit(1000, Some(rand::thread_rng().gen_range(0, 1000) as u64));
    deltas_resolver_with_gas_limit(1000, Some(0));
}

#[test]
fn dynamic_read_writes_contended_with_block_gas_limit() {
    dynamic_read_writes_contended_with_gas_limit(
        1000,
        Some(rand::thread_rng().gen_range(0, 1000) as u64),
    );
    dynamic_read_writes_contended_with_gas_limit(1000, Some(0));
}

#[test]
fn module_publishing_fallback_with_block_gas_limit() {
    module_publishing_fallback_with_gas_limit(
        3000,
        // Need to execute at least 2 txns to trigger module publishing fallback
        Some(rand::thread_rng().gen_range(1, 3000) as u64),
    );
}

#[test]
// Test a single transaction intersection interleaves with a lot of dependencies and
// not overlapping module r/w keys.
fn module_publishing_races_with_block_gas_limit() {
    for _ in 0..5 {
        publishing_fixed_params_with_gas_limit(
            300,
            Some(rand::thread_rng().gen_range(0, 300) as u64),
        );
    }
}<|MERGE_RESOLUTION|>--- conflicted
+++ resolved
@@ -19,12 +19,8 @@
     strategy::{Strategy, ValueTree},
     test_runner::TestRunner,
 };
-<<<<<<< HEAD
 use rand::Rng;
-use std::{cmp::max, fmt::Debug, hash::Hash, marker::PhantomData};
-=======
-use std::{fmt::Debug, hash::Hash, marker::PhantomData, sync::Arc};
->>>>>>> aabb85a6
+use std::{cmp::max, fmt::Debug, hash::Hash, marker::PhantomData, sync::Arc};
 
 fn run_transactions<K, V>(
     key_universe: &[K],
@@ -68,11 +64,11 @@
             Transaction<KeyType<K>, ValueType<V>>,
             Task<KeyType<K>, ValueType<V>>,
             EmptyDataView<KeyType<K>, ValueType<V>>,
-<<<<<<< HEAD
-        >::new(num_cpus::get(), maybe_gas_limit)
-=======
-        >::new(num_cpus::get(), executor_thread_pool.clone())
->>>>>>> aabb85a6
+        >::new(
+            num_cpus::get(),
+            executor_thread_pool.clone(),
+            maybe_gas_limit,
+        )
         .execute_transactions_parallel((), &transactions, &data_view);
 
         if module_access.0 && module_access.1 {
@@ -201,11 +197,11 @@
             Transaction<KeyType<[u8; 32]>, ValueType<[u8; 32]>>,
             Task<KeyType<[u8; 32]>, ValueType<[u8; 32]>>,
             DeltaDataView<KeyType<[u8; 32]>, ValueType<[u8; 32]>>,
-<<<<<<< HEAD
-        >::new(num_cpus::get(), maybe_gas_limit)
-=======
-        >::new(num_cpus::get(), executor_thread_pool.clone())
->>>>>>> aabb85a6
+        >::new(
+            num_cpus::get(),
+            executor_thread_pool.clone(),
+            maybe_gas_limit,
+        )
         .execute_transactions_parallel((), &transactions, &data_view);
 
         let baseline = ExpectedOutput::generate_baseline(&transactions, None, maybe_gas_limit);
@@ -250,11 +246,11 @@
             Transaction<KeyType<[u8; 32]>, ValueType<[u8; 32]>>,
             Task<KeyType<[u8; 32]>, ValueType<[u8; 32]>>,
             DeltaDataView<KeyType<[u8; 32]>, ValueType<[u8; 32]>>,
-<<<<<<< HEAD
-        >::new(num_cpus::get(), maybe_gas_limit)
-=======
-        >::new(num_cpus::get(), executor_thread_pool.clone())
->>>>>>> aabb85a6
+        >::new(
+            num_cpus::get(),
+            executor_thread_pool.clone(),
+            maybe_gas_limit,
+        )
         .execute_transactions_parallel((), &transactions, &data_view);
 
         let delta_writes = output
@@ -411,11 +407,7 @@
         Transaction<KeyType<[u8; 32]>, ValueType<[u8; 32]>>,
         Task<KeyType<[u8; 32]>, ValueType<[u8; 32]>>,
         DeltaDataView<KeyType<[u8; 32]>, ValueType<[u8; 32]>>,
-<<<<<<< HEAD
-    >::new(num_cpus::get(), maybe_gas_limit)
-=======
-    >::new(num_cpus::get(), executor_thread_pool)
->>>>>>> aabb85a6
+    >::new(num_cpus::get(), executor_thread_pool, maybe_gas_limit)
     .execute_transactions_parallel((), &transactions, &data_view);
     assert_ok!(output);
 
@@ -458,11 +450,11 @@
             Transaction<KeyType<[u8; 32]>, ValueType<[u8; 32]>>,
             Task<KeyType<[u8; 32]>, ValueType<[u8; 32]>>,
             DeltaDataView<KeyType<[u8; 32]>, ValueType<[u8; 32]>>,
-<<<<<<< HEAD
-        >::new(num_cpus::get(), Some(max(w_index, r_index) as u64 + 1)) // Ensure enough gas limit to commit the module txns
-=======
-        >::new(num_cpus::get(), executor_thread_pool.clone())
->>>>>>> aabb85a6
+        >::new(
+            num_cpus::get(),
+            executor_thread_pool.clone(),
+            Some(max(w_index, r_index) as u64 + 1),
+        ) // Ensure enough gas limit to commit the module txns
         .execute_transactions_parallel((), &transactions, &data_view);
 
         assert_eq!(output.unwrap_err(), Error::ModulePathReadWrite);
