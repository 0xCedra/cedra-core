// Copyright © Aptos Foundation
// SPDX-License-Identifier: Apache-2.0

use crate::{
    counters,
    scheduler::{DependencyResult, DependencyStatus, Scheduler},
    task::Transaction,
    txn_last_input_output::ReadDescriptor,
};
use anyhow::Result;
use aptos_aggregator::delta_change_set::{deserialize, serialize};
use aptos_logger::error;
use aptos_mvhashmap::{
    types::{MVCodeError, MVCodeOutput, MVDataError, MVDataOutput, TxnIndex},
    MVHashMap,
};
use aptos_state_view::{StateViewId, TStateView};
use aptos_types::{
    executable::{ExecutableTestType, ModulePath},
    state_store::{state_storage_usage::StateStorageUsage, state_value::StateValue},
    vm_status::{StatusCode, VMStatus},
    write_set::TransactionWrite,
};
use aptos_vm_logging::{log_schema::AdapterLogSchema, prelude::*};
use std::{cell::RefCell, collections::BTreeMap, fmt::Debug, hash::Hash, sync::Arc};

/// A struct that is always used by a single thread performing an execution task. The struct is
/// passed to the VM and acts as a proxy to resolve reads first in the shared multi-version
/// data-structure. It also allows the caller to track the read-set and any dependencies.
///
/// TODO(issue 10177): MvHashMapView currently needs to be sync due to trait bounds, but should
/// not be. In this case, the read_dependency member can have a RefCell<bool> type and the
/// captured_reads member can have RefCell<Vec<ReadDescriptor<K>>> type.
pub(crate) struct MVHashMapView<'a, K, V: TransactionWrite> {
    versioned_map: &'a MVHashMap<K, V, ExecutableTestType>, // TODO: proper generic type
    scheduler: &'a Scheduler,
    captured_reads: RefCell<Vec<ReadDescriptor<K>>>,
}

/// A struct which describes the result of the read from the proxy. The client
/// can interpret these types to further resolve the reads.
#[derive(Debug)]
pub(crate) enum ReadResult<V> {
    // Successful read of a value.
    Value(Arc<V>),
    // Similar to above, but the value was aggregated and is an integer.
    U128(u128),
<<<<<<< HEAD
    // Read failed while resolving a delta.
    Unresolved(DeltaOp),
    // Parallel execution halts due to reasons like module r/w intersection.
    ExecutionHalted,
=======
    // Read could not resolve the delta (no base value).
    Unresolved,
>>>>>>> 42790f25
    // Read did not return anything.
    None,
}

impl<
        'a,
        K: ModulePath + PartialOrd + Ord + Send + Clone + Debug + Hash + Eq,
        V: TransactionWrite + Send + Sync,
    > MVHashMapView<'a, K, V>
{
    pub(crate) fn new(
        versioned_map: &'a MVHashMap<K, V, ExecutableTestType>,
        scheduler: &'a Scheduler,
    ) -> Self {
        Self {
            versioned_map,
            scheduler,
            captured_reads: RefCell::new(Vec::new()),
        }
    }

    /// Drains the captured reads.
    pub(crate) fn take_reads(&self) -> Vec<ReadDescriptor<K>> {
        self.captured_reads.take()
    }

    // TODO: Actually fill in the logic to record fetched executables, etc.
    fn fetch_code(
        &self,
        key: &K,
        txn_idx: TxnIndex,
    ) -> anyhow::Result<MVCodeOutput<V, ExecutableTestType>, MVCodeError> {
        // Add a fake read from storage to register in reads for now in order
        // for the read / write path intersection fallback for modules to still work.
        self.captured_reads
            .borrow_mut()
            .push(ReadDescriptor::from_storage(key.clone()));

        self.versioned_map.fetch_code(key, txn_idx)
    }

    fn set_aggregator_base_value(&self, key: &K, value: u128) {
        self.versioned_map.set_aggregator_base_value(key, value);
    }

    /// Captures a read from the VM execution, but not unresolved deltas, as in this case it is the
    /// callers responsibility to set the aggregator's base value and call fetch_data again.
    fn fetch_data(&self, key: &K, txn_idx: TxnIndex) -> ReadResult<V> {
        use MVDataError::*;
        use MVDataOutput::*;

        loop {
            match self.versioned_map.fetch_data(key, txn_idx) {
                Ok(Versioned(version, v)) => {
                    let (idx, incarnation) = version;
                    self.captured_reads
                        .borrow_mut()
                        .push(ReadDescriptor::from_version(key.clone(), idx, incarnation));
                    return ReadResult::Value(v);
                },
                Ok(Resolved(value)) => {
                    self.captured_reads
                        .borrow_mut()
                        .push(ReadDescriptor::from_resolved(key.clone(), value));
                    return ReadResult::U128(value);
                },
                Err(NotFound) => {
                    self.captured_reads
                        .borrow_mut()
                        .push(ReadDescriptor::from_storage(key.clone()));
                    return ReadResult::None;
                },
                Err(Unresolved(_)) => return ReadResult::Unresolved,
                Err(Dependency(dep_idx)) => {
                    // `self.txn_idx` estimated to depend on a write from `dep_idx`.
                    match self.scheduler.wait_for_dependency(txn_idx, dep_idx) {
                        DependencyResult::Dependency(dep_condition) => {
                            let _timer = counters::DEPENDENCY_WAIT_SECONDS.start_timer();
                            // Wait on a condition variable corresponding to the encountered
                            // read dependency. Once the dep_idx finishes re-execution, scheduler
                            // will mark the dependency as resolved, and then the txn_idx will be
                            // scheduled for re-execution, which will re-awaken cvar here.
                            // A deadlock is not possible due to these condition variables:
                            // suppose all threads are waiting on read dependency, and consider
                            // one with lowest txn_idx. It observed a dependency, so some thread
                            // aborted dep_idx. If that abort returned execution task, by
                            // minimality (lower transactions aren't waiting), that thread would
                            // finish execution unblock txn_idx, contradiction. Otherwise,
                            // execution_idx in scheduler was lower at a time when at least the
                            // thread that aborted dep_idx was alive, and again, since lower txns
                            // than txn_idx are not blocked, so the execution of dep_idx will
                            // eventually finish and lead to unblocking txn_idx, contradiction.
                            let (lock, cvar) = &*dep_condition;
                            let mut dep_resolved = lock.lock();
                            while let DependencyStatus::Unresolved = *dep_resolved {
                                dep_resolved = cvar.wait(dep_resolved).unwrap();
                            }
                            if let DependencyStatus::ExecutionHalted = *dep_resolved {
                                return ReadResult::ExecutionHalted;
                            }
                        },
                        DependencyResult::ExecutionHalted => {
                            return ReadResult::ExecutionHalted;
                        },
                        DependencyResult::Resolved => continue,
                    }
                },
                Err(DeltaApplicationFailure) => {
                    // Delta application failure currently should never happen. Here, we assume it
                    // happened because of speculation and return 0 to the Move-VM. Validation will
                    // ensure the transaction re-executes if 0 wasn't the right number.
                    self.captured_reads
                        .borrow_mut()
                        .push(ReadDescriptor::from_delta_application_failure(key.clone()));
                    return ReadResult::U128(0);
                },
            };
        }
    }
}

enum ViewMapKind<'a, T: Transaction> {
    MultiVersion(&'a MVHashMapView<'a, T::Key, T::Value>),
    BTree(&'a BTreeMap<T::Key, T::Value>),
}

pub(crate) struct LatestView<'a, T: Transaction, S: TStateView<Key = T::Key>> {
    base_view: &'a S,
    latest_view: ViewMapKind<'a, T>,
    txn_idx: TxnIndex,
}

impl<'a, T: Transaction, S: TStateView<Key = T::Key>> LatestView<'a, T, S> {
    pub(crate) fn new_mv_view(
        base_view: &'a S,
        map: &'a MVHashMapView<'a, T::Key, T::Value>,
        txn_idx: TxnIndex,
    ) -> LatestView<'a, T, S> {
        LatestView {
            base_view,
            latest_view: ViewMapKind::MultiVersion(map),
            txn_idx,
        }
    }

    pub(crate) fn new_btree_view(
        base_view: &'a S,
        map: &'a BTreeMap<T::Key, T::Value>,
        txn_idx: TxnIndex,
    ) -> LatestView<'a, T, S> {
        LatestView {
            base_view,
            latest_view: ViewMapKind::BTree(map),
            txn_idx,
        }
    }

    fn get_base_value(&self, state_key: &T::Key) -> anyhow::Result<Option<StateValue>> {
        let ret = self.base_view.get_state_value(state_key);

        if ret.is_err() {
            // Even speculatively, reading from base view should not return an error.
            // Thus, this critical error log and count does not need to be buffered.
            let log_context = AdapterLogSchema::new(self.base_view.id(), self.txn_idx as usize);
            alert!(
                log_context,
                "[VM, StateView] Error getting data from storage for {:?}",
                state_key
            );
        }
        ret
    }
}

impl<'a, T: Transaction, S: TStateView<Key = T::Key>> TStateView for LatestView<'a, T, S> {
    type Key = T::Key;

    fn get_state_value(&self, state_key: &T::Key) -> anyhow::Result<Option<StateValue>> {
        match self.latest_view {
            ViewMapKind::MultiVersion(map) => match state_key.module_path() {
                Some(_) => {
                    use MVCodeError::*;
                    use MVCodeOutput::*;

                    match map.fetch_code(state_key, self.txn_idx) {
                        Ok(Executable(_)) => unreachable!("Versioned executable not implemented"),
                        Ok(Module((v, _))) => Ok(v.as_state_value()),
                        Err(Dependency(_)) => {
                            // Return anything (e.g. module does not exist) to avoid waiting,
                            // because parallel execution will fall back to sequential anyway.
                            Ok(None)
                        },
                        Err(NotFound) => self.base_view.get_state_value(state_key),
                    }
                },
                None => {
                    let mut mv_value = map.fetch_data(state_key, self.txn_idx);

                    if matches!(mv_value, ReadResult::Unresolved) {
                        let from_storage =
                            self.base_view.get_state_value_bytes(state_key)?.map_or(
                                Err(VMStatus::Error(StatusCode::STORAGE_ERROR, None)),
                                |bytes| Ok(deserialize(&bytes)),
                            )?;
<<<<<<< HEAD
                        let result = delta
                            .apply_to(from_storage)
                            .map_err(|pe| pe.finish(Location::Undefined).into_vm_status())?;
                        Ok(Some(StateValue::new_legacy(serialize(&result))))
                    },
                    // ExecutionHalted indicates that the parallel execution is halted.
                    // The read should return immediately and log the error.
                    // For now we use STORAGE_ERROR as the VM will not log the speculative eror,
                    // so no actual error will be logged once the execution is halted and
                    // the speculative logging is flushed.
                    ReadResult::ExecutionHalted => Err(anyhow::Error::new(VMStatus::Error(
                        StatusCode::STORAGE_ERROR,
                        Some("Speculative error to halt BlockSTM early.".to_string()),
                    ))),
                    ReadResult::None => self.get_base_value(state_key),
=======

                        // Store base value in the versioned data-structure directly, so subsequent
                        // reads can be resolved to U128 directly without storage calls.
                        map.set_aggregator_base_value(state_key, from_storage);

                        mv_value = map.fetch_data(state_key, self.txn_idx);
                    }

                    match mv_value {
                        ReadResult::Value(v) => Ok(v.as_state_value()),
                        ReadResult::U128(v) => Ok(Some(StateValue::new_legacy(serialize(&v)))),
                        ReadResult::None => self.get_base_value(state_key),
                        ReadResult::Unresolved => unreachable!(
                            "Must be resolved as base value is recorded in the MV data structure"
                        ),
                    }
>>>>>>> 42790f25
                },
            },
            ViewMapKind::BTree(map) => map.get(state_key).map_or_else(
                || self.get_base_value(state_key),
                |v| Ok(v.as_state_value()),
            ),
        }
    }

    fn id(&self) -> StateViewId {
        self.base_view.id()
    }

    fn is_genesis(&self) -> bool {
        self.base_view.is_genesis()
    }

    fn get_usage(&self) -> Result<StateStorageUsage> {
        self.base_view.get_usage()
    }
}<|MERGE_RESOLUTION|>--- conflicted
+++ resolved
@@ -45,15 +45,10 @@
     Value(Arc<V>),
     // Similar to above, but the value was aggregated and is an integer.
     U128(u128),
-<<<<<<< HEAD
-    // Read failed while resolving a delta.
-    Unresolved(DeltaOp),
-    // Parallel execution halts due to reasons like module r/w intersection.
-    ExecutionHalted,
-=======
     // Read could not resolve the delta (no base value).
     Unresolved,
->>>>>>> 42790f25
+    // Parallel execution halts.
+    ExecutionHalted,
     // Read did not return anything.
     None,
 }
@@ -258,23 +253,6 @@
                                 Err(VMStatus::Error(StatusCode::STORAGE_ERROR, None)),
                                 |bytes| Ok(deserialize(&bytes)),
                             )?;
-<<<<<<< HEAD
-                        let result = delta
-                            .apply_to(from_storage)
-                            .map_err(|pe| pe.finish(Location::Undefined).into_vm_status())?;
-                        Ok(Some(StateValue::new_legacy(serialize(&result))))
-                    },
-                    // ExecutionHalted indicates that the parallel execution is halted.
-                    // The read should return immediately and log the error.
-                    // For now we use STORAGE_ERROR as the VM will not log the speculative eror,
-                    // so no actual error will be logged once the execution is halted and
-                    // the speculative logging is flushed.
-                    ReadResult::ExecutionHalted => Err(anyhow::Error::new(VMStatus::Error(
-                        StatusCode::STORAGE_ERROR,
-                        Some("Speculative error to halt BlockSTM early.".to_string()),
-                    ))),
-                    ReadResult::None => self.get_base_value(state_key),
-=======
 
                         // Store base value in the versioned data-structure directly, so subsequent
                         // reads can be resolved to U128 directly without storage calls.
@@ -286,12 +264,20 @@
                     match mv_value {
                         ReadResult::Value(v) => Ok(v.as_state_value()),
                         ReadResult::U128(v) => Ok(Some(StateValue::new_legacy(serialize(&v)))),
+                        // ExecutionHalted indicates that the parallel execution is halted.
+                        // The read should return immediately and log the error.
+                        // For now we use STORAGE_ERROR as the VM will not log the speculative eror,
+                        // so no actual error will be logged once the execution is halted and
+                        // the speculative logging is flushed.
+                        ReadResult::ExecutionHalted => Err(anyhow::Error::new(VMStatus::Error(
+                            StatusCode::STORAGE_ERROR,
+                            Some("Speculative error to halt BlockSTM early.".to_string()),
+                        ))),
                         ReadResult::None => self.get_base_value(state_key),
                         ReadResult::Unresolved => unreachable!(
                             "Must be resolved as base value is recorded in the MV data structure"
                         ),
                     }
->>>>>>> 42790f25
                 },
             },
             ViewMapKind::BTree(map) => map.get(state_key).map_or_else(
