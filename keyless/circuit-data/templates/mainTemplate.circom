pragma circom 2.1.3;

include "helpers/base64.circom";
include "helpers/arrays.circom";
include "helpers/misc.circom";
include "helpers/packing.circom";
include "helpers/hashtofield.circom";
include "helpers/sha.circom";
include "helpers/rsa/rsa_verify.circom";
include "helpers/jwt_field_parsing.circom";
include "helpers/rsa/bigint.circom";
include "../node_modules/circomlib/circuits/poseidon.circom";
include "../node_modules/circomlib/circuits/bitify.circom";

// The main Aptos Keyless circuit
template identity(
    maxJWTLen,          // Max byte length of the full base64 JWT with SHA2 padding
    maxJWTHeaderLen,    // Max byte length of the full base64 JWT header with separator
    maxJWTPayloadLen,   // Max byte length of the full base64 JWT payload with SHA2 padding
    maxAudKVPairLen,    // Max byte length of the ASCII aud field
    maxAudNameLen,      // Max byte length of the ASCII aud name    
    maxAudValueLen,     // Max byte length of the ASCII aud value
    maxIssKVPairLen,    // Max byte length of the ASCII iss field
    maxIssNameLen,      // Max byte length of the ASCII iss name
    maxIssValueLen,     // Max byte length of the ASCII iss value
    maxIatKVPairLen,    // Max byte length of the ASCII iat field
    maxIatNameLen,      // Max byte length of the ASCII iat name
    maxIatValueLen,     // Max byte length of the ASCII iat value
    maxNonceKVPairLen,  // Max byte length of the ASCII nonce field
    maxNonceNameLen,    // Max byte length of the ASCII nonce name
    maxNonceValueLen,   // Max byte length of the ASCII nonce value
    maxEVKVPairLen,     // Max byte length of the ASCII email verified field
    maxEVNameLen,       // Max byte length of the ASCII email verified name
    maxEVValueLen,      // Max byte length of the ASCII email verified value
    maxUIDKVPairLen,    // Max byte length of the ASCII uid field
    maxUIDNameLen,      // Max byte length of the ASCII uid name
    maxUIDValueLen,     // Max byte length of the ASCII uid value
    maxEFKVPairLen      // Max byte length of the ASCII extra field
) {

    signal input jwt[maxJWTLen]; // maxJWTLen is in bytes. Base64 format

    signal input jwt_header_with_separator[maxJWTHeaderLen]; // jwt header + '.'
    signal input jwt_payload[maxJWTPayloadLen];


    signal input header_len_with_separator;
    signal input b64_payload_len; 

    ConcatenationCheck(maxJWTLen, maxJWTHeaderLen, maxJWTPayloadLen)(jwt, jwt_header_with_separator, jwt_payload, header_len_with_separator, b64_payload_len);

    var byte_len = 8;

    // Convert jwt bytes into bits for SHA256 hashing
    signal jwt_bits[byte_len*maxJWTLen] <== BytesToBits(maxJWTLen)(jwt);


    signal input jwt_num_sha2_blocks;
    signal input jwt_len_bit_encoded[8]; // 64 bit encoding of the jwt len, in bits
    signal input padding_without_len[64]; // 1 followed by K 0s, where K is the smallest positive integer solution to L + 1 + K = 448, and L is the jwt length in bits. Max length is 512 bits

    Sha2PaddingVerify(maxJWTLen)(jwt, jwt_num_sha2_blocks, header_len_with_separator+b64_payload_len, jwt_len_bit_encoded, padding_without_len);

    var max_num_jwt_blocks = (maxJWTLen*8)\512; // A SHA2 block is 512 bits. '\' performs division rounding up to a whole integer

    // Compute hash of JWT
    signal jwt_sha_hash[256] <== Sha2_256_prepadded_varlen(max_num_jwt_blocks)(jwt_bits, jwt_num_sha2_blocks-1); 

    var dot = SelectArrayValue(maxJWTLen)(jwt, header_len_with_separator-1);

    dot === 46; // '.'

    var signature_len = 32;
    var size_limbs = 64; // The size of limbs used in the big integer implementation leveraged by RSAVerify65537
    // Pack hash bits into 4 64-bit values
    signal packed_jwt_hash[4] <== BitsToFieldElems(256, size_limbs)(jwt_sha_hash); // (input length, byte size of outputs)

    // Verify signature over hash of JWT using modulus input
    signal input signature[signature_len];
    CheckAre64BitLimbs(signature_len)(signature);
    signal input pubkey_modulus[signature_len];
    // RSA verification assumes the signature is less than the pubkey modulus
    signal sig_ok <== BigLessThan(252, signature_len)(signature, pubkey_modulus);
    sig_ok === 1;

    var hash_le[4];
    for (var i = 0; i < 4; i++) {
        hash_le[i] = packed_jwt_hash[3-i];
    }

    RsaVerifyPkcs1v15(size_limbs, signature_len)(signature, pubkey_modulus, hash_le);

    var max_ascii_jwt_payload_len = (3*maxJWTPayloadLen)\4; //TODO: Describe constraints this puts on max payload size. This equation comes from the implementation of Base64Decode - base64 encoding is about 33% larger than the originally encoded data
    signal input jwt_payload_without_sha_padding[maxJWTPayloadLen];
    signal jwt_payload_hash <== HashBytesToFieldWithLen(maxJWTPayloadLen)(jwt_payload, b64_payload_len);

    CheckSubstrInclusionPoly(maxJWTPayloadLen, maxJWTPayloadLen)(jwt_payload, jwt_payload_hash, jwt_payload_without_sha_padding, b64_payload_len, 0); // index is 0

    log("jwt_payload_without_sha_padding: ");
    signal ascii_jwt_payload[max_ascii_jwt_payload_len] <== Base64Decode(max_ascii_jwt_payload_len)(jwt_payload_without_sha_padding);

    signal ascii_payload_len <== Base64DecodedLength(maxJWTPayloadLen)(b64_payload_len);

    signal ascii_jwt_payload_hash <== HashBytesToFieldWithLen(max_ascii_jwt_payload_len)(ascii_jwt_payload, ascii_payload_len);


    signal string_bodies[max_ascii_jwt_payload_len] <== StringBodies(max_ascii_jwt_payload_len)(ascii_jwt_payload);

    // Check aud field is in the JWT
    signal input aud_field[maxAudKVPairLen]; // ASCII
    signal input aud_field_string_bodies[maxAudKVPairLen]; // ASCII
    signal input aud_field_len; // ASCII
    signal input aud_index; // index of aud field in ASCII jwt
    CheckSubstrInclusionPoly(max_ascii_jwt_payload_len, maxAudKVPairLen)(ascii_jwt_payload, ascii_jwt_payload_hash, aud_field, aud_field_len, aud_index); 
    CheckSubstrInclusionPoly(max_ascii_jwt_payload_len, maxAudKVPairLen)(string_bodies, ascii_jwt_payload_hash, aud_field_string_bodies, aud_field_len, aud_index); 

    // Perform necessary checks on aud field
    var aud_name_len = 3;
    signal input aud_value_index;
    signal input aud_colon_index;
    signal input aud_name[maxAudNameLen];
    signal input use_aud_override;
    use_aud_override * (1-use_aud_override) === 0;

    signal aud_value[maxAudValueLen];
    signal input private_aud_value[maxAudValueLen];
    signal input override_aud_value[maxAudValueLen];
    signal input private_aud_value_len;
    signal input override_aud_value_len;
    
    var s = use_aud_override;
    s * (s-1) === 0; // Ensure s = 0 or s = 1
    for (var i = 0; i < maxAudValueLen; i++) {
        aud_value[i] <== (override_aud_value[i]-private_aud_value[i]) * s + private_aud_value[i];
    }
    signal aud_value_len;
    aud_value_len <== (override_aud_value_len-private_aud_value_len) * s + private_aud_value_len;

    log("aud");
<<<<<<< HEAD
    ParseJWTFieldWithQuotedValue(maxAudKVPairLen, maxAudNameLen, maxAudValueLen)(aud_field, aud_name, aud_value, aud_field_string_bodies, aud_field_len, aud_name_len, aud_value_index, aud_value_len, aud_colon_index);
=======
    ParseJWTFieldWithQuotedValue(maxAudKVPairLen, maxAudNameLen, maxAudValueLen)(aud_field, aud_name, aud_value, aud_field_len, aud_name_len, aud_value_index, aud_value_len, aud_colon_index);
>>>>>>> 8c5f23b3

    // Check aud name is correct
    var required_aud_name[aud_name_len] = [97, 117, 100]; // aud
    for (var i = 0; i < aud_name_len; i++) {
        aud_name[i] === required_aud_name[i];
    }

    // Check user id field is in the JWT
    signal input uid_field[maxUIDKVPairLen];
    signal input uid_field_string_bodies[maxUIDKVPairLen];
    signal input uid_field_len;
    signal input uid_index;
    CheckSubstrInclusionPoly(max_ascii_jwt_payload_len, maxUIDKVPairLen)(ascii_jwt_payload, ascii_jwt_payload_hash, uid_field, uid_field_len, uid_index);
    CheckSubstrInclusionPoly(max_ascii_jwt_payload_len, maxUIDKVPairLen)(string_bodies, ascii_jwt_payload_hash, uid_field_string_bodies, uid_field_len, uid_index);

    // Perform necessary checks on user id field. Some fields this might be in practice are "sub" or "email"
    signal input uid_name_len;
    signal input uid_value_index;
    signal input uid_value_len;
    signal input uid_colon_index;
    signal input uid_name[maxUIDNameLen];
    signal input uid_value[maxUIDValueLen];

    log("uid");
<<<<<<< HEAD
    ParseJWTFieldWithQuotedValue(maxUIDKVPairLen, maxUIDNameLen, maxUIDValueLen)(uid_field, uid_name, uid_value, uid_field_string_bodies, uid_field_len, uid_name_len, uid_value_index, uid_value_len, uid_colon_index);
=======
    ParseJWTFieldWithQuotedValue(maxUIDKVPairLen, maxUIDNameLen, maxUIDValueLen)(uid_field, uid_name, uid_value, uid_field_len, uid_name_len, uid_value_index, uid_value_len, uid_colon_index);
>>>>>>> 8c5f23b3

    // Check extra field is in the JWT
    signal input extra_field[maxEFKVPairLen];
    signal input extra_field_len;
    signal input extra_index;
    signal input use_extra_field;
    use_extra_field * (use_extra_field-1) === 0; // Ensure 0 or 1

    signal ef_passes <== CheckSubstrInclusionPolyBoolean(max_ascii_jwt_payload_len, maxEFKVPairLen)(ascii_jwt_payload, ascii_jwt_payload_hash, extra_field, extra_field_len, extra_index);

    // Fail if use_extra_field = 1 and ef_passes = 0
    signal not_ef_passes <== NOT()(ef_passes);
    signal ef_fail <== AND()(use_extra_field, not_ef_passes);
    ef_fail === 0;

    // Check email verified field
    signal input ev_field[maxEVKVPairLen];
    signal input ev_field_len;
    signal input ev_index;

    var ev_name_len = 14;
    signal input ev_value_index;
    signal input ev_value_len;
    signal input ev_colon_index;
    signal input ev_name[maxEVNameLen];
    signal input ev_value[maxEVValueLen];

    // Boolean truth table for checking whether we should fail on the results of 'EmailVerifiedCheck'
    // and `CheckSubstrInclusionPolyBoolean`. We must fail if the uid name is 'email', and the provided
    // `ev_field` is not in the full JWT according to the substring check
    // uid_is_email | ev_in_jwt | ev_fail
    //     1        |     1     |   1 
    //     1        |     0     |   0
    //     0        |     1     |   1
    //     0        |     0     |   1
    signal uid_is_email <== EmailVerifiedCheck(maxEVNameLen, maxEVValueLen, maxUIDNameLen)(ev_name, ev_value, ev_value_len, uid_name, uid_name_len);
    signal ev_in_jwt <== CheckSubstrInclusionPolyBoolean(max_ascii_jwt_payload_len, maxEVKVPairLen)(ascii_jwt_payload, ascii_jwt_payload_hash, ev_field, ev_field_len, ev_index);
    signal not_ev_in_jwt <== NOT()(ev_in_jwt);
    signal ev_fail <== AND()(uid_is_email, not_ev_in_jwt);
    ev_fail === 0;

<<<<<<< HEAD
    log("email_verified");
=======
>>>>>>> 8c5f23b3
    ParseJWTFieldWithUnquotedValue(maxEVKVPairLen, maxEVNameLen, maxEVValueLen)(ev_field, ev_name, ev_value, ev_field_len, ev_name_len, ev_value_index, ev_value_len, ev_colon_index);

    // Check iss field is in the JWT
    // Note that because `iss_field` is a public input, we assume the verifier will perform correctness checks on it outside of the circuit. 
    signal input iss_field[maxIssKVPairLen];
    signal input iss_field_string_bodies[maxIssKVPairLen];
    signal input iss_field_len;
    signal input iss_index;
    CheckSubstrInclusionPoly(max_ascii_jwt_payload_len, maxIssKVPairLen)(ascii_jwt_payload, ascii_jwt_payload_hash, iss_field, iss_field_len, iss_index);
    CheckSubstrInclusionPoly(max_ascii_jwt_payload_len, maxIssKVPairLen)(string_bodies, ascii_jwt_payload_hash, iss_field_string_bodies, iss_field_len, iss_index);

    // Perform necessary checks on iss field
    var iss_name_len = 3; // iss
    signal input iss_value_index;
    signal input iss_value_len;
    signal input iss_colon_index;
    signal input iss_name[maxIssNameLen];
    signal input iss_value[maxIssValueLen];

<<<<<<< HEAD
    log("iss");
    ParseJWTFieldWithQuotedValue(maxIssKVPairLen, maxIssNameLen, maxIssValueLen)(iss_field, iss_name, iss_value, iss_field_string_bodies, iss_field_len, iss_name_len, iss_value_index, iss_value_len, iss_colon_index);
=======
    ParseJWTFieldWithQuotedValue(maxIssKVPairLen, maxIssNameLen, maxIssValueLen)(iss_field, iss_name, iss_value, iss_field_len, iss_name_len, iss_value_index, iss_value_len, iss_colon_index);
>>>>>>> 8c5f23b3

    // Check name of the iss field is correct
    var required_iss_name[iss_name_len] = [105, 115, 115]; // iss
    for (var i = 0; i < iss_name_len; i++) {
        iss_name[i] === required_iss_name[i];
    }

    // Check iat field is in the JWT
    signal input iat_field[maxIatKVPairLen];
    signal input iat_field_len;
    signal input iat_index;
    CheckSubstrInclusionPoly(max_ascii_jwt_payload_len, maxIatKVPairLen)(ascii_jwt_payload, ascii_jwt_payload_hash, iat_field, iat_field_len, iat_index);

    // Perform necessary checks on iat field
    var iat_name_len = 3; // iat
    signal input iat_value_index;
    signal input iat_value_len;
    signal input iat_colon_index;
    signal input iat_name[maxIatNameLen];
    signal input iat_value[maxIatValueLen];

<<<<<<< HEAD
    log("iat");
=======
>>>>>>> 8c5f23b3
    ParseJWTFieldWithUnquotedValue(maxIatKVPairLen, maxIatNameLen, maxIatValueLen)(iat_field, iat_name, iat_value, iat_field_len, iat_name_len, iat_value_index, iat_value_len, iat_colon_index);

    // Check name of the iat field is correct
    var required_iat_name[iat_name_len] = [105, 97, 116]; // iat
    for (var i = 0; i < iat_name_len; i++) {
        iat_name[i] === required_iat_name[i];
    }
    
    signal iat_field_elem <== ASCIIDigitsToField(maxIatValueLen)(iat_value, iat_value_len);
    
    signal input exp_date;
    signal input exp_delta;
    signal jwt_not_expired <== LessThan(252)([exp_date, iat_field_elem + exp_delta]);
    jwt_not_expired === 1;

    // Check nonce field is in the JWT
    signal input nonce_field[maxNonceKVPairLen];
    signal input nonce_field_string_bodies[maxNonceKVPairLen];
    signal input nonce_field_len;
    signal input nonce_index;
    CheckSubstrInclusionPoly(max_ascii_jwt_payload_len, maxNonceKVPairLen)(ascii_jwt_payload, ascii_jwt_payload_hash, nonce_field, nonce_field_len, nonce_index);
    CheckSubstrInclusionPoly(max_ascii_jwt_payload_len, maxNonceKVPairLen)(string_bodies, ascii_jwt_payload_hash, nonce_field_string_bodies, nonce_field_len, nonce_index);

    // Perform necessary checks on nonce field
    var nonce_name_len = 5; // nonce
    signal input nonce_value_index;
    signal input nonce_value_len;
    signal input nonce_colon_index;
    signal input nonce_name[maxNonceNameLen];
    signal input nonce_value[maxNonceValueLen];

<<<<<<< HEAD
    log("nonce");
    ParseJWTFieldWithQuotedValue(maxNonceKVPairLen, maxNonceNameLen, maxNonceValueLen)(nonce_field, nonce_name, nonce_value, nonce_field_string_bodies, nonce_field_len, nonce_name_len, nonce_value_index, nonce_value_len, nonce_colon_index);
=======
    ParseJWTFieldWithQuotedValue(maxNonceKVPairLen, maxNonceNameLen, maxNonceValueLen)(nonce_field, nonce_name, nonce_value, nonce_field_len, nonce_name_len, nonce_value_index, nonce_value_len, nonce_colon_index);
>>>>>>> 8c5f23b3

    // Check name of the nonce field is correct
    var required_nonce_name[nonce_name_len] = [110, 111, 110, 99, 101]; // nonce
    for (var i = 0; i < nonce_name_len; i++) {
        nonce_name[i] === required_nonce_name[i];
    }

    // Calculate nonce
    signal input temp_pubkey[3]; // Represented as 3 elements of up to 31 bytes each to allow for pubkeys of up to 64 bytes each
    signal input temp_pubkey_len; // This is public and checked by the verifier. Included in nonce hash to prevent collisions
    signal input jwt_randomness;
    signal computed_nonce <== Poseidon(6)([temp_pubkey[0], temp_pubkey[1], temp_pubkey[2], temp_pubkey_len, exp_date, jwt_randomness]);
    log("computed nonce is: ", computed_nonce);

    // Check nonce is correct
    signal nonce_field_elem <== ASCIIDigitsToField(maxNonceValueLen)(nonce_value, nonce_value_len);
    
    //nonce_field_elem === computed_nonce;

    // Compute the address seed
    signal input pepper;
    signal private_aud_val_hashed <== HashBytesToFieldWithLen(maxAudValueLen)(private_aud_value, private_aud_value_len);
    log("private aud val hash is: ", private_aud_val_hashed);
    signal uid_value_hashed <== HashBytesToFieldWithLen(maxUIDValueLen)(uid_value, uid_value_len);
    log("uid val hash is: ", uid_value_hashed);
    signal uid_name_hashed <== HashBytesToFieldWithLen(maxUIDNameLen)(uid_name, uid_name_len);
    log("uid name hash is: ", uid_name_hashed);
    signal addr_seed <== Poseidon(4)([pepper, private_aud_val_hashed, uid_value_hashed, uid_name_hashed]);
    log("addr seed is: ", addr_seed);

    // Check public inputs are correct 

    signal override_aud_val_hashed <== HashBytesToFieldWithLen(maxAudValueLen)(override_aud_value, override_aud_value_len);
    log("override aud val hash is: ", override_aud_val_hashed);
    signal hashed_jwt_header <== HashBytesToFieldWithLen(maxJWTHeaderLen)(jwt_header_with_separator, header_len_with_separator);
    log("jwt header hash is: ", hashed_jwt_header);
    signal hashed_pubkey_modulus <== Hash64BitLimbsToFieldWithLen(signature_len)(pubkey_modulus, 256); // 256 bytes per signature
    log("pubkey hash is: ", hashed_pubkey_modulus);
    signal hashed_iss_value <== HashBytesToFieldWithLen(maxIssValueLen)(iss_value, iss_value_len);
    log("iss field hash is: ", hashed_iss_value);
    signal hashed_extra_field <== HashBytesToFieldWithLen(maxEFKVPairLen)(extra_field, extra_field_len);
    log("extra field hash is: ", hashed_extra_field);
    signal computed_public_inputs_hash <== Poseidon(14)([temp_pubkey[0], temp_pubkey[1], temp_pubkey[2], temp_pubkey_len, addr_seed, exp_date, exp_delta, hashed_iss_value, use_extra_field, hashed_extra_field, hashed_jwt_header, hashed_pubkey_modulus, override_aud_val_hashed, use_aud_override]);
    log("public inputs hash is: ", computed_public_inputs_hash);
    
    signal input public_inputs_hash;
    public_inputs_hash === computed_public_inputs_hash;
}<|MERGE_RESOLUTION|>--- conflicted
+++ resolved
@@ -137,11 +137,7 @@
     aud_value_len <== (override_aud_value_len-private_aud_value_len) * s + private_aud_value_len;
 
     log("aud");
-<<<<<<< HEAD
     ParseJWTFieldWithQuotedValue(maxAudKVPairLen, maxAudNameLen, maxAudValueLen)(aud_field, aud_name, aud_value, aud_field_string_bodies, aud_field_len, aud_name_len, aud_value_index, aud_value_len, aud_colon_index);
-=======
-    ParseJWTFieldWithQuotedValue(maxAudKVPairLen, maxAudNameLen, maxAudValueLen)(aud_field, aud_name, aud_value, aud_field_len, aud_name_len, aud_value_index, aud_value_len, aud_colon_index);
->>>>>>> 8c5f23b3
 
     // Check aud name is correct
     var required_aud_name[aud_name_len] = [97, 117, 100]; // aud
@@ -166,11 +162,7 @@
     signal input uid_value[maxUIDValueLen];
 
     log("uid");
-<<<<<<< HEAD
     ParseJWTFieldWithQuotedValue(maxUIDKVPairLen, maxUIDNameLen, maxUIDValueLen)(uid_field, uid_name, uid_value, uid_field_string_bodies, uid_field_len, uid_name_len, uid_value_index, uid_value_len, uid_colon_index);
-=======
-    ParseJWTFieldWithQuotedValue(maxUIDKVPairLen, maxUIDNameLen, maxUIDValueLen)(uid_field, uid_name, uid_value, uid_field_len, uid_name_len, uid_value_index, uid_value_len, uid_colon_index);
->>>>>>> 8c5f23b3
 
     // Check extra field is in the JWT
     signal input extra_field[maxEFKVPairLen];
@@ -212,10 +204,6 @@
     signal ev_fail <== AND()(uid_is_email, not_ev_in_jwt);
     ev_fail === 0;
 
-<<<<<<< HEAD
-    log("email_verified");
-=======
->>>>>>> 8c5f23b3
     ParseJWTFieldWithUnquotedValue(maxEVKVPairLen, maxEVNameLen, maxEVValueLen)(ev_field, ev_name, ev_value, ev_field_len, ev_name_len, ev_value_index, ev_value_len, ev_colon_index);
 
     // Check iss field is in the JWT
@@ -235,12 +223,8 @@
     signal input iss_name[maxIssNameLen];
     signal input iss_value[maxIssValueLen];
 
-<<<<<<< HEAD
     log("iss");
     ParseJWTFieldWithQuotedValue(maxIssKVPairLen, maxIssNameLen, maxIssValueLen)(iss_field, iss_name, iss_value, iss_field_string_bodies, iss_field_len, iss_name_len, iss_value_index, iss_value_len, iss_colon_index);
-=======
-    ParseJWTFieldWithQuotedValue(maxIssKVPairLen, maxIssNameLen, maxIssValueLen)(iss_field, iss_name, iss_value, iss_field_len, iss_name_len, iss_value_index, iss_value_len, iss_colon_index);
->>>>>>> 8c5f23b3
 
     // Check name of the iss field is correct
     var required_iss_name[iss_name_len] = [105, 115, 115]; // iss
@@ -262,10 +246,6 @@
     signal input iat_name[maxIatNameLen];
     signal input iat_value[maxIatValueLen];
 
-<<<<<<< HEAD
-    log("iat");
-=======
->>>>>>> 8c5f23b3
     ParseJWTFieldWithUnquotedValue(maxIatKVPairLen, maxIatNameLen, maxIatValueLen)(iat_field, iat_name, iat_value, iat_field_len, iat_name_len, iat_value_index, iat_value_len, iat_colon_index);
 
     // Check name of the iat field is correct
@@ -297,12 +277,8 @@
     signal input nonce_name[maxNonceNameLen];
     signal input nonce_value[maxNonceValueLen];
 
-<<<<<<< HEAD
     log("nonce");
     ParseJWTFieldWithQuotedValue(maxNonceKVPairLen, maxNonceNameLen, maxNonceValueLen)(nonce_field, nonce_name, nonce_value, nonce_field_string_bodies, nonce_field_len, nonce_name_len, nonce_value_index, nonce_value_len, nonce_colon_index);
-=======
-    ParseJWTFieldWithQuotedValue(maxNonceKVPairLen, maxNonceNameLen, maxNonceValueLen)(nonce_field, nonce_name, nonce_value, nonce_field_len, nonce_name_len, nonce_value_index, nonce_value_len, nonce_colon_index);
->>>>>>> 8c5f23b3
 
     // Check name of the nonce field is correct
     var required_nonce_name[nonce_name_len] = [110, 111, 110, 99, 101]; // nonce
