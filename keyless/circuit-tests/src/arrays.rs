--- conflicted
+++ resolved
@@ -4,12 +4,7 @@
 use aptos_crypto::poseidon_bn254;
 use ark_bn254::Fr;
 use ark_ff::{Zero, One};
-<<<<<<< HEAD
 use rand::{Rng, thread_rng};
-
-=======
-use rand::Rng;
->>>>>>> f0c024ad
 
 fn build_array_selector_output(len: u32, start: u32, end: u32) -> Vec<u8> {
     let mut output = Vec::new();
@@ -43,7 +38,6 @@
 #[test]
 fn array_selector_test_large() {
     let circuit_handle = TestCircuitHandle::new("arrays/array_selector_test_large.circom").unwrap();
-<<<<<<< HEAD
     for _i in 0..10 {
 
         let mut rng = thread_rng();
@@ -59,17 +53,6 @@
         let result = circuit_handle.gen_witness(circuit_input_signals);
         assert!(result.is_ok());
     }
-=======
-    let out_len = 2000;
-    let start = 146;
-    let end = 1437;
-    let output = build_array_selector_output(out_len, start, end);
-    let config = CircuitPaddingConfig::new().max_length("expected_output", out_len as usize);
-    let circuit_input_signals = CircuitInputSignals::new().u64_input("start_index", start as u64).u64_input("end_index", end as u64).bytes_input("expected_output", &output).pad(&config).unwrap();
-     
-    let result = circuit_handle.gen_witness(circuit_input_signals);
-    assert!(result.is_ok());
->>>>>>> f0c024ad
 }
 
 #[test]
@@ -130,18 +113,6 @@
     let result = circuit_handle.gen_witness(circuit_input_signals);
     assert!(result.is_ok());
 }
-<<<<<<< HEAD
-
-#[test]
-fn array_selector_test_complex_small() {
-    let circuit_handle = TestCircuitHandle::new("arrays/array_selector_complex_small_test.circom").unwrap();
-    let out_len = 3;
-    let start = 1;
-    let end = 2;
-    let output = build_array_selector_output(out_len, start, end);
-    let config = CircuitPaddingConfig::new().max_length("expected_output", out_len as usize);
-    let circuit_input_signals = CircuitInputSignals::new().u64_input("start_index", start as u64).u64_input("end_index", end as u64).bytes_input("expected_output", &output).pad(&config).unwrap();
-=======
 
 #[test]
 fn array_selector_test_complex_small() {
@@ -217,80 +188,11 @@
     let output = build_left_array_selector_output(out_len, index);
     let config = CircuitPaddingConfig::new().max_length("expected_output", out_len as usize);
     let circuit_input_signals = CircuitInputSignals::new().u64_input("index", index as u64).bytes_input("expected_output", &output).pad(&config).unwrap();
->>>>>>> f0c024ad
-     
-    let result = circuit_handle.gen_witness(circuit_input_signals);
-    assert!(result.is_ok());
-}
-
-<<<<<<< HEAD
-#[test]
-#[should_panic]
-fn array_selector_test_complex_wrong_start() {
-    let circuit_handle = TestCircuitHandle::new("arrays/array_selector_test.circom").unwrap();
-    let out_len = 8;
-    let start = 3;
-    let end = 3;
-    let output = build_array_selector_output(out_len, start, end);
-    let config = CircuitPaddingConfig::new().max_length("expected_output", out_len as usize);
-    let circuit_input_signals = CircuitInputSignals::new().u64_input("start_index", start as u64).u64_input("end_index", end as u64).bytes_input("expected_output", &output).pad(&config).unwrap();
-     
-    let result = circuit_handle.gen_witness(circuit_input_signals);
-    assert!(result.is_ok());
-}
-
-fn build_left_array_selector_output(len: u32, index: u32) -> Vec<u8> {
-    let mut output = Vec::new();
-    for _ in 0..index {
-        output.push(1);
-    };
-    for _ in index..len {
-        output.push(0);
-    };
-    output
-}
-
-#[test]
-fn left_array_selector_test() {
-    let circuit_handle = TestCircuitHandle::new("arrays/left_array_selector_test.circom").unwrap();
-    let out_len = 8;
-    for index in 0..=out_len {
-        let output = build_left_array_selector_output(out_len, index);
-        let config = CircuitPaddingConfig::new().max_length("expected_output", out_len as usize);
-        let circuit_input_signals = CircuitInputSignals::new().u64_input("index", index as u64).bytes_input("expected_output", &output[..]).pad(&config).unwrap();
-        let result = circuit_handle.gen_witness(circuit_input_signals);
-        assert!(result.is_ok());
-    };
-}
-
-#[test]
-fn left_array_selector_test_large() {
-    let circuit_handle = TestCircuitHandle::new("arrays/left_array_selector_large_test.circom").unwrap();
-    let out_len = 2000;
-    let index = 1143;
-    let output = build_left_array_selector_output(out_len, index);
-    let config = CircuitPaddingConfig::new().max_length("expected_output", out_len as usize);
-    let circuit_input_signals = CircuitInputSignals::new().u64_input("index", index as u64).bytes_input("expected_output", &output).pad(&config).unwrap();
-     
-    let result = circuit_handle.gen_witness(circuit_input_signals);
-    assert!(result.is_ok());
-}
-
-#[test]
-fn left_array_selector_test_small() {
-    let circuit_handle = TestCircuitHandle::new("arrays/left_array_selector_small_test.circom").unwrap();
-    let out_len = 1;
-    let index = 0;
-    let output = build_left_array_selector_output(out_len, index);
-    let config = CircuitPaddingConfig::new().max_length("expected_output", out_len as usize);
-    let circuit_input_signals = CircuitInputSignals::new().u64_input("index", index as u64).bytes_input("expected_output", &output).pad(&config).unwrap();
-     
-    let result = circuit_handle.gen_witness(circuit_input_signals);
-    assert!(result.is_ok());
-}
-
-=======
->>>>>>> f0c024ad
+     
+    let result = circuit_handle.gen_witness(circuit_input_signals);
+    assert!(result.is_ok());
+}
+
 fn build_right_array_selector_output(len: usize, index: usize) -> Vec<u8> {
     let mut output = vec![0; len];
     for i in 0..index {
@@ -343,7 +245,6 @@
     let result = circuit_handle.gen_witness(circuit_input_signals);
     assert!(result.is_ok());
 }
-<<<<<<< HEAD
 
 fn build_single_one_array_output(len: usize, index: usize) -> Vec<u8> {
     let mut output = vec![0; len];
@@ -361,25 +262,6 @@
     output
 }
 
-=======
-
-fn build_single_one_array_output(len: usize, index: usize) -> Vec<u8> {
-    let mut output = vec![0; len];
-    for i in 0..index {
-        output[i] = 0;
-    }
-
-    if index < len {
-        output[index] = 1;
-
-        for i in index+1..len {
-            output[i] = 0;
-        }
-    }
-    output
-}
-
->>>>>>> f0c024ad
 #[test]
 fn single_one_array_test() {
     let circuit_handle = TestCircuitHandle::new("arrays/single_one_array_test.circom").unwrap();
@@ -440,7 +322,6 @@
         assert!(result.is_ok());
     }
 }
-<<<<<<< HEAD
 
 #[test]
 fn select_array_value_large_test() {
@@ -532,99 +413,6 @@
 }
 
 #[test]
-=======
-
-#[test]
-fn select_array_value_large_test() {
-    let circuit_handle = TestCircuitHandle::new("arrays/select_array_value_large_test.circom").unwrap();
-    let mut rng = rand::thread_rng();
-    let input: Vec<u8> = (0..2000).map(|_| rng.gen_range(0, 250)).collect();
-
-    let index = 1567;
-    let in_len = input.len();
-    let output = input[index];
-    let config = CircuitPaddingConfig::new().max_length("array", in_len);
-    let circuit_input_signals = CircuitInputSignals::new().u64_input("index", index as u64).bytes_input("array", &input).u64_input("expected_output", output as u64).pad(&config).unwrap();
-     
-    let result = circuit_handle.gen_witness(circuit_input_signals);
-    assert!(result.is_ok());
-}
-
-#[test]
-fn select_array_value_small_test() {
-    let circuit_handle = TestCircuitHandle::new("arrays/select_array_value_small_test.circom").unwrap();
-let mut rng = rand::thread_rng();
-    let array: Vec<u8> = (0..1).map(|_| rng.gen_range(0, 250)).collect();
-    let index = 0;
-    let in_len = array.len();
-    let output = array[index];
-    let config = CircuitPaddingConfig::new().max_length("array", in_len);
-    let circuit_input_signals = CircuitInputSignals::new().u64_input("index", index as u64).bytes_input("array", &array).u64_input("expected_output", output as u64).pad(&config).unwrap();
-     
-    let result = circuit_handle.gen_witness(circuit_input_signals);
-    assert!(result.is_ok());
-}
-
-#[test]
-#[should_panic]
-fn select_array_value_test_wrong_index() {
-    let circuit_handle = TestCircuitHandle::new("arrays/select_array_value_test.circom").unwrap();
-    let out_len = 8;
-    let index = 8;
-    let mut rng = rand::thread_rng();
-    let output: Vec<u8> = (0..8).map(|_| rng.gen_range(0, 250)).collect();
-
-    let config = CircuitPaddingConfig::new().max_length("expected_output", out_len as usize);
-    let circuit_input_signals = CircuitInputSignals::new().u64_input("index", index as u64).bytes_input("expected_output", &output).pad(&config).unwrap();
-     
-    let result = circuit_handle.gen_witness(circuit_input_signals);
-    assert!(result.is_ok());
-}
-
-fn build_single_neg_one_array_output(len: usize, index: usize) -> Vec<Fr> {
-    let mut output = vec![Fr::zero(); len];
-    for i in 0..index {
-        output[i] = Fr::zero();
-    };
-    if index < len {
-        output[index] = Fr::zero()-Fr::one();
-
-        for i in index+1..len {
-            output[i] = Fr::zero();
-        }
-    }
-    output
-}
-
-#[test]
-fn single_neg_one_array_test() {
-    let circuit_handle = TestCircuitHandle::new("arrays/single_neg_one_array_test.circom").unwrap();
-    let out_len = 8;
-    for index in 0..=out_len {
-        let output = build_single_neg_one_array_output(out_len, index);
-        let config = CircuitPaddingConfig::new().max_length("expected_output", out_len as usize);
-        let circuit_input_signals = CircuitInputSignals::new().u64_input("index", index as u64).frs_input("expected_output", &output).pad(&config).unwrap();
-     
-        let result = circuit_handle.gen_witness(circuit_input_signals);
-        assert!(result.is_ok());
-    }
-}
-
-#[test]
-fn single_neg_one_array_large_test() {
-    let circuit_handle = TestCircuitHandle::new("arrays/single_neg_one_array_large_test.circom").unwrap();
-    let out_len = 2000;
-    let index = 1143;
-    let output = build_single_neg_one_array_output(out_len, index);
-    let config = CircuitPaddingConfig::new().max_length("expected_output", out_len);
-    let circuit_input_signals = CircuitInputSignals::new().u64_input("index", index as u64).frs_input("expected_output", &output).pad(&config).unwrap();
-     
-    let result = circuit_handle.gen_witness(circuit_input_signals);
-    assert!(result.is_ok());
-}
-
-#[test]
->>>>>>> f0c024ad
 fn single_neg_one_array_small_test() {
     let circuit_handle = TestCircuitHandle::new("arrays/single_neg_one_array_small_test.circom").unwrap();
     let out_len = 1;
@@ -795,63 +583,6 @@
 #[test]
 fn check_substr_inclusion_poly_no_padding_boolean_test() {
     let circuit_handle = TestCircuitHandle::new("arrays/check_substr_inclusion_poly_boolean_no_padding_test.circom").unwrap();
-<<<<<<< HEAD
-
-    let string = "Hello World!";
-    let max_str_len = string.len();
-    let max_substr_len = 11;
-    let config = CircuitPaddingConfig::new().max_length("str", max_str_len).max_length("substr", max_substr_len);
-    let string_len = string.len();
-    let string_hash = poseidon_bn254::pad_and_hash_string(&string, max_str_len).unwrap();
-    let substring_len = 3;
-    for start_index in 0..string_len-substring_len {
-        let substring = &string[start_index..start_index+substring_len];//"lo Wor";
-
-        let circuit_input_signals = CircuitInputSignals::new().str_input("str", string).str_input("substr", substring).u64_input("substr_len", substring_len as u64).u64_input("start_index", start_index as u64).fr_input("str_hash", string_hash).u64_input("expected_output", 1).pad(&config).unwrap();
-
-        let result = circuit_handle.gen_witness(circuit_input_signals);
-        assert!(result.is_ok());
-    }
-}
-
-#[test]
-fn check_substr_inclusion_poly_same_boolean_test() {
-    let circuit_handle = TestCircuitHandle::new("arrays/check_substr_inclusion_poly_boolean_test.circom").unwrap();
-
-    let string = "Hello World!";
-    let max_str_len = 100;
-    let max_substr_len = 20;
-    let config = CircuitPaddingConfig::new().max_length("str", max_str_len).max_length("substr", max_substr_len);
-    let string_hash = poseidon_bn254::pad_and_hash_string(&string, max_str_len).unwrap();
-    let substring = string;
-    let substring_len = substring.len();
-    let start_index = 0;
-
-    let circuit_input_signals = CircuitInputSignals::new().str_input("str", string).str_input("substr", substring).u64_input("substr_len", substring_len as u64).u64_input("start_index", start_index as u64).fr_input("str_hash", string_hash).u64_input("expected_output", 1).pad(&config).unwrap();
-
-    let result = circuit_handle.gen_witness(circuit_input_signals);
-    assert!(result.is_ok());
-}
-
-#[test]
-fn check_substr_inclusion_poly_large_boolean_test() {
-    let circuit_handle = TestCircuitHandle::new("arrays/check_substr_inclusion_poly_boolean_large_test.circom").unwrap();
-
-    let max_str_len = 2000;
-    let max_substr_len = 1000;
-    let config = CircuitPaddingConfig::new().max_length("str", max_str_len).max_length("substr", max_substr_len);
-    let string = "Once upon a midnight dreary, while I pondered, weak and weary,
-Over many a quaint and curious volume of forgotten lore—
-    While I nodded, nearly napping, suddenly there came a tapping,
-As of some one gently rapping, rapping at my chamber door.
-“’Tis some visitor,” I muttered, “tapping at my chamber door—";
-    let string_hash = poseidon_bn254::pad_and_hash_string("dummy string", 30).unwrap(); // Hash is not checked in the substring inclusion protocol and so can be arbitrary here
-    let substring = &string[45..70];
-    let substring_len = substring.len();
-    let start_index = 45;
-
-    let circuit_input_signals = CircuitInputSignals::new().str_input("str", string).str_input("substr", substring).u64_input("substr_len", substring_len as u64).u64_input("start_index", start_index).fr_input("str_hash", string_hash).u64_input("expected_output", 1).pad(&config).unwrap();
-=======
 
     let string = "Hello World!";
     let max_str_len = string.len();
@@ -1016,133 +747,6 @@
     let left_len = left_string.len();
     let right_len = right_string.len();
     let circuit_input_signals = CircuitInputSignals::new().str_input("full_string", full_string).str_input("left", left_string).str_input("right", right_string).u64_input("left_len", left_len as u64).u64_input("right_len", right_len as u64).pad(&config).unwrap();
->>>>>>> f0c024ad
-
-    let result = circuit_handle.gen_witness(circuit_input_signals);
-    assert!(result.is_ok());
-}
-
-#[test]
-<<<<<<< HEAD
-fn check_substr_inclusion_poly_small_boolean_test() {
-    let circuit_handle = TestCircuitHandle::new("arrays/check_substr_inclusion_poly_boolean_test.circom").unwrap();
-
-    let max_str_len = 100;
-    let max_substr_len = 20;
-    let config = CircuitPaddingConfig::new().max_length("str", max_str_len).max_length("substr", max_substr_len);
-    let string = "a";
-    let string_hash = poseidon_bn254::pad_and_hash_string("dummy string", 30).unwrap(); // Hash is not checked in the substring inclusion protocol and so can be arbitrary here
-    let substring = "a";
-    let substring_len = substring.len();
-    let start_index = 0;
-
-    let circuit_input_signals = CircuitInputSignals::new().str_input("str", string).str_input("substr", substring).u64_input("substr_len", substring_len as u64).u64_input("start_index", start_index).fr_input("str_hash", string_hash).u64_input("expected_output", 1).pad(&config).unwrap();
-
-    let result = circuit_handle.gen_witness(circuit_input_signals);
-    assert!(result.is_ok());
-}
-
-#[test]
-fn concatenation_check_test() {
-    let circuit_handle = TestCircuitHandle::new("arrays/concatenation_check_test.circom").unwrap();
-
-    let max_full_str_len = 100;
-    let max_left_str_len = 70;
-    let max_right_str_len = 70;
-    let config = CircuitPaddingConfig::new().max_length("full_string", max_full_str_len).max_length("left", max_left_str_len).max_length("right", max_right_str_len);
-    let full_string = "Hello World!";
-    let str_len = full_string.len();
-    // Subcircuit fails if the left string is empty
-    for sep_index in 1..str_len {
-        let left_string = &full_string[0..sep_index];
-        let right_string = &full_string[sep_index..full_string.len()];
-        let left_len = left_string.len();
-        let right_len = right_string.len();
-        let circuit_input_signals = CircuitInputSignals::new().str_input("full_string", full_string).str_input("left", left_string).str_input("right", right_string).u64_input("left_len", left_len as u64).u64_input("right_len", right_len as u64).pad(&config).unwrap();
-
-        let result = circuit_handle.gen_witness(circuit_input_signals);
-        assert!(result.is_ok());
-    }
-}
-
-#[test]
-#[should_panic]
-fn concatenation_check_left_len_wrong_test() {
-    let circuit_handle = TestCircuitHandle::new("arrays/concatenation_check_test.circom").unwrap();
-
-    let max_full_str_len = 100;
-    let max_left_str_len = 70;
-    let max_right_str_len = 70;
-    let config = CircuitPaddingConfig::new().max_length("full_string", max_full_str_len).max_length("left", max_left_str_len).max_length("right", max_right_str_len);
-    let full_string = "Hello World!";
-    let str_len = full_string.len();
-    let sep_index = 3;
-    let left_string = &full_string[0..sep_index];
-    let right_string = &full_string[sep_index..str_len];
-    let left_len = 72;
-=======
-fn concatenation_check_small_test() {
-    let circuit_handle = TestCircuitHandle::new("arrays/concatenation_check_small_test.circom").unwrap();
-
-    let max_full_str_len = 2;
-    let max_left_str_len = 1;
-    let max_right_str_len = 1;
-    let config = CircuitPaddingConfig::new().max_length("full_string", max_full_str_len).max_length("left", max_left_str_len).max_length("right", max_right_str_len);
-    let full_string = "ab";
-    let str_len = full_string.len();
-    let sep_index = 1;
-    let left_string = &full_string[0..sep_index];
-    let right_string = &full_string[sep_index..str_len];
-    let left_len = left_string.len();
->>>>>>> f0c024ad
-    let right_len = right_string.len();
-    let circuit_input_signals = CircuitInputSignals::new().str_input("full_string", full_string).str_input("left", left_string).str_input("right", right_string).u64_input("left_len", left_len as u64).u64_input("right_len", right_len as u64).pad(&config).unwrap();
-
-    let result = circuit_handle.gen_witness(circuit_input_signals);
-    assert!(result.is_ok());
-}
-
-#[test]
-<<<<<<< HEAD
-#[should_panic]
-fn concatenation_check_left_string_wrong_test() {
-    let circuit_handle = TestCircuitHandle::new("arrays/concatenation_check_test.circom").unwrap();
-
-    let max_full_str_len = 100;
-    let max_left_str_len = 70;
-    let max_right_str_len = 70;
-    let config = CircuitPaddingConfig::new().max_length("full_string", max_full_str_len).max_length("left", max_left_str_len).max_length("right", max_right_str_len);
-    let full_string = "Hello World!";
-    let str_len = full_string.len();
-    let sep_index = 3;
-    let left_string = &full_string[0..sep_index-1];
-    let right_string = &full_string[sep_index..str_len];
-    let left_len = left_string.len();
-    let right_len = right_string.len();
-    let circuit_input_signals = CircuitInputSignals::new().str_input("full_string", full_string).str_input("left", left_string).str_input("right", right_string).u64_input("left_len", left_len as u64).u64_input("right_len", right_len as u64).pad(&config).unwrap();
-
-    let result = circuit_handle.gen_witness(circuit_input_signals);
-    assert!(result.is_ok());
-}
-
-#[test]
-#[should_panic]
-fn concatenation_check_right_string_wrong_test() {
-    let circuit_handle = TestCircuitHandle::new("arrays/concatenation_check_test.circom").unwrap();
-
-    let max_full_str_len = 100;
-    let max_left_str_len = 70;
-    let max_right_str_len = 70;
-    let config = CircuitPaddingConfig::new().max_length("full_string", max_full_str_len).max_length("left", max_left_str_len).max_length("right", max_right_str_len);
-    let full_string = "Hello World!";
-    let str_len = full_string.len();
-    // Subcircuit fails if the left string is empty
-    let sep_index = 3;
-    let left_string = &full_string[0..sep_index];
-    let right_string = &full_string[sep_index..str_len-1];
-    let left_len = left_string.len();
-    let right_len = right_string.len();
-    let circuit_input_signals = CircuitInputSignals::new().str_input("full_string", full_string).str_input("left", left_string).str_input("right", right_string).u64_input("left_len", left_len as u64).u64_input("right_len", right_len as u64).pad(&config).unwrap();
 
     let result = circuit_handle.gen_witness(circuit_input_signals);
     assert!(result.is_ok());
@@ -1170,8 +774,6 @@
 }
 
 #[test]
-=======
->>>>>>> f0c024ad
 fn concatenation_check_large_test() {
     let circuit_handle = TestCircuitHandle::new("arrays/concatenation_check_large_test.circom").unwrap();
 
