// Copyright (c) The Diem Core Contributors
// Copyright (c) The Move Contributors
// SPDX-License-Identifier: Apache-2.0

use crate::compiled_module_viewer::CompiledModuleView;
use anyhow::{anyhow, bail};
use move_binary_format::{
    access::ModuleAccess,
    file_format::{SignatureToken, StructDefinition, StructFieldInformation, StructHandleIndex},
    normalized::{Struct, Type},
    CompiledModule,
};
use move_core_types::{
    account_address::AccountAddress,
    identifier::{IdentStr, Identifier},
    language_storage::{ModuleId, StructTag, TypeTag},
    value::{MoveFieldLayout, MoveStructLayout, MoveTypeLayout},
};
use serde_reflection::{ContainerFormat, Format, Named, Registry};
use std::{
    borrow::Borrow,
    collections::BTreeMap,
    convert::TryInto,
    fmt::{Debug, Write},
};

/// Name of the Move `address` type in the serde registry
const ADDRESS: &str = "AccountAddress";

/// Name of the Move `signer` type in the serde registry
const SIGNER: &str = "Signer";

/// Name of the Move `u256` type in the serde registry
const U256_SERDE_NAME: &str = "u256";

/// Type for building a registry of serde-reflection friendly struct layouts for Move types.
/// The layouts created by this type are intended to be passed to the serde-generate tool to create
/// struct bindings for Move types in source languages that use Move-based services.
pub struct SerdeLayoutBuilder<'a, T> {
    registry: Registry,
    compiled_module_view: &'a T,
    config: SerdeLayoutConfig,
}

#[derive(Default)]
pub struct SerdeLayoutConfig {
    /// If separator is Some, replace all Move source syntax separators ("::" for address/struct/module name
    /// separation, "<", ">", and "," for generics separation) with this string.
    /// If separator is None, use the same syntax as Move source
    pub separator: Option<String>,
    /// If true, do not include addresses in fully qualified type names.
    /// If there is a name conflict (e.g., the registry we're building has both
    /// 0x1::M::T and 0x2::M::T), layout generation will fail when this option is true.
    pub omit_addresses: bool,
    /// If true, do not include phantom types in fully qualified type names, since they do not contribute to the layout
    /// E.g., if we have `struct S<phantom T> { u: 64 }` and try to generate bindings for this struct with `T = u8`,
    /// the name for `S` in the registry will be `S<u64>` when this option is false, and `S` when this option is true
    pub ignore_phantom_types: bool,
    /// The LayoutBuilder can operate in two modes: "deep" and "shallow".
    /// In shallow mode, generate a single layout for the struct or type passed in by the user
    /// (under the assumption that layouts for dependencies have been generated previously).
    /// In deep mode, it generate layouts for all of the (transitive) dependencies of the type passed
    /// in, as well as layouts for the Move ground types like `address` and `signer`. The result is a
    /// self-contained registry with no unbound typenames
    pub shallow: bool,
}

impl<'a, T: CompiledModuleView> SerdeLayoutBuilder<'a, T> {
    /// Create a `LayoutBuilder` with an empty registry and deep layout resolution
    pub fn new(compiled_module_view: &'a T) -> Self {
        Self {
            registry: Self::default_registry(),
            compiled_module_view,
            config: SerdeLayoutConfig::default(),
        }
    }

    /// Create a `LayoutBuilder` with an empty registry and shallow layout resolution
    pub fn new_with_config(compiled_module_view: &'a T, config: SerdeLayoutConfig) -> Self {
        Self {
            registry: Self::default_registry(),
            compiled_module_view,
            config,
        }
    }

    /// Return a registry containing layouts for all the Move ground types (e.g., address)
    pub fn default_registry() -> Registry {
        let mut registry = BTreeMap::new();
        // add Move ground types to registry (address, signer)
        let address_layout = Box::new(Format::TupleArray {
            content: Box::new(Format::U8),
            size: AccountAddress::LENGTH,
        });
        registry.insert(
            ADDRESS.to_string(),
            ContainerFormat::NewTypeStruct(address_layout.clone()),
        );
        registry.insert(
            SIGNER.to_string(),
            ContainerFormat::NewTypeStruct(address_layout),
        );

        registry
    }

    /// Get the registry of layouts generated so far
    pub fn registry(&self) -> &Registry {
        &self.registry
    }

    /// Get the registry of layouts generated so far
    pub fn into_registry(self) -> Registry {
        self.registry
    }

    /// Add layouts for all types used in `t` to the registry
    pub fn build_type_layout(&mut self, t: TypeTag) -> anyhow::Result<Format> {
        self.build_normalized_type_layout(&Type::from(t), &Vec::new())
    }

    /// Add layouts for all types used in `t` to the registry
    pub fn build_struct_layout(&mut self, s: &StructTag) -> anyhow::Result<Format> {
        let serde_type_args = s
            .type_args
            .iter()
            .map(|t| self.build_type_layout(t.clone()))
            .collect::<anyhow::Result<Vec<Format>>>()?;
        self.build_struct_layout_(&s.module_id(), &s.name, &serde_type_args)
    }

    fn build_normalized_type_layout(
        &mut self,
        t: &Type,
        input_type_args: &[Format],
    ) -> anyhow::Result<Format> {
        use Type::*;
        Ok(match t {
            Bool => Format::Bool,
            U8 => Format::U8,
            U16 => Format::U16,
            U32 => Format::U32,
            U64 => Format::U64,
            U128 => Format::U128,
            U256 => Format::TypeName(U256_SERDE_NAME.to_string()),
            Address => Format::TypeName(ADDRESS.to_string()),
            Signer => Format::TypeName(SIGNER.to_string()),
            Struct {
                address,
                module,
                name,
                type_arguments,
            } => {
                let serde_type_args = type_arguments
                    .iter()
                    .map(|t| self.build_normalized_type_layout(t, input_type_args))
                    .collect::<anyhow::Result<Vec<Format>>>()?;
                let declaring_module = ModuleId::new(*address, module.clone());
                self.build_struct_layout_(&declaring_module, name, &serde_type_args)?
            },
            Vector(inner_t) => {
                if matches!(inner_t.as_ref(), U8) {
                    // specialize vector<u8> as bytes
                    Format::Bytes
                } else {
                    Format::Seq(Box::new(
                        self.build_normalized_type_layout(inner_t, input_type_args)?,
                    ))
                }
            },
            TypeParameter(i) => input_type_args[*i as usize].clone(),
            Reference(_) | MutableReference(_) => unreachable!(), // structs cannot store references
        })
    }

    fn build_struct_layout_(
        &mut self,
        module_id: &ModuleId,
        name: &Identifier,
        type_arguments: &[Format],
    ) -> anyhow::Result<Format> {
        // build a human-readable name for the struct type. this should do the same thing as
        // StructTag::display(), but it's not easy to use that code here

        let declaring_module = self
            .compiled_module_view
            .view_compiled_module(module_id)?
            .expect("Failed to resolve module");
        let def = declaring_module
            .borrow()
            .find_struct_def_by_name(name)
            .unwrap_or_else(|| {
                panic!(
                    "Could not find struct named {} in module {}",
                    name,
                    declaring_module.borrow().name()
                )
            });
        let normalized_struct = Struct::new(declaring_module.borrow(), def).1;
        assert_eq!(
            normalized_struct.type_parameters.len(),
            type_arguments.len(),
            "Wrong number of type arguments for struct"
        );

        let generics: Vec<String> = type_arguments
            .iter()
            .zip(normalized_struct.type_parameters.iter())
            .filter_map(|(type_arg, type_param)| {
                if self.config.ignore_phantom_types && type_param.is_phantom {
                    // do not include phantom type arguments in the struct key, since they do not affect the struct layout
                    None
                } else {
                    Some(print_format_type(type_arg))
                }
            })
            .collect();
        let mut struct_key = String::new();
        if !self.config.omit_addresses {
            write!(
                struct_key,
                "{}{}",
                module_id.address(),
                self.config.separator.as_deref().unwrap_or("::")
            )
            .unwrap();
        }
        write!(
            struct_key,
            "{}{}{}",
            module_id.name(),
            self.config.separator.as_deref().unwrap_or("::"),
            name
        )
        .unwrap();
        if !generics.is_empty() {
            write!(
                struct_key,
                "{}{}{}",
                self.config.separator.as_deref().unwrap_or("<"),
                generics.join(self.config.separator.as_deref().unwrap_or(",")),
                self.config.separator.as_deref().unwrap_or(">")
            )
            .unwrap()
        }
        if self.config.shallow {
            return Ok(Format::TypeName(struct_key));
        }

        if let Some(old_struct) = self.registry.get(&struct_key) {
            if self.config.omit_addresses || self.config.separator.is_some() {
                // check for conflicts (e.g., 0x1::M::T and 0x2::M::T that both get stripped to M::T because
                // omit_addresses is on)
                if old_struct.clone()
                    != self.generate_serde_struct(normalized_struct, type_arguments)?
                {
                    panic!(
                        "Name conflict: multiple structs with name {}, but different addresses",
                        struct_key
                    )
                }
            }
        } else {
            // not found--generate and update registry
            let serde_struct = self.generate_serde_struct(normalized_struct, type_arguments)?;
            self.registry.insert(struct_key.clone(), serde_struct);
        }

        Ok(Format::TypeName(struct_key))
    }

    fn generate_serde_struct(
        &mut self,
        normalized_struct: Struct,
        type_arguments: &[Format],
    ) -> anyhow::Result<ContainerFormat> {
        let fields = normalized_struct
            .fields
            .iter()
            .map(|f| {
                self.build_normalized_type_layout(&f.type_, type_arguments)
                    .map(|value| Named {
                        name: f.name.to_string(),
                        value,
                    })
            })
            .collect::<anyhow::Result<Vec<Named<Format>>>>()?;
        Ok(ContainerFormat::Struct(fields))
    }
}

fn print_format_type(t: &Format) -> String {
    match t {
        Format::TypeName(s) => s.to_string(),
        Format::Bool => "bool".to_string(),
        Format::U8 => "u8".to_string(),
        Format::U16 => "u16".to_string(),
        Format::U32 => "u32".to_string(),
        Format::U64 => "u64".to_string(),
        Format::U128 => "u128".to_string(),
        Format::Bytes => "vector<u8>".to_string(),
        Format::Seq(inner) => format!("vector<{}>", print_format_type(inner)),
        v => unimplemented!("Printing format value {:?}", v),
    }
}

pub enum TypeLayoutBuilder {}
pub enum StructLayoutBuilder {}

#[derive(Copy, Clone, Debug)]
enum LayoutType {
    WithTypes,
    WithFields,
    Runtime,
}

impl TypeLayoutBuilder {
    /// Construct a WithTypes `TypeLayout` with fields from `t`.
    /// Panics if `resolver` cannot resolve a module whose types are referenced directly or
    /// transitively by `t`
    pub fn build_with_types(
        t: &TypeTag,
        compiled_module_view: &impl CompiledModuleView,
    ) -> anyhow::Result<MoveTypeLayout> {
        Self::build(t, compiled_module_view, LayoutType::WithTypes)
    }

    /// Construct a WithFields `TypeLayout` with fields from `t`.
    /// Panics if `resolver` cannot resolve a module whose types are referenced directly or
    /// transitively by `t`.
    pub fn build_with_fields(
        t: &TypeTag,
        compiled_module_view: &impl CompiledModuleView,
    ) -> anyhow::Result<MoveTypeLayout> {
        Self::build(t, compiled_module_view, LayoutType::WithFields)
    }

    /// Construct a runtime `TypeLayout` from `t`.
    /// Panics if `resolver` cannot resolve a module whose types are referenced directly or
    /// transitively by `t`.
    pub fn build_runtime(
        t: &TypeTag,
        compiled_module_view: &impl CompiledModuleView,
    ) -> anyhow::Result<MoveTypeLayout> {
        Self::build(t, compiled_module_view, LayoutType::Runtime)
    }

    fn build(
        t: &TypeTag,
        compiled_module_view: &impl CompiledModuleView,
        layout_type: LayoutType,
    ) -> anyhow::Result<MoveTypeLayout> {
        use TypeTag::*;
        Ok(match t {
            Bool => MoveTypeLayout::Bool,
            U8 => MoveTypeLayout::U8,
            U16 => MoveTypeLayout::U16,
            U32 => MoveTypeLayout::U32,
            U64 => MoveTypeLayout::U64,
            U128 => MoveTypeLayout::U128,
            U256 => MoveTypeLayout::U256,
            Address => MoveTypeLayout::Address,
            Signer => bail!("Type layouts cannot contain signer"),
            Vector(elem_t) => MoveTypeLayout::Vector(Box::new(Self::build(
                elem_t,
                compiled_module_view,
                layout_type,
            )?)),
            Struct(s) => MoveTypeLayout::Struct(StructLayoutBuilder::build(
                s,
                compiled_module_view,
                layout_type,
            )?),
        })
    }

    fn build_from_signature_token(
        m: &CompiledModule,
        s: &SignatureToken,
        type_arguments: &[MoveTypeLayout],
        compiled_module_view: &impl CompiledModuleView,
        layout_type: LayoutType,
    ) -> anyhow::Result<MoveTypeLayout> {
        use SignatureToken::*;
        Ok(match s {
            Vector(t) => MoveTypeLayout::Vector(Box::new(Self::build_from_signature_token(
                m,
                t,
                type_arguments,
                compiled_module_view,
                layout_type,
            )?)),
            Struct(shi) => MoveTypeLayout::Struct(StructLayoutBuilder::build_from_handle_idx(
                m,
                *shi,
                vec![],
                compiled_module_view,
                layout_type,
            )?),
            StructInstantiation(shi, type_actuals) => {
                let actual_layouts = type_actuals
                    .iter()
                    .map(|t| {
                        Self::build_from_signature_token(
                            m,
                            t,
                            type_arguments,
                            compiled_module_view,
                            layout_type,
                        )
                    })
                    .collect::<anyhow::Result<Vec<_>>>()?;
                MoveTypeLayout::Struct(StructLayoutBuilder::build_from_handle_idx(
                    m,
                    *shi,
                    actual_layouts,
                    compiled_module_view,
                    layout_type,
                )?)
            },
            TypeParameter(i) => type_arguments[*i as usize].clone(),
            Bool => MoveTypeLayout::Bool,
            U8 => MoveTypeLayout::U8,
            U16 => MoveTypeLayout::U16,
            U32 => MoveTypeLayout::U32,
            U64 => MoveTypeLayout::U64,
            U128 => MoveTypeLayout::U128,
            U256 => MoveTypeLayout::U256,
            Address => MoveTypeLayout::Address,
            Signer => bail!("Type layouts cannot contain signer"),
            Reference(_) | MutableReference(_) => bail!("Type layouts cannot contain references"),
        })
    }
}

impl StructLayoutBuilder {
    pub fn build_runtime(
        s: &StructTag,
        compiled_module_view: &impl CompiledModuleView,
    ) -> anyhow::Result<MoveStructLayout> {
        Self::build(s, compiled_module_view, LayoutType::Runtime)
    }

    pub fn build_with_fields(
        s: &StructTag,
        compiled_module_view: &impl CompiledModuleView,
    ) -> anyhow::Result<MoveStructLayout> {
        Self::build(s, compiled_module_view, LayoutType::WithFields)
    }

    /// Construct an expanded `TypeLayout` from `s`.
    /// Panics if `module_viewer` cannot resolve a module whose types are referenced directly or
    /// transitively by `s`.
    fn build(
        s: &StructTag,
        compiled_module_view: &impl CompiledModuleView,
        layout_type: LayoutType,
    ) -> anyhow::Result<MoveStructLayout> {
        let type_arguments = s
            .type_args
            .iter()
            .map(|t| TypeLayoutBuilder::build(t, compiled_module_view, layout_type))
            .collect::<anyhow::Result<Vec<MoveTypeLayout>>>()?;
        Self::build_from_name(
            &s.module_id(),
            &s.name,
            type_arguments,
            compiled_module_view,
            layout_type,
        )
    }

    fn build_from_definition(
        m: &CompiledModule,
        s: &StructDefinition,
        type_arguments: Vec<MoveTypeLayout>,
        compiled_module_view: &impl CompiledModuleView,
        layout_type: LayoutType,
    ) -> anyhow::Result<MoveStructLayout> {
        let s_handle = m.struct_handle_at(s.struct_handle);
        if s_handle.type_parameters.len() != type_arguments.len() {
            bail!("Wrong number of type arguments for struct")
        }
        match &s.field_information {
            StructFieldInformation::Native => {
                bail!("Can't extract fields for native struct")
            },
            StructFieldInformation::Declared(fields) => {
                let layouts = fields
                    .iter()
                    .map(|f| {
                        TypeLayoutBuilder::build_from_signature_token(
                            m,
                            &f.signature.0,
                            &type_arguments,
                            compiled_module_view,
                            layout_type,
                        )
                    })
                    .collect::<anyhow::Result<Vec<MoveTypeLayout>>>()?;
                Ok(match layout_type {
                    LayoutType::Runtime => MoveStructLayout::Runtime(layouts),
                    LayoutType::WithFields => MoveStructLayout::WithFields(
                        fields
                            .iter()
                            .map(|f| m.identifier_at(f.name).to_owned())
                            .zip(layouts)
                            .map(|(name, layout)| MoveFieldLayout::new(name, layout))
                            .collect(),
                    ),
                    LayoutType::WithTypes => {
                        let mid = m.self_id();
<<<<<<< HEAD
                        let type_param_res: anyhow::Result<Vec<TypeTag>> =
                            type_arguments.iter().map(|t| t.try_into()).collect();
                        let type_params = type_param_res?;
=======
                        let type_args = type_arguments
                            .iter()
                            .map(|t| t.try_into())
                            .collect::<Result<Vec<TypeTag>>>()?;
>>>>>>> dc1a28c5
                        let type_ = StructTag {
                            address: *mid.address(),
                            module: mid.name().to_owned(),
                            name: m.identifier_at(s_handle.name).to_owned(),
                            type_args,
                        };
                        let fields = fields
                            .iter()
                            .map(|f| m.identifier_at(f.name).to_owned())
                            .zip(layouts)
                            .map(|(name, layout)| MoveFieldLayout::new(name, layout))
                            .collect();
                        MoveStructLayout::WithTypes { type_, fields }
                    },
                })
            },
        }
    }

    fn build_from_name(
        declaring_module: &ModuleId,
        name: &IdentStr,
        type_arguments: Vec<MoveTypeLayout>,
        module_viewer: &impl CompiledModuleView,
        layout_type: LayoutType,
    ) -> anyhow::Result<MoveStructLayout> {
        let module = match module_viewer.view_compiled_module(declaring_module) {
            Err(_) | Ok(None) => bail!("Could not find module"),
            Ok(Some(m)) => m,
        };
        let def = module
            .borrow()
            .find_struct_def_by_name(name)
            .ok_or_else(|| {
                anyhow!(
                    "Could not find struct named {} in module {}",
                    name,
                    declaring_module
                )
            })?;
        Self::build_from_definition(
            module.borrow(),
            def,
            type_arguments,
            module_viewer,
            layout_type,
        )
    }

    fn build_from_handle_idx(
        m: &CompiledModule,
        s: StructHandleIndex,
        type_arguments: Vec<MoveTypeLayout>,
        compiled_module_view: &impl CompiledModuleView,
        layout_type: LayoutType,
    ) -> anyhow::Result<MoveStructLayout> {
        if let Some(def) = m.find_struct_def(s) {
            // declared internally
            Self::build_from_definition(m, def, type_arguments, compiled_module_view, layout_type)
        } else {
            let handle = m.struct_handle_at(s);
            let name = m.identifier_at(handle.name);
            let declaring_module = m.module_id_for_handle(m.module_handle_at(handle.module));
            // declared externally
            Self::build_from_name(
                &declaring_module,
                name,
                type_arguments,
                compiled_module_view,
                layout_type,
            )
        }
    }
}<|MERGE_RESOLUTION|>--- conflicted
+++ resolved
@@ -510,16 +510,10 @@
                     ),
                     LayoutType::WithTypes => {
                         let mid = m.self_id();
-<<<<<<< HEAD
-                        let type_param_res: anyhow::Result<Vec<TypeTag>> =
-                            type_arguments.iter().map(|t| t.try_into()).collect();
-                        let type_params = type_param_res?;
-=======
                         let type_args = type_arguments
                             .iter()
                             .map(|t| t.try_into())
                             .collect::<Result<Vec<TypeTag>>>()?;
->>>>>>> dc1a28c5
                         let type_ = StructTag {
                             address: *mid.address(),
                             module: mid.name().to_owned(),
