// Copyright (c) The Diem Core Contributors
// Copyright (c) The Move Contributors
// SPDX-License-Identifier: Apache-2.0

use crate::{
    loaded_data::runtime_types::Type,
    views::{ValueView, ValueVisitor},
};
use move_binary_format::{
    errors::*,
    file_format::{Constant, SignatureToken},
};
use move_core_types::{
    account_address::AccountAddress,
    effects::Op,
    gas_algebra::AbstractMemorySize,
    u256,
    value::{MoveStructLayout, MoveTypeLayout},
    vm_status::{sub_status::NFE_VECTOR_ERROR_BASE, StatusCode},
};
use std::{
    cell::RefCell,
    fmt::{self, Debug, Display},
    iter,
    rc::Rc,
};

/***************************************************************************************
 *
 * Internal Types
 *
 *   Internal representation of the Move value calculus. These types are abstractions
 *   over the concrete Move concepts and may carry additional information that is not
 *   defined by the language, but required by the implementation.
 *
 **************************************************************************************/

/// Runtime representation of a Move value.
#[derive(Debug)]
pub(crate) enum ValueImpl {
    Invalid,

    U8(u8),
    U16(u16),
    U32(u32),
    U64(u64),
    U128(u128),
    U256(u256::U256),
    Bool(bool),
    Address(AccountAddress),

    Container(Container),

    ContainerRef(ContainerRef),
    IndexedRef(IndexedRef),
}

/// A container is a collection of values. It is used to represent data structures like a
/// Move vector or struct.
///
/// There is one general container that can be used to store an array of any values, same
/// type or not, and a few specialized flavors to offer compact memory layout for small
/// primitive types.
///
/// Except when not owned by the VM stack, a container always lives inside an Rc<RefCell<>>,
/// making it possible to be shared by references.
#[derive(Debug, Clone)]
pub(crate) enum Container {
    Locals(Rc<RefCell<Vec<ValueImpl>>>),
    Vec(Rc<RefCell<Vec<ValueImpl>>>),
    Struct(Rc<RefCell<Vec<ValueImpl>>>),
    VecU8(Rc<RefCell<Vec<u8>>>),
    VecU64(Rc<RefCell<Vec<u64>>>),
    VecU128(Rc<RefCell<Vec<u128>>>),
    VecBool(Rc<RefCell<Vec<bool>>>),
    VecAddress(Rc<RefCell<Vec<AccountAddress>>>),
    VecU16(Rc<RefCell<Vec<u16>>>),
    VecU32(Rc<RefCell<Vec<u32>>>),
    VecU256(Rc<RefCell<Vec<u256::U256>>>),
}

/// A ContainerRef is a direct reference to a container, which could live either in the frame
/// or in global storage. In the latter case, it also keeps a status flag indicating whether
/// the container has been possibly modified.
#[derive(Debug)]
pub(crate) enum ContainerRef {
    Local(Container),
    Global {
        status: Rc<RefCell<GlobalDataStatus>>,
        container: Container,
    },
}

/// Status for global (on-chain) data:
/// Clean - the data was only read.
/// Dirty - the data was possibly modified.
#[derive(Debug, Clone, Copy)]
pub(crate) enum GlobalDataStatus {
    Clean,
    Dirty,
}

/// A Move reference pointing to an element in a container.
#[derive(Debug)]
pub(crate) struct IndexedRef {
    idx: usize,
    container_ref: ContainerRef,
}

/// An umbrella enum for references. It is used to hide the internals of the public type
/// Reference.
#[derive(Debug)]
enum ReferenceImpl {
    IndexedRef(IndexedRef),
    ContainerRef(ContainerRef),
}

/***************************************************************************************
 *
 * Public Types
 *
 *   Types visible from outside the module. They are almost exclusively wrappers around
 *   the internal representation, acting as public interfaces. The methods they provide
 *   closely resemble the Move concepts their names suggest: move_local, borrow_field,
 *   pack, unpack, etc.
 *
 *   They are opaque to an external caller by design -- no knowledge about the internal
 *   representation is given and they can only be manipulated via the public methods,
 *   which is to ensure no arbitrary invalid states can be created unless some crucial
 *   internal invariants are violated.
 *
 **************************************************************************************/
/// A Move value -- a wrapper around `ValueImpl` which can be created only through valid
/// means.
#[derive(Debug)]
pub struct Value(pub(crate) ValueImpl);

/// An integer value in Move.
#[derive(Debug)]
pub enum IntegerValue {
    U8(u8),
    U16(u16),
    U32(u32),
    U64(u64),
    U128(u128),
    U256(u256::U256),
}

/// A Move struct.
#[derive(Debug)]
pub struct Struct {
    fields: Vec<ValueImpl>,
}

// A vector. This is an alias for a Container for now but we may change
// it once Containers are restructured.
// It's used from vector native functions to get a vector and operate on that.
// There is an impl for Vector which implements the API private to this module.
#[derive(Debug)]
pub struct Vector(Container);

/// A reference to a Move struct that allows you to take a reference to one of its fields.
#[derive(Debug)]
pub struct StructRef(ContainerRef);

/// A generic Move reference that offers two functionalities: read_ref & write_ref.
#[derive(Debug)]
pub struct Reference(ReferenceImpl);

// A reference to a signer. Clients can attempt a cast to this struct if they are
// expecting a Signer on the stack or as an argument.
#[derive(Debug)]
pub struct SignerRef(ContainerRef);

// A reference to a vector. This is an alias for a ContainerRef for now but we may change
// it once Containers are restructured.
// It's used from vector native functions to get a reference to a vector and operate on that.
// There is an impl for VectorRef which implements the API private to this module.
#[derive(Debug)]
pub struct VectorRef(ContainerRef);

/// A special "slot" in global storage that can hold a resource. It also keeps track of the status
/// of the resource relative to the global state, which is necessary to compute the effects to emit
/// at the end of transaction execution.
#[derive(Debug)]
enum GlobalValueImpl {
    /// No resource resides in this slot or in storage.
    None,
    /// A resource has been published to this slot and it did not previously exist in storage.
    Fresh { fields: Rc<RefCell<Vec<ValueImpl>>> },
    /// A resource resides in this slot and also in storage. The status flag indicates whether
    /// it has potentially been altered.
    Cached {
        fields: Rc<RefCell<Vec<ValueImpl>>>,
        status: Rc<RefCell<GlobalDataStatus>>,
    },
    /// A resource used to exist in storage but has been deleted by the current transaction.
    Deleted,
}

/// A wrapper around `GlobalValueImpl`, representing a "slot" in global storage that can
/// hold a resource.
#[derive(Debug)]
pub struct GlobalValue(GlobalValueImpl);

/// The locals for a function frame. It allows values to be read, written or taken
/// reference from.
#[derive(Debug)]
pub struct Locals(Rc<RefCell<Vec<ValueImpl>>>);

/***************************************************************************************
 *
 * Misc
 *
 *   Miscellaneous helper functions.
 *
 **************************************************************************************/

impl Container {
    fn len(&self) -> usize {
        match self {
            Self::Locals(r) | Self::Struct(r) | Self::Vec(r) => r.borrow().len(),
            Self::VecU8(r) => r.borrow().len(),
            Self::VecU16(r) => r.borrow().len(),
            Self::VecU32(r) => r.borrow().len(),
            Self::VecU64(r) => r.borrow().len(),
            Self::VecU128(r) => r.borrow().len(),
            Self::VecU256(r) => r.borrow().len(),
            Self::VecBool(r) => r.borrow().len(),
            Self::VecAddress(r) => r.borrow().len(),
        }
    }

    fn rc_count(&self) -> usize {
        match self {
            Self::Locals(r) | Self::Struct(r) | Self::Vec(r) => Rc::strong_count(r),
            Self::VecU8(r) => Rc::strong_count(r),
            Self::VecU16(r) => Rc::strong_count(r),
            Self::VecU32(r) => Rc::strong_count(r),
            Self::VecU64(r) => Rc::strong_count(r),
            Self::VecU128(r) => Rc::strong_count(r),
            Self::VecU256(r) => Rc::strong_count(r),
            Self::VecBool(r) => Rc::strong_count(r),
            Self::VecAddress(r) => Rc::strong_count(r),
        }
    }

    fn signer(x: AccountAddress) -> Self {
        Container::Struct(Rc::new(RefCell::new(vec![ValueImpl::Address(x)])))
    }
}

/***************************************************************************************
 *
 * Borrows (Internal)
 *
 *   Helper functions to handle Rust borrows. When borrowing from a RefCell, we want
 *   to return an error instead of panicking.
 *
 **************************************************************************************/

fn take_unique_ownership<T: Debug>(r: Rc<RefCell<T>>) -> PartialVMResult<T> {
    match Rc::try_unwrap(r) {
        Ok(cell) => Ok(cell.into_inner()),
        Err(r) => Err(
            PartialVMError::new(StatusCode::UNKNOWN_INVARIANT_VIOLATION_ERROR)
                .with_message(format!("moving value {:?} with dangling references", r))
                .with_sub_status(move_core_types::vm_status::sub_status::unknown_invariant_violation::EREFERENCE_COUNTING_FAILURE),
        ),
    }
}

impl ContainerRef {
    fn container(&self) -> &Container {
        match self {
            Self::Local(container) | Self::Global { container, .. } => container,
        }
    }

    fn mark_dirty(&self) {
        if let Self::Global { status, .. } = self {
            *status.borrow_mut() = GlobalDataStatus::Dirty
        }
    }
}

/***************************************************************************************
 *
 * Reference Conversions (Internal)
 *
 *   Helpers to obtain a Rust reference to a value via a VM reference. Required for
 *   equalities.
 *
 **************************************************************************************/
trait VMValueRef<T> {
    fn value_ref(&self) -> PartialVMResult<&T>;
}

macro_rules! impl_vm_value_ref {
    ($ty:ty, $tc:ident) => {
        impl VMValueRef<$ty> for ValueImpl {
            fn value_ref(&self) -> PartialVMResult<&$ty> {
                match self {
                    ValueImpl::$tc(x) => Ok(x),
                    _ => Err(PartialVMError::new(StatusCode::INTERNAL_TYPE_ERROR)
                        .with_message(format!("cannot take {:?} as &{}", self, stringify!($ty)))),
                }
            }
        }
    };
}

impl_vm_value_ref!(u8, U8);
impl_vm_value_ref!(u16, U16);
impl_vm_value_ref!(u32, U32);
impl_vm_value_ref!(u64, U64);
impl_vm_value_ref!(u128, U128);
impl_vm_value_ref!(u256::U256, U256);
impl_vm_value_ref!(bool, Bool);
impl_vm_value_ref!(AccountAddress, Address);

impl ValueImpl {
    fn as_value_ref<T>(&self) -> PartialVMResult<&T>
    where
        Self: VMValueRef<T>,
    {
        VMValueRef::value_ref(self)
    }
}

/***************************************************************************************
 *
 * Copy Value
 *
 *   Implementation of Move copy. Extra care needs to be taken when copying references.
 *   It is intentional we avoid implementing the standard library trait Clone, to prevent
 *   surprising behaviors from happening.
 *
 **************************************************************************************/
impl ValueImpl {
    fn copy_value(&self) -> PartialVMResult<Self> {
        use ValueImpl::*;

        Ok(match self {
            Invalid => Invalid,

            U8(x) => U8(*x),
            U16(x) => U16(*x),
            U32(x) => U32(*x),
            U64(x) => U64(*x),
            U128(x) => U128(*x),
            U256(x) => U256(*x),
            Bool(x) => Bool(*x),
            Address(x) => Address(*x),

            ContainerRef(r) => ContainerRef(r.copy_value()),
            IndexedRef(r) => IndexedRef(r.copy_value()),

            // When cloning a container, we need to make sure we make a deep
            // copy of the data instead of a shallow copy of the Rc.
            Container(c) => Container(c.copy_value()?),
        })
    }
}

impl Container {
    fn copy_value(&self) -> PartialVMResult<Self> {
        let copy_rc_ref_vec_val = |r: &Rc<RefCell<Vec<ValueImpl>>>| {
            Ok(Rc::new(RefCell::new(
                r.borrow()
                    .iter()
                    .map(|v| v.copy_value())
                    .collect::<PartialVMResult<_>>()?,
            )))
        };

        Ok(match self {
            Self::Vec(r) => Self::Vec(copy_rc_ref_vec_val(r)?),
            Self::Struct(r) => Self::Struct(copy_rc_ref_vec_val(r)?),

            Self::VecU8(r) => Self::VecU8(Rc::new(RefCell::new(r.borrow().clone()))),
            Self::VecU16(r) => Self::VecU16(Rc::new(RefCell::new(r.borrow().clone()))),
            Self::VecU32(r) => Self::VecU32(Rc::new(RefCell::new(r.borrow().clone()))),
            Self::VecU64(r) => Self::VecU64(Rc::new(RefCell::new(r.borrow().clone()))),
            Self::VecU128(r) => Self::VecU128(Rc::new(RefCell::new(r.borrow().clone()))),
            Self::VecU256(r) => Self::VecU256(Rc::new(RefCell::new(r.borrow().clone()))),
            Self::VecBool(r) => Self::VecBool(Rc::new(RefCell::new(r.borrow().clone()))),
            Self::VecAddress(r) => Self::VecAddress(Rc::new(RefCell::new(r.borrow().clone()))),

            Self::Locals(_) => {
                return Err(
                    PartialVMError::new(StatusCode::UNKNOWN_INVARIANT_VIOLATION_ERROR)
                        .with_message("cannot copy a Locals container".to_string()),
                )
            },
        })
    }

    fn copy_by_ref(&self) -> Self {
        match self {
            Self::Vec(r) => Self::Vec(Rc::clone(r)),
            Self::Struct(r) => Self::Struct(Rc::clone(r)),
            Self::VecU8(r) => Self::VecU8(Rc::clone(r)),
            Self::VecU16(r) => Self::VecU16(Rc::clone(r)),
            Self::VecU32(r) => Self::VecU32(Rc::clone(r)),
            Self::VecU64(r) => Self::VecU64(Rc::clone(r)),
            Self::VecU128(r) => Self::VecU128(Rc::clone(r)),
            Self::VecU256(r) => Self::VecU256(Rc::clone(r)),
            Self::VecBool(r) => Self::VecBool(Rc::clone(r)),
            Self::VecAddress(r) => Self::VecAddress(Rc::clone(r)),
            Self::Locals(r) => Self::Locals(Rc::clone(r)),
        }
    }
}

impl IndexedRef {
    fn copy_value(&self) -> Self {
        Self {
            idx: self.idx,
            container_ref: self.container_ref.copy_value(),
        }
    }
}

impl ContainerRef {
    fn copy_value(&self) -> Self {
        match self {
            Self::Local(container) => Self::Local(container.copy_by_ref()),
            Self::Global { status, container } => Self::Global {
                status: Rc::clone(status),
                container: container.copy_by_ref(),
            },
        }
    }
}

impl Value {
    pub fn copy_value(&self) -> PartialVMResult<Self> {
        Ok(Self(self.0.copy_value()?))
    }
}

/***************************************************************************************
 *
 * Equality
 *
 *   Equality tests of Move values. Errors are raised when types mismatch.
 *
 *   It is intended to NOT use or even implement the standard library traits Eq and
 *   Partial Eq due to:
 *     1. They do not allow errors to be returned.
 *     2. They can be invoked without the user being noticed thanks to operator
 *        overloading.
 *
 *   Eq and Partial Eq must also NOT be derived for the reasons above plus that the
 *   derived implementation differs from the semantics we want.
 *
 **************************************************************************************/

impl ValueImpl {
    fn equals(&self, other: &Self) -> PartialVMResult<bool> {
        use ValueImpl::*;

        let res = match (self, other) {
            (U8(l), U8(r)) => l == r,
            (U16(l), U16(r)) => l == r,
            (U32(l), U32(r)) => l == r,
            (U64(l), U64(r)) => l == r,
            (U128(l), U128(r)) => l == r,
            (U256(l), U256(r)) => l == r,
            (Bool(l), Bool(r)) => l == r,
            (Address(l), Address(r)) => l == r,

            (Container(l), Container(r)) => l.equals(r)?,

            (ContainerRef(l), ContainerRef(r)) => l.equals(r)?,
            (IndexedRef(l), IndexedRef(r)) => l.equals(r)?,
            (Invalid, _)
            | (U8(_), _)
            | (U16(_), _)
            | (U32(_), _)
            | (U64(_), _)
            | (U128(_), _)
            | (U256(_), _)
            | (Bool(_), _)
            | (Address(_), _)
            | (Container(_), _)
            | (ContainerRef(_), _)
            | (IndexedRef(_), _) => {
                return Err(PartialVMError::new(StatusCode::INTERNAL_TYPE_ERROR)
                    .with_message(format!("cannot compare values: {:?}, {:?}", self, other)))
            },
        };

        Ok(res)
    }
}

impl Container {
    fn equals(&self, other: &Self) -> PartialVMResult<bool> {
        use Container::*;

        let res = match (self, other) {
            (Vec(l), Vec(r)) | (Struct(l), Struct(r)) => {
                let l = &l.borrow();
                let r = &r.borrow();

                if l.len() != r.len() {
                    return Ok(false);
                }
                for (v1, v2) in l.iter().zip(r.iter()) {
                    if !v1.equals(v2)? {
                        return Ok(false);
                    }
                }
                true
            },
            (VecU8(l), VecU8(r)) => l.borrow().eq(&*r.borrow()),
            (VecU16(l), VecU16(r)) => l.borrow().eq(&*r.borrow()),
            (VecU32(l), VecU32(r)) => l.borrow().eq(&*r.borrow()),
            (VecU64(l), VecU64(r)) => l.borrow().eq(&*r.borrow()),
            (VecU128(l), VecU128(r)) => l.borrow().eq(&*r.borrow()),
            (VecU256(l), VecU256(r)) => l.borrow().eq(&*r.borrow()),
            (VecBool(l), VecBool(r)) => l.borrow().eq(&*r.borrow()),
            (VecAddress(l), VecAddress(r)) => l.borrow().eq(&*r.borrow()),

            (Locals(_), _)
            | (Vec(_), _)
            | (Struct(_), _)
            | (VecU8(_), _)
            | (VecU16(_), _)
            | (VecU32(_), _)
            | (VecU64(_), _)
            | (VecU128(_), _)
            | (VecU256(_), _)
            | (VecBool(_), _)
            | (VecAddress(_), _) => {
                return Err(
                    PartialVMError::new(StatusCode::INTERNAL_TYPE_ERROR).with_message(format!(
                        "cannot compare container values: {:?}, {:?}",
                        self, other
                    )),
                )
            },
        };

        Ok(res)
    }
}

impl ContainerRef {
    fn equals(&self, other: &Self) -> PartialVMResult<bool> {
        self.container().equals(other.container())
    }
}

impl IndexedRef {
    fn equals(&self, other: &Self) -> PartialVMResult<bool> {
        use Container::*;

        let res = match (
            self.container_ref.container(),
            other.container_ref.container(),
        ) {
            // VecC <=> VecR impossible
            (Vec(r1), Vec(r2))
            | (Vec(r1), Struct(r2))
            | (Vec(r1), Locals(r2))
            | (Struct(r1), Vec(r2))
            | (Struct(r1), Struct(r2))
            | (Struct(r1), Locals(r2))
            | (Locals(r1), Vec(r2))
            | (Locals(r1), Struct(r2))
            | (Locals(r1), Locals(r2)) => r1.borrow()[self.idx].equals(&r2.borrow()[other.idx])?,

            (VecU8(r1), VecU8(r2)) => r1.borrow()[self.idx] == r2.borrow()[other.idx],
            (VecU16(r1), VecU16(r2)) => r1.borrow()[self.idx] == r2.borrow()[other.idx],
            (VecU32(r1), VecU32(r2)) => r1.borrow()[self.idx] == r2.borrow()[other.idx],
            (VecU64(r1), VecU64(r2)) => r1.borrow()[self.idx] == r2.borrow()[other.idx],
            (VecU128(r1), VecU128(r2)) => r1.borrow()[self.idx] == r2.borrow()[other.idx],
            (VecU256(r1), VecU256(r2)) => r1.borrow()[self.idx] == r2.borrow()[other.idx],
            (VecBool(r1), VecBool(r2)) => r1.borrow()[self.idx] == r2.borrow()[other.idx],
            (VecAddress(r1), VecAddress(r2)) => r1.borrow()[self.idx] == r2.borrow()[other.idx],

            // Equality between a generic and a specialized container.
            (Locals(r1), VecU8(r2)) | (Struct(r1), VecU8(r2)) => {
                *r1.borrow()[self.idx].as_value_ref::<u8>()? == r2.borrow()[other.idx]
            },
            (VecU8(r1), Locals(r2)) | (VecU8(r1), Struct(r2)) => {
                r1.borrow()[self.idx] == *r2.borrow()[other.idx].as_value_ref::<u8>()?
            },

            (Locals(r1), VecU16(r2)) | (Struct(r1), VecU16(r2)) => {
                *r1.borrow()[self.idx].as_value_ref::<u16>()? == r2.borrow()[other.idx]
            },
            (VecU16(r1), Locals(r2)) | (VecU16(r1), Struct(r2)) => {
                r1.borrow()[self.idx] == *r2.borrow()[other.idx].as_value_ref::<u16>()?
            },

            (Locals(r1), VecU32(r2)) | (Struct(r1), VecU32(r2)) => {
                *r1.borrow()[self.idx].as_value_ref::<u32>()? == r2.borrow()[other.idx]
            },
            (VecU32(r1), Locals(r2)) | (VecU32(r1), Struct(r2)) => {
                r1.borrow()[self.idx] == *r2.borrow()[other.idx].as_value_ref::<u32>()?
            },

            (Locals(r1), VecU64(r2)) | (Struct(r1), VecU64(r2)) => {
                *r1.borrow()[self.idx].as_value_ref::<u64>()? == r2.borrow()[other.idx]
            },
            (VecU64(r1), Locals(r2)) | (VecU64(r1), Struct(r2)) => {
                r1.borrow()[self.idx] == *r2.borrow()[other.idx].as_value_ref::<u64>()?
            },

            (Locals(r1), VecU128(r2)) | (Struct(r1), VecU128(r2)) => {
                *r1.borrow()[self.idx].as_value_ref::<u128>()? == r2.borrow()[other.idx]
            },
            (VecU128(r1), Locals(r2)) | (VecU128(r1), Struct(r2)) => {
                r1.borrow()[self.idx] == *r2.borrow()[other.idx].as_value_ref::<u128>()?
            },

            (Locals(r1), VecU256(r2)) | (Struct(r1), VecU256(r2)) => {
                *r1.borrow()[self.idx].as_value_ref::<u256::U256>()? == r2.borrow()[other.idx]
            },
            (VecU256(r1), Locals(r2)) | (VecU256(r1), Struct(r2)) => {
                r1.borrow()[self.idx] == *r2.borrow()[other.idx].as_value_ref::<u256::U256>()?
            },

            (Locals(r1), VecBool(r2)) | (Struct(r1), VecBool(r2)) => {
                *r1.borrow()[self.idx].as_value_ref::<bool>()? == r2.borrow()[other.idx]
            },
            (VecBool(r1), Locals(r2)) | (VecBool(r1), Struct(r2)) => {
                r1.borrow()[self.idx] == *r2.borrow()[other.idx].as_value_ref::<bool>()?
            },

            (Locals(r1), VecAddress(r2)) | (Struct(r1), VecAddress(r2)) => {
                *r1.borrow()[self.idx].as_value_ref::<AccountAddress>()? == r2.borrow()[other.idx]
            },
            (VecAddress(r1), Locals(r2)) | (VecAddress(r1), Struct(r2)) => {
                r1.borrow()[self.idx] == *r2.borrow()[other.idx].as_value_ref::<AccountAddress>()?
            },

            // All other combinations are illegal.
            (Vec(_), _)
            | (VecU8(_), _)
            | (VecU16(_), _)
            | (VecU32(_), _)
            | (VecU64(_), _)
            | (VecU128(_), _)
            | (VecU256(_), _)
            | (VecBool(_), _)
            | (VecAddress(_), _) => {
                return Err(PartialVMError::new(StatusCode::INTERNAL_TYPE_ERROR)
                    .with_message(format!("cannot compare references {:?}, {:?}", self, other)))
            },
        };
        Ok(res)
    }
}

impl Value {
    pub fn equals(&self, other: &Self) -> PartialVMResult<bool> {
        self.0.equals(&other.0)
    }
}

/***************************************************************************************
 *
 * Read Ref
 *
 *   Implementation of the Move operation read ref.
 *
 **************************************************************************************/

impl ContainerRef {
    fn read_ref(self) -> PartialVMResult<Value> {
        Ok(Value(ValueImpl::Container(self.container().copy_value()?)))
    }
}

impl IndexedRef {
    fn read_ref(self) -> PartialVMResult<Value> {
        use Container::*;

        let res = match self.container_ref.container() {
            Locals(r) | Vec(r) | Struct(r) => r.borrow()[self.idx].copy_value()?,
            VecU8(r) => ValueImpl::U8(r.borrow()[self.idx]),
            VecU16(r) => ValueImpl::U16(r.borrow()[self.idx]),
            VecU32(r) => ValueImpl::U32(r.borrow()[self.idx]),
            VecU64(r) => ValueImpl::U64(r.borrow()[self.idx]),
            VecU128(r) => ValueImpl::U128(r.borrow()[self.idx]),
            VecU256(r) => ValueImpl::U256(r.borrow()[self.idx]),
            VecBool(r) => ValueImpl::Bool(r.borrow()[self.idx]),
            VecAddress(r) => ValueImpl::Address(r.borrow()[self.idx]),
        };

        Ok(Value(res))
    }
}

impl ReferenceImpl {
    fn read_ref(self) -> PartialVMResult<Value> {
        match self {
            Self::ContainerRef(r) => r.read_ref(),
            Self::IndexedRef(r) => r.read_ref(),
        }
    }
}

impl StructRef {
    pub fn read_ref(self) -> PartialVMResult<Value> {
        self.0.read_ref()
    }
}

impl Reference {
    pub fn read_ref(self) -> PartialVMResult<Value> {
        self.0.read_ref()
    }
}

/***************************************************************************************
 *
 * Write Ref
 *
 *   Implementation of the Move operation write ref.
 *
 **************************************************************************************/

impl ContainerRef {
    fn write_ref(self, v: Value) -> PartialVMResult<()> {
        match v.0 {
            ValueImpl::Container(c) => {
                macro_rules! assign {
                    ($r1:expr, $tc:ident) => {{
                        let r = match c {
                            Container::$tc(v) => v,
                            _ => {
                                return Err(PartialVMError::new(
                                    StatusCode::UNKNOWN_INVARIANT_VIOLATION_ERROR,
                                )
                                .with_message(
                                    "failed to write_ref: container type mismatch".to_string(),
                                )
                                .with_sub_status(move_core_types::vm_status::sub_status::unknown_invariant_violation::EPARANOID_FAILURE))
                            },
                        };
                        *$r1.borrow_mut() = take_unique_ownership(r)?;
                    }};
                }

                match self.container() {
                    Container::Struct(r) => assign!(r, Struct),
                    Container::Vec(r) => assign!(r, Vec),
                    Container::VecU8(r) => assign!(r, VecU8),
                    Container::VecU16(r) => assign!(r, VecU16),
                    Container::VecU32(r) => assign!(r, VecU32),
                    Container::VecU64(r) => assign!(r, VecU64),
                    Container::VecU128(r) => assign!(r, VecU128),
                    Container::VecU256(r) => assign!(r, VecU256),
                    Container::VecBool(r) => assign!(r, VecBool),
                    Container::VecAddress(r) => assign!(r, VecAddress),
                    Container::Locals(_) => {
                        return Err(PartialVMError::new(
                            StatusCode::UNKNOWN_INVARIANT_VIOLATION_ERROR,
                        )
                        .with_message("cannot overwrite Container::Locals".to_string()))
                    },
                }
                self.mark_dirty();
            },
            _ => {
                return Err(
                    PartialVMError::new(StatusCode::UNKNOWN_INVARIANT_VIOLATION_ERROR)
                        .with_message(format!(
                            "cannot write value {:?} to container ref {:?}",
                            v, self
                        )),
                )
            },
        }
        Ok(())
    }
}

impl IndexedRef {
    fn write_ref(self, x: Value) -> PartialVMResult<()> {
        match &x.0 {
            ValueImpl::IndexedRef(_)
            | ValueImpl::ContainerRef(_)
            | ValueImpl::Invalid
            | ValueImpl::Container(_) => {
                return Err(
                    PartialVMError::new(StatusCode::UNKNOWN_INVARIANT_VIOLATION_ERROR)
                        .with_message(format!(
                            "cannot write value {:?} to indexed ref {:?}",
                            x, self
                        )),
                )
            },
            _ => (),
        }

        match (self.container_ref.container(), &x.0) {
            (Container::Locals(r), _) | (Container::Vec(r), _) | (Container::Struct(r), _) => {
                let mut v = r.borrow_mut();
                v[self.idx] = x.0;
            },
            (Container::VecU8(r), ValueImpl::U8(x)) => r.borrow_mut()[self.idx] = *x,
            (Container::VecU16(r), ValueImpl::U16(x)) => r.borrow_mut()[self.idx] = *x,
            (Container::VecU32(r), ValueImpl::U32(x)) => r.borrow_mut()[self.idx] = *x,
            (Container::VecU64(r), ValueImpl::U64(x)) => r.borrow_mut()[self.idx] = *x,
            (Container::VecU128(r), ValueImpl::U128(x)) => r.borrow_mut()[self.idx] = *x,
            (Container::VecU256(r), ValueImpl::U256(x)) => r.borrow_mut()[self.idx] = *x,
            (Container::VecBool(r), ValueImpl::Bool(x)) => r.borrow_mut()[self.idx] = *x,
            (Container::VecAddress(r), ValueImpl::Address(x)) => r.borrow_mut()[self.idx] = *x,

            (Container::VecU8(_), _)
            | (Container::VecU16(_), _)
            | (Container::VecU32(_), _)
            | (Container::VecU64(_), _)
            | (Container::VecU128(_), _)
            | (Container::VecU256(_), _)
            | (Container::VecBool(_), _)
            | (Container::VecAddress(_), _) => {
                return Err(
                    PartialVMError::new(StatusCode::INTERNAL_TYPE_ERROR).with_message(format!(
                        "cannot write value {:?} to indexed ref {:?}",
                        x, self
                    )),
                )
            },
        }
        self.container_ref.mark_dirty();
        Ok(())
    }
}

impl ReferenceImpl {
    fn write_ref(self, x: Value) -> PartialVMResult<()> {
        match self {
            Self::ContainerRef(r) => r.write_ref(x),
            Self::IndexedRef(r) => r.write_ref(x),
        }
    }
}

impl Reference {
    pub fn write_ref(self, x: Value) -> PartialVMResult<()> {
        self.0.write_ref(x)
    }
}

/***************************************************************************************
 *
 * Borrows (Move)
 *
 *   Implementation of borrowing in Move: borrow field, borrow local and infrastructure
 *   to support borrowing an element from a vector.
 *
 **************************************************************************************/

impl ContainerRef {
    fn borrow_elem(&self, idx: usize) -> PartialVMResult<ValueImpl> {
        let len = self.container().len();
        if idx >= len {
            return Err(
                PartialVMError::new(StatusCode::UNKNOWN_INVARIANT_VIOLATION_ERROR).with_message(
                    format!(
                        "index out of bounds when borrowing container element: got: {}, len: {}",
                        idx, len
                    ),
                ),
            );
        }

        let res = match self.container() {
            Container::Locals(r) | Container::Vec(r) | Container::Struct(r) => {
                let v = r.borrow();
                match &v[idx] {
                    // TODO: check for the impossible combinations.
                    ValueImpl::Container(container) => {
                        let r = match self {
                            Self::Local(_) => Self::Local(container.copy_by_ref()),
                            Self::Global { status, .. } => Self::Global {
                                status: Rc::clone(status),
                                container: container.copy_by_ref(),
                            },
                        };
                        ValueImpl::ContainerRef(r)
                    },
                    _ => ValueImpl::IndexedRef(IndexedRef {
                        idx,
                        container_ref: self.copy_value(),
                    }),
                }
            },

            Container::VecU8(_)
            | Container::VecU16(_)
            | Container::VecU32(_)
            | Container::VecU64(_)
            | Container::VecU128(_)
            | Container::VecU256(_)
            | Container::VecAddress(_)
            | Container::VecBool(_) => ValueImpl::IndexedRef(IndexedRef {
                idx,
                container_ref: self.copy_value(),
            }),
        };

        Ok(res)
    }
}

impl StructRef {
    pub fn borrow_field(&self, idx: usize) -> PartialVMResult<Value> {
        Ok(Value(self.0.borrow_elem(idx)?))
    }
}

impl Locals {
    pub fn borrow_loc(&self, idx: usize) -> PartialVMResult<Value> {
        // TODO: this is very similar to SharedContainer::borrow_elem. Find a way to
        // reuse that code?

        let v = self.0.borrow();
        if idx >= v.len() {
            return Err(
                PartialVMError::new(StatusCode::UNKNOWN_INVARIANT_VIOLATION_ERROR).with_message(
                    format!(
                        "index out of bounds when borrowing local: got: {}, len: {}",
                        idx,
                        v.len()
                    ),
                ),
            );
        }

        match &v[idx] {
            ValueImpl::Container(c) => Ok(Value(ValueImpl::ContainerRef(ContainerRef::Local(
                c.copy_by_ref(),
            )))),

            ValueImpl::U8(_)
            | ValueImpl::U16(_)
            | ValueImpl::U32(_)
            | ValueImpl::U64(_)
            | ValueImpl::U128(_)
            | ValueImpl::U256(_)
            | ValueImpl::Bool(_)
            | ValueImpl::Address(_) => Ok(Value(ValueImpl::IndexedRef(IndexedRef {
                container_ref: ContainerRef::Local(Container::Locals(Rc::clone(&self.0))),
                idx,
            }))),

            ValueImpl::ContainerRef(_) | ValueImpl::Invalid | ValueImpl::IndexedRef(_) => Err(
                PartialVMError::new(StatusCode::UNKNOWN_INVARIANT_VIOLATION_ERROR)
                    .with_message(format!("cannot borrow local {:?}", &v[idx])),
            ),
        }
    }
}

impl SignerRef {
    pub fn borrow_signer(&self) -> PartialVMResult<Value> {
        Ok(Value(self.0.borrow_elem(0)?))
    }
}

/***************************************************************************************
 *
 * Locals
 *
 *   Public APIs for Locals to support reading, writing and moving of values.
 *
 **************************************************************************************/
impl Locals {
    pub fn new(n: usize) -> Self {
        Self(Rc::new(RefCell::new(
            iter::repeat_with(|| ValueImpl::Invalid).take(n).collect(),
        )))
    }

    pub fn copy_loc(&self, idx: usize) -> PartialVMResult<Value> {
        let v = self.0.borrow();
        match v.get(idx) {
            Some(ValueImpl::Invalid) => Err(PartialVMError::new(
                StatusCode::UNKNOWN_INVARIANT_VIOLATION_ERROR,
            )
            .with_message(format!("cannot copy invalid value at index {}", idx))),
            Some(v) => Ok(Value(v.copy_value()?)),
            None => Err(
                PartialVMError::new(StatusCode::VERIFIER_INVARIANT_VIOLATION).with_message(
                    format!("local index out of bounds: got {}, len: {}", idx, v.len()),
                ),
            ),
        }
    }

    fn swap_loc(&mut self, idx: usize, x: Value, violation_check: bool) -> PartialVMResult<Value> {
        let mut v = self.0.borrow_mut();
        match v.get_mut(idx) {
            Some(v) => {
                if violation_check {
                    if let ValueImpl::Container(c) = v {
                        if c.rc_count() > 1 {
                            return Err(PartialVMError::new(
                                StatusCode::UNKNOWN_INVARIANT_VIOLATION_ERROR,
                            )
                            .with_message("moving container with dangling references".to_string())
                            .with_sub_status(move_core_types::vm_status::sub_status::unknown_invariant_violation::EREFERENCE_COUNTING_FAILURE));
                        }
                    }
                }
                Ok(Value(std::mem::replace(v, x.0)))
            },
            None => Err(
                PartialVMError::new(StatusCode::VERIFIER_INVARIANT_VIOLATION).with_message(
                    format!("local index out of bounds: got {}, len: {}", idx, v.len()),
                ),
            ),
        }
    }

    pub fn move_loc(&mut self, idx: usize, violation_check: bool) -> PartialVMResult<Value> {
        match self.swap_loc(idx, Value(ValueImpl::Invalid), violation_check)? {
            Value(ValueImpl::Invalid) => Err(PartialVMError::new(
                StatusCode::UNKNOWN_INVARIANT_VIOLATION_ERROR,
            )
            .with_message(format!("cannot move invalid value at index {}", idx))),
            v => Ok(v),
        }
    }

    pub fn store_loc(
        &mut self,
        idx: usize,
        x: Value,
        violation_check: bool,
    ) -> PartialVMResult<()> {
        self.swap_loc(idx, x, violation_check)?;
        Ok(())
    }

    /// Drop all Move values onto a different Vec to avoid leaking memory.
    /// References are excluded since they may point to invalid data.
    pub fn drop_all_values(&mut self) -> impl Iterator<Item = (usize, Value)> {
        let mut locals = self.0.borrow_mut();
        let mut res = vec![];

        for idx in 0..locals.len() {
            match &locals[idx] {
                ValueImpl::Invalid => (),
                ValueImpl::ContainerRef(_) | ValueImpl::IndexedRef(_) => {
                    locals[idx] = ValueImpl::Invalid;
                },
                _ => res.push((
                    idx,
                    Value(std::mem::replace(&mut locals[idx], ValueImpl::Invalid)),
                )),
            }
        }

        res.into_iter()
    }

    pub fn is_invalid(&self, idx: usize) -> PartialVMResult<bool> {
        let v = self.0.borrow();
        match v.get(idx) {
            Some(ValueImpl::Invalid) => Ok(true),
            Some(_) => Ok(false),
            None => Err(
                PartialVMError::new(StatusCode::VERIFIER_INVARIANT_VIOLATION).with_message(
                    format!("local index out of bounds: got {}, len: {}", idx, v.len()),
                ),
            ),
        }
    }
}

/***************************************************************************************
 *
 * Public Value Constructors
 *
 *   Constructors to allow values to be created outside this module.
 *
 **************************************************************************************/
impl Value {
    pub fn u8(x: u8) -> Self {
        Self(ValueImpl::U8(x))
    }

    pub fn u16(x: u16) -> Self {
        Self(ValueImpl::U16(x))
    }

    pub fn u32(x: u32) -> Self {
        Self(ValueImpl::U32(x))
    }

    pub fn u64(x: u64) -> Self {
        Self(ValueImpl::U64(x))
    }

    pub fn u128(x: u128) -> Self {
        Self(ValueImpl::U128(x))
    }

    pub fn u256(x: u256::U256) -> Self {
        Self(ValueImpl::U256(x))
    }

    pub fn bool(x: bool) -> Self {
        Self(ValueImpl::Bool(x))
    }

    pub fn address(x: AccountAddress) -> Self {
        Self(ValueImpl::Address(x))
    }

    pub fn signer(x: AccountAddress) -> Self {
        Self(ValueImpl::Container(Container::signer(x)))
    }

    /// Create a "unowned" reference to a signer value (&signer) for populating the &signer in
    /// execute function
    pub fn signer_reference(x: AccountAddress) -> Self {
        Self(ValueImpl::ContainerRef(ContainerRef::Local(
            Container::signer(x),
        )))
    }

    pub fn struct_(s: Struct) -> Self {
        Self(ValueImpl::Container(Container::Struct(Rc::new(
            RefCell::new(s.fields),
        ))))
    }

    // TODO: consider whether we want to replace these with fn vector(v: Vec<Value>).
    pub fn vector_u8(it: impl IntoIterator<Item = u8>) -> Self {
        Self(ValueImpl::Container(Container::VecU8(Rc::new(
            RefCell::new(it.into_iter().collect()),
        ))))
    }

    pub fn vector_u16(it: impl IntoIterator<Item = u16>) -> Self {
        Self(ValueImpl::Container(Container::VecU16(Rc::new(
            RefCell::new(it.into_iter().collect()),
        ))))
    }

    pub fn vector_u32(it: impl IntoIterator<Item = u32>) -> Self {
        Self(ValueImpl::Container(Container::VecU32(Rc::new(
            RefCell::new(it.into_iter().collect()),
        ))))
    }

    pub fn vector_u64(it: impl IntoIterator<Item = u64>) -> Self {
        Self(ValueImpl::Container(Container::VecU64(Rc::new(
            RefCell::new(it.into_iter().collect()),
        ))))
    }

    pub fn vector_u128(it: impl IntoIterator<Item = u128>) -> Self {
        Self(ValueImpl::Container(Container::VecU128(Rc::new(
            RefCell::new(it.into_iter().collect()),
        ))))
    }

    pub fn vector_u256(it: impl IntoIterator<Item = u256::U256>) -> Self {
        Self(ValueImpl::Container(Container::VecU256(Rc::new(
            RefCell::new(it.into_iter().collect()),
        ))))
    }

    pub fn vector_bool(it: impl IntoIterator<Item = bool>) -> Self {
        Self(ValueImpl::Container(Container::VecBool(Rc::new(
            RefCell::new(it.into_iter().collect()),
        ))))
    }

    pub fn vector_address(it: impl IntoIterator<Item = AccountAddress>) -> Self {
        Self(ValueImpl::Container(Container::VecAddress(Rc::new(
            RefCell::new(it.into_iter().collect()),
        ))))
    }

    // REVIEW: This API can break
    pub fn vector_for_testing_only(it: impl IntoIterator<Item = Value>) -> Self {
        Self(ValueImpl::Container(Container::Vec(Rc::new(RefCell::new(
            it.into_iter().map(|v| v.0).collect(),
        )))))
    }
}

/***************************************************************************************
 *
 * Casting
 *
 *   Due to the public value types being opaque to an external user, the following
 *   public APIs are required to enable conversion between types in order to gain access
 *   to specific operations certain more refined types offer.
 *   For example, one must convert a `Value` to a `Struct` before unpack can be called.
 *
 *   It is expected that the caller will keep track of the invariants and guarantee
 *   the conversion will succeed. An error will be raised in case of a violation.
 *
 **************************************************************************************/
pub trait VMValueCast<T> {
    fn cast(self) -> PartialVMResult<T>;
}

macro_rules! impl_vm_value_cast {
    ($ty:ty, $tc:ident) => {
        impl VMValueCast<$ty> for Value {
            fn cast(self) -> PartialVMResult<$ty> {
                match self.0 {
                    ValueImpl::$tc(x) => Ok(x),
                    v => Err(PartialVMError::new(StatusCode::INTERNAL_TYPE_ERROR)
                        .with_message(format!("cannot cast {:?} to {}", v, stringify!($ty)))),
                }
            }
        }
    };
}

impl_vm_value_cast!(u8, U8);
impl_vm_value_cast!(u16, U16);
impl_vm_value_cast!(u32, U32);
impl_vm_value_cast!(u64, U64);
impl_vm_value_cast!(u128, U128);
impl_vm_value_cast!(u256::U256, U256);
impl_vm_value_cast!(bool, Bool);
impl_vm_value_cast!(AccountAddress, Address);
impl_vm_value_cast!(ContainerRef, ContainerRef);
impl_vm_value_cast!(IndexedRef, IndexedRef);

impl VMValueCast<IntegerValue> for Value {
    fn cast(self) -> PartialVMResult<IntegerValue> {
        match self.0 {
            ValueImpl::U8(x) => Ok(IntegerValue::U8(x)),
            ValueImpl::U16(x) => Ok(IntegerValue::U16(x)),
            ValueImpl::U32(x) => Ok(IntegerValue::U32(x)),
            ValueImpl::U64(x) => Ok(IntegerValue::U64(x)),
            ValueImpl::U128(x) => Ok(IntegerValue::U128(x)),
            ValueImpl::U256(x) => Ok(IntegerValue::U256(x)),
            v => Err(PartialVMError::new(StatusCode::INTERNAL_TYPE_ERROR)
                .with_message(format!("cannot cast {:?} to integer", v,))),
        }
    }
}

impl VMValueCast<Reference> for Value {
    fn cast(self) -> PartialVMResult<Reference> {
        match self.0 {
            ValueImpl::ContainerRef(r) => Ok(Reference(ReferenceImpl::ContainerRef(r))),
            ValueImpl::IndexedRef(r) => Ok(Reference(ReferenceImpl::IndexedRef(r))),
            v => Err(PartialVMError::new(StatusCode::INTERNAL_TYPE_ERROR)
                .with_message(format!("cannot cast {:?} to reference", v,))),
        }
    }
}

impl VMValueCast<Container> for Value {
    fn cast(self) -> PartialVMResult<Container> {
        match self.0 {
            ValueImpl::Container(c) => Ok(c),
            v => Err(PartialVMError::new(StatusCode::INTERNAL_TYPE_ERROR)
                .with_message(format!("cannot cast {:?} to container", v,))),
        }
    }
}

impl VMValueCast<Struct> for Value {
    fn cast(self) -> PartialVMResult<Struct> {
        match self.0 {
            ValueImpl::Container(Container::Struct(r)) => Ok(Struct {
                fields: take_unique_ownership(r)?,
            }),
            v => Err(PartialVMError::new(StatusCode::INTERNAL_TYPE_ERROR)
                .with_message(format!("cannot cast {:?} to struct", v,))),
        }
    }
}

impl VMValueCast<StructRef> for Value {
    fn cast(self) -> PartialVMResult<StructRef> {
        Ok(StructRef(VMValueCast::cast(self)?))
    }
}

impl VMValueCast<Vec<u8>> for Value {
    fn cast(self) -> PartialVMResult<Vec<u8>> {
        match self.0 {
            ValueImpl::Container(Container::VecU8(r)) => take_unique_ownership(r),
            v => Err(PartialVMError::new(StatusCode::INTERNAL_TYPE_ERROR)
                .with_message(format!("cannot cast {:?} to vector<u8>", v,))),
        }
    }
}

impl VMValueCast<Vec<u64>> for Value {
    fn cast(self) -> PartialVMResult<Vec<u64>> {
        match self.0 {
            ValueImpl::Container(Container::VecU64(r)) => take_unique_ownership(r),
            v => Err(PartialVMError::new(StatusCode::INTERNAL_TYPE_ERROR)
                .with_message(format!("cannot cast {:?} to vector<u64>", v,))),
        }
    }
}

impl VMValueCast<Vec<Value>> for Value {
    fn cast(self) -> PartialVMResult<Vec<Value>> {
        match self.0 {
            ValueImpl::Container(Container::Vec(c)) => {
                Ok(take_unique_ownership(c)?.into_iter().map(Value).collect())
            },
            ValueImpl::Address(_)
            | ValueImpl::Bool(_)
            | ValueImpl::U8(_)
            | ValueImpl::U16(_)
            | ValueImpl::U32(_)
            | ValueImpl::U64(_)
            | ValueImpl::U128(_)
            | ValueImpl::U256(_) => Err(PartialVMError::new(StatusCode::INTERNAL_TYPE_ERROR)
                .with_message(
                    "cannot cast a specialized vector into a non-specialized one".to_string(),
                )),
            v => Err(
                PartialVMError::new(StatusCode::INTERNAL_TYPE_ERROR).with_message(format!(
                    "cannot cast {:?} to vector<non-specialized-type>",
                    v,
                )),
            ),
        }
    }
}

impl VMValueCast<SignerRef> for Value {
    fn cast(self) -> PartialVMResult<SignerRef> {
        match self.0 {
            ValueImpl::ContainerRef(r) => Ok(SignerRef(r)),
            v => Err(PartialVMError::new(StatusCode::INTERNAL_TYPE_ERROR)
                .with_message(format!("cannot cast {:?} to Signer reference", v,))),
        }
    }
}

impl VMValueCast<VectorRef> for Value {
    fn cast(self) -> PartialVMResult<VectorRef> {
        match self.0 {
            ValueImpl::ContainerRef(r) => Ok(VectorRef(r)),
            v => Err(PartialVMError::new(StatusCode::INTERNAL_TYPE_ERROR)
                .with_message(format!("cannot cast {:?} to vector reference", v,))),
        }
    }
}

impl VMValueCast<Vector> for Value {
    fn cast(self) -> PartialVMResult<Vector> {
        match self.0 {
            ValueImpl::Container(c) => Ok(Vector(c)),
            v => Err(PartialVMError::new(StatusCode::INTERNAL_TYPE_ERROR)
                .with_message(format!("cannot cast {:?} to vector", v,))),
        }
    }
}

impl Value {
    pub fn value_as<T>(self) -> PartialVMResult<T>
    where
        Self: VMValueCast<T>,
    {
        VMValueCast::cast(self)
    }
}

impl VMValueCast<u8> for IntegerValue {
    fn cast(self) -> PartialVMResult<u8> {
        match self {
            Self::U8(x) => Ok(x),
            v => Err(PartialVMError::new(StatusCode::INTERNAL_TYPE_ERROR)
                .with_message(format!("cannot cast {:?} to u8", v,))),
        }
    }
}

impl VMValueCast<u16> for IntegerValue {
    fn cast(self) -> PartialVMResult<u16> {
        match self {
            Self::U16(x) => Ok(x),
            v => Err(PartialVMError::new(StatusCode::INTERNAL_TYPE_ERROR)
                .with_message(format!("cannot cast {:?} to u16", v,))),
        }
    }
}

impl VMValueCast<u32> for IntegerValue {
    fn cast(self) -> PartialVMResult<u32> {
        match self {
            Self::U32(x) => Ok(x),
            v => Err(PartialVMError::new(StatusCode::INTERNAL_TYPE_ERROR)
                .with_message(format!("cannot cast {:?} to u32", v,))),
        }
    }
}

impl VMValueCast<u64> for IntegerValue {
    fn cast(self) -> PartialVMResult<u64> {
        match self {
            Self::U64(x) => Ok(x),
            v => Err(PartialVMError::new(StatusCode::INTERNAL_TYPE_ERROR)
                .with_message(format!("cannot cast {:?} to u64", v,))),
        }
    }
}

impl VMValueCast<u128> for IntegerValue {
    fn cast(self) -> PartialVMResult<u128> {
        match self {
            Self::U128(x) => Ok(x),
            v => Err(PartialVMError::new(StatusCode::INTERNAL_TYPE_ERROR)
                .with_message(format!("cannot cast {:?} to u128", v,))),
        }
    }
}

impl VMValueCast<u256::U256> for IntegerValue {
    fn cast(self) -> PartialVMResult<u256::U256> {
        match self {
            Self::U256(x) => Ok(x),
            v => Err(PartialVMError::new(StatusCode::INTERNAL_TYPE_ERROR)
                .with_message(format!("cannot cast {:?} to u256", v,))),
        }
    }
}

impl IntegerValue {
    pub fn value_as<T>(self) -> PartialVMResult<T>
    where
        Self: VMValueCast<T>,
    {
        VMValueCast::cast(self)
    }
}

/***************************************************************************************
 *
 * Integer Operations
 *
 *   Arithmetic operations and conversions for integer values.
 *
 **************************************************************************************/
impl IntegerValue {
    pub fn add_checked(self, other: Self) -> PartialVMResult<Self> {
        use IntegerValue::*;
        let res = match (self, other) {
            (U8(l), U8(r)) => u8::checked_add(l, r).map(IntegerValue::U8),
            (U16(l), U16(r)) => u16::checked_add(l, r).map(IntegerValue::U16),
            (U32(l), U32(r)) => u32::checked_add(l, r).map(IntegerValue::U32),
            (U64(l), U64(r)) => u64::checked_add(l, r).map(IntegerValue::U64),
            (U128(l), U128(r)) => u128::checked_add(l, r).map(IntegerValue::U128),
            (U256(l), U256(r)) => u256::U256::checked_add(l, r).map(IntegerValue::U256),
            (l, r) => {
                let msg = format!("Cannot add {:?} and {:?}", l, r);
                return Err(PartialVMError::new(StatusCode::INTERNAL_TYPE_ERROR).with_message(msg));
            },
        };
        res.ok_or_else(|| PartialVMError::new(StatusCode::ARITHMETIC_ERROR))
    }

    pub fn sub_checked(self, other: Self) -> PartialVMResult<Self> {
        use IntegerValue::*;
        let res = match (self, other) {
            (U8(l), U8(r)) => u8::checked_sub(l, r).map(IntegerValue::U8),
            (U16(l), U16(r)) => u16::checked_sub(l, r).map(IntegerValue::U16),
            (U32(l), U32(r)) => u32::checked_sub(l, r).map(IntegerValue::U32),
            (U64(l), U64(r)) => u64::checked_sub(l, r).map(IntegerValue::U64),
            (U128(l), U128(r)) => u128::checked_sub(l, r).map(IntegerValue::U128),
            (U256(l), U256(r)) => u256::U256::checked_sub(l, r).map(IntegerValue::U256),
            (l, r) => {
                let msg = format!("Cannot sub {:?} from {:?}", r, l);
                return Err(PartialVMError::new(StatusCode::INTERNAL_TYPE_ERROR).with_message(msg));
            },
        };
        res.ok_or_else(|| PartialVMError::new(StatusCode::ARITHMETIC_ERROR))
    }

    pub fn mul_checked(self, other: Self) -> PartialVMResult<Self> {
        use IntegerValue::*;
        let res = match (self, other) {
            (U8(l), U8(r)) => u8::checked_mul(l, r).map(IntegerValue::U8),
            (U16(l), U16(r)) => u16::checked_mul(l, r).map(IntegerValue::U16),
            (U32(l), U32(r)) => u32::checked_mul(l, r).map(IntegerValue::U32),
            (U64(l), U64(r)) => u64::checked_mul(l, r).map(IntegerValue::U64),
            (U128(l), U128(r)) => u128::checked_mul(l, r).map(IntegerValue::U128),
            (U256(l), U256(r)) => u256::U256::checked_mul(l, r).map(IntegerValue::U256),
            (l, r) => {
                let msg = format!("Cannot mul {:?} and {:?}", l, r);
                return Err(PartialVMError::new(StatusCode::INTERNAL_TYPE_ERROR).with_message(msg));
            },
        };
        res.ok_or_else(|| PartialVMError::new(StatusCode::ARITHMETIC_ERROR))
    }

    pub fn div_checked(self, other: Self) -> PartialVMResult<Self> {
        use IntegerValue::*;
        let res = match (self, other) {
            (U8(l), U8(r)) => u8::checked_div(l, r).map(IntegerValue::U8),
            (U16(l), U16(r)) => u16::checked_div(l, r).map(IntegerValue::U16),
            (U32(l), U32(r)) => u32::checked_div(l, r).map(IntegerValue::U32),
            (U64(l), U64(r)) => u64::checked_div(l, r).map(IntegerValue::U64),
            (U128(l), U128(r)) => u128::checked_div(l, r).map(IntegerValue::U128),
            (U256(l), U256(r)) => u256::U256::checked_div(l, r).map(IntegerValue::U256),
            (l, r) => {
                let msg = format!("Cannot div {:?} by {:?}", l, r);
                return Err(PartialVMError::new(StatusCode::INTERNAL_TYPE_ERROR).with_message(msg));
            },
        };
        res.ok_or_else(|| PartialVMError::new(StatusCode::ARITHMETIC_ERROR))
    }

    pub fn rem_checked(self, other: Self) -> PartialVMResult<Self> {
        use IntegerValue::*;
        let res = match (self, other) {
            (U8(l), U8(r)) => u8::checked_rem(l, r).map(IntegerValue::U8),
            (U16(l), U16(r)) => u16::checked_rem(l, r).map(IntegerValue::U16),
            (U32(l), U32(r)) => u32::checked_rem(l, r).map(IntegerValue::U32),
            (U64(l), U64(r)) => u64::checked_rem(l, r).map(IntegerValue::U64),
            (U128(l), U128(r)) => u128::checked_rem(l, r).map(IntegerValue::U128),
            (U256(l), U256(r)) => u256::U256::checked_rem(l, r).map(IntegerValue::U256),
            (l, r) => {
                let msg = format!("Cannot rem {:?} by {:?}", l, r);
                return Err(PartialVMError::new(StatusCode::INTERNAL_TYPE_ERROR).with_message(msg));
            },
        };
        res.ok_or_else(|| PartialVMError::new(StatusCode::ARITHMETIC_ERROR))
    }

    pub fn bit_or(self, other: Self) -> PartialVMResult<Self> {
        use IntegerValue::*;
        Ok(match (self, other) {
            (U8(l), U8(r)) => IntegerValue::U8(l | r),
            (U16(l), U16(r)) => IntegerValue::U16(l | r),
            (U32(l), U32(r)) => IntegerValue::U32(l | r),
            (U64(l), U64(r)) => IntegerValue::U64(l | r),
            (U128(l), U128(r)) => IntegerValue::U128(l | r),
            (U256(l), U256(r)) => IntegerValue::U256(l | r),
            (l, r) => {
                let msg = format!("Cannot bit_or {:?} and {:?}", l, r);
                return Err(PartialVMError::new(StatusCode::INTERNAL_TYPE_ERROR).with_message(msg));
            },
        })
    }

    pub fn bit_and(self, other: Self) -> PartialVMResult<Self> {
        use IntegerValue::*;
        Ok(match (self, other) {
            (U8(l), U8(r)) => IntegerValue::U8(l & r),
            (U16(l), U16(r)) => IntegerValue::U16(l & r),
            (U32(l), U32(r)) => IntegerValue::U32(l & r),
            (U64(l), U64(r)) => IntegerValue::U64(l & r),
            (U128(l), U128(r)) => IntegerValue::U128(l & r),
            (U256(l), U256(r)) => IntegerValue::U256(l & r),
            (l, r) => {
                let msg = format!("Cannot bit_and {:?} and {:?}", l, r);
                return Err(PartialVMError::new(StatusCode::INTERNAL_TYPE_ERROR).with_message(msg));
            },
        })
    }

    pub fn bit_xor(self, other: Self) -> PartialVMResult<Self> {
        use IntegerValue::*;
        Ok(match (self, other) {
            (U8(l), U8(r)) => IntegerValue::U8(l ^ r),
            (U16(l), U16(r)) => IntegerValue::U16(l ^ r),
            (U32(l), U32(r)) => IntegerValue::U32(l ^ r),
            (U64(l), U64(r)) => IntegerValue::U64(l ^ r),
            (U128(l), U128(r)) => IntegerValue::U128(l ^ r),
            (U256(l), U256(r)) => IntegerValue::U256(l ^ r),
            (l, r) => {
                let msg = format!("Cannot bit_xor {:?} and {:?}", l, r);
                return Err(PartialVMError::new(StatusCode::INTERNAL_TYPE_ERROR).with_message(msg));
            },
        })
    }

    pub fn shl_checked(self, n_bits: u8) -> PartialVMResult<Self> {
        use IntegerValue::*;

        Ok(match self {
            U8(x) => {
                if n_bits >= 8 {
                    return Err(PartialVMError::new(StatusCode::ARITHMETIC_ERROR));
                }
                IntegerValue::U8(x << n_bits)
            },
            U16(x) => {
                if n_bits >= 16 {
                    return Err(PartialVMError::new(StatusCode::ARITHMETIC_ERROR));
                }
                IntegerValue::U16(x << n_bits)
            },
            U32(x) => {
                if n_bits >= 32 {
                    return Err(PartialVMError::new(StatusCode::ARITHMETIC_ERROR));
                }
                IntegerValue::U32(x << n_bits)
            },
            U64(x) => {
                if n_bits >= 64 {
                    return Err(PartialVMError::new(StatusCode::ARITHMETIC_ERROR));
                }
                IntegerValue::U64(x << n_bits)
            },
            U128(x) => {
                if n_bits >= 128 {
                    return Err(PartialVMError::new(StatusCode::ARITHMETIC_ERROR));
                }
                IntegerValue::U128(x << n_bits)
            },
            U256(x) => IntegerValue::U256(x << n_bits),
        })
    }

    pub fn shr_checked(self, n_bits: u8) -> PartialVMResult<Self> {
        use IntegerValue::*;

        Ok(match self {
            U8(x) => {
                if n_bits >= 8 {
                    return Err(PartialVMError::new(StatusCode::ARITHMETIC_ERROR));
                }
                IntegerValue::U8(x >> n_bits)
            },
            U16(x) => {
                if n_bits >= 16 {
                    return Err(PartialVMError::new(StatusCode::ARITHMETIC_ERROR));
                }
                IntegerValue::U16(x >> n_bits)
            },
            U32(x) => {
                if n_bits >= 32 {
                    return Err(PartialVMError::new(StatusCode::ARITHMETIC_ERROR));
                }
                IntegerValue::U32(x >> n_bits)
            },
            U64(x) => {
                if n_bits >= 64 {
                    return Err(PartialVMError::new(StatusCode::ARITHMETIC_ERROR));
                }
                IntegerValue::U64(x >> n_bits)
            },
            U128(x) => {
                if n_bits >= 128 {
                    return Err(PartialVMError::new(StatusCode::ARITHMETIC_ERROR));
                }
                IntegerValue::U128(x >> n_bits)
            },
            U256(x) => IntegerValue::U256(x >> n_bits),
        })
    }

    pub fn lt(self, other: Self) -> PartialVMResult<bool> {
        use IntegerValue::*;

        Ok(match (self, other) {
            (U8(l), U8(r)) => l < r,
            (U16(l), U16(r)) => l < r,
            (U32(l), U32(r)) => l < r,
            (U64(l), U64(r)) => l < r,
            (U128(l), U128(r)) => l < r,
            (U256(l), U256(r)) => l < r,
            (l, r) => {
                let msg = format!(
                    "Cannot compare {:?} and {:?}: incompatible integer types",
                    l, r
                );
                return Err(PartialVMError::new(StatusCode::INTERNAL_TYPE_ERROR).with_message(msg));
            },
        })
    }

    pub fn le(self, other: Self) -> PartialVMResult<bool> {
        use IntegerValue::*;

        Ok(match (self, other) {
            (U8(l), U8(r)) => l <= r,
            (U16(l), U16(r)) => l <= r,
            (U32(l), U32(r)) => l <= r,
            (U64(l), U64(r)) => l <= r,
            (U128(l), U128(r)) => l <= r,
            (U256(l), U256(r)) => l <= r,
            (l, r) => {
                let msg = format!(
                    "Cannot compare {:?} and {:?}: incompatible integer types",
                    l, r
                );
                return Err(PartialVMError::new(StatusCode::INTERNAL_TYPE_ERROR).with_message(msg));
            },
        })
    }

    pub fn gt(self, other: Self) -> PartialVMResult<bool> {
        use IntegerValue::*;

        Ok(match (self, other) {
            (U8(l), U8(r)) => l > r,
            (U16(l), U16(r)) => l > r,
            (U32(l), U32(r)) => l > r,
            (U64(l), U64(r)) => l > r,
            (U128(l), U128(r)) => l > r,
            (U256(l), U256(r)) => l > r,
            (l, r) => {
                let msg = format!(
                    "Cannot compare {:?} and {:?}: incompatible integer types",
                    l, r
                );
                return Err(PartialVMError::new(StatusCode::INTERNAL_TYPE_ERROR).with_message(msg));
            },
        })
    }

    pub fn ge(self, other: Self) -> PartialVMResult<bool> {
        use IntegerValue::*;

        Ok(match (self, other) {
            (U8(l), U8(r)) => l >= r,
            (U16(l), U16(r)) => l >= r,
            (U32(l), U32(r)) => l >= r,
            (U64(l), U64(r)) => l >= r,
            (U128(l), U128(r)) => l >= r,
            (U256(l), U256(r)) => l >= r,
            (l, r) => {
                let msg = format!(
                    "Cannot compare {:?} and {:?}: incompatible integer types",
                    l, r
                );
                return Err(PartialVMError::new(StatusCode::INTERNAL_TYPE_ERROR).with_message(msg));
            },
        })
    }

    pub fn into_value(self) -> Value {
        use IntegerValue::*;

        match self {
            U8(x) => Value::u8(x),
            U16(x) => Value::u16(x),
            U32(x) => Value::u32(x),
            U64(x) => Value::u64(x),
            U128(x) => Value::u128(x),
            U256(x) => Value::u256(x),
        }
    }
}

impl IntegerValue {
    pub fn cast_u8(self) -> PartialVMResult<u8> {
        use IntegerValue::*;

        match self {
            U8(x) => Ok(x),
            U16(x) => {
                if x > (std::u8::MAX as u16) {
                    Err(PartialVMError::new(StatusCode::ARITHMETIC_ERROR)
                        .with_message(format!("Cannot cast u16({}) to u8", x)))
                } else {
                    Ok(x as u8)
                }
            },
            U32(x) => {
                if x > (std::u8::MAX as u32) {
                    Err(PartialVMError::new(StatusCode::ARITHMETIC_ERROR)
                        .with_message(format!("Cannot cast u32({}) to u8", x)))
                } else {
                    Ok(x as u8)
                }
            },
            U64(x) => {
                if x > (std::u8::MAX as u64) {
                    Err(PartialVMError::new(StatusCode::ARITHMETIC_ERROR)
                        .with_message(format!("Cannot cast u64({}) to u8", x)))
                } else {
                    Ok(x as u8)
                }
            },
            U128(x) => {
                if x > (std::u8::MAX as u128) {
                    Err(PartialVMError::new(StatusCode::ARITHMETIC_ERROR)
                        .with_message(format!("Cannot cast u128({}) to u8", x)))
                } else {
                    Ok(x as u8)
                }
            },
            U256(x) => {
                if x > (u256::U256::from(std::u8::MAX)) {
                    Err(PartialVMError::new(StatusCode::ARITHMETIC_ERROR)
                        .with_message(format!("Cannot cast u256({}) to u8", x)))
                } else {
                    Ok(x.unchecked_as_u8())
                }
            },
        }
    }

    pub fn cast_u16(self) -> PartialVMResult<u16> {
        use IntegerValue::*;

        match self {
            U8(x) => Ok(x as u16),
            U16(x) => Ok(x),
            U32(x) => {
                if x > (std::u16::MAX as u32) {
                    Err(PartialVMError::new(StatusCode::ARITHMETIC_ERROR)
                        .with_message(format!("Cannot cast u32({}) to u16", x)))
                } else {
                    Ok(x as u16)
                }
            },
            U64(x) => {
                if x > (std::u16::MAX as u64) {
                    Err(PartialVMError::new(StatusCode::ARITHMETIC_ERROR)
                        .with_message(format!("Cannot cast u64({}) to u16", x)))
                } else {
                    Ok(x as u16)
                }
            },
            U128(x) => {
                if x > (std::u16::MAX as u128) {
                    Err(PartialVMError::new(StatusCode::ARITHMETIC_ERROR)
                        .with_message(format!("Cannot cast u128({}) to u16", x)))
                } else {
                    Ok(x as u16)
                }
            },
            U256(x) => {
                if x > (u256::U256::from(std::u16::MAX)) {
                    Err(PartialVMError::new(StatusCode::ARITHMETIC_ERROR)
                        .with_message(format!("Cannot cast u256({}) to u16", x)))
                } else {
                    Ok(x.unchecked_as_u16())
                }
            },
        }
    }

    pub fn cast_u32(self) -> PartialVMResult<u32> {
        use IntegerValue::*;

        match self {
            U8(x) => Ok(x as u32),
            U16(x) => Ok(x as u32),
            U32(x) => Ok(x),
            U64(x) => {
                if x > (std::u32::MAX as u64) {
                    Err(PartialVMError::new(StatusCode::ARITHMETIC_ERROR)
                        .with_message(format!("Cannot cast u64({}) to u32", x)))
                } else {
                    Ok(x as u32)
                }
            },
            U128(x) => {
                if x > (std::u32::MAX as u128) {
                    Err(PartialVMError::new(StatusCode::ARITHMETIC_ERROR)
                        .with_message(format!("Cannot cast u128({}) to u32", x)))
                } else {
                    Ok(x as u32)
                }
            },
            U256(x) => {
                if x > (u256::U256::from(std::u32::MAX)) {
                    Err(PartialVMError::new(StatusCode::ARITHMETIC_ERROR)
                        .with_message(format!("Cannot cast u128({}) to u32", x)))
                } else {
                    Ok(x.unchecked_as_u32())
                }
            },
        }
    }

    pub fn cast_u64(self) -> PartialVMResult<u64> {
        use IntegerValue::*;

        match self {
            U8(x) => Ok(x as u64),
            U16(x) => Ok(x as u64),
            U32(x) => Ok(x as u64),
            U64(x) => Ok(x),
            U128(x) => {
                if x > (std::u64::MAX as u128) {
                    Err(PartialVMError::new(StatusCode::ARITHMETIC_ERROR)
                        .with_message(format!("Cannot cast u128({}) to u64", x)))
                } else {
                    Ok(x as u64)
                }
            },
            U256(x) => {
                if x > (u256::U256::from(std::u64::MAX)) {
                    Err(PartialVMError::new(StatusCode::ARITHMETIC_ERROR)
                        .with_message(format!("Cannot cast u256({}) to u64", x)))
                } else {
                    Ok(x.unchecked_as_u64())
                }
            },
        }
    }

    pub fn cast_u128(self) -> PartialVMResult<u128> {
        use IntegerValue::*;

        match self {
            U8(x) => Ok(x as u128),
            U16(x) => Ok(x as u128),
            U32(x) => Ok(x as u128),
            U64(x) => Ok(x as u128),
            U128(x) => Ok(x),
            U256(x) => {
                if x > (u256::U256::from(std::u128::MAX)) {
                    Err(PartialVMError::new(StatusCode::ARITHMETIC_ERROR)
                        .with_message(format!("Cannot cast u256({}) to u128", x)))
                } else {
                    Ok(x.unchecked_as_u128())
                }
            },
        }
    }

    pub fn cast_u256(self) -> PartialVMResult<u256::U256> {
        use IntegerValue::*;

        Ok(match self {
            U8(x) => u256::U256::from(x),
            U16(x) => u256::U256::from(x),
            U32(x) => u256::U256::from(x),
            U64(x) => u256::U256::from(x),
            U128(x) => u256::U256::from(x),
            U256(x) => x,
        })
    }
}

/***************************************************************************************
*
* Vector
*
*   Implemented as a built-in data type.
*
**************************************************************************************/

pub const INDEX_OUT_OF_BOUNDS: u64 = NFE_VECTOR_ERROR_BASE + 1;
pub const POP_EMPTY_VEC: u64 = NFE_VECTOR_ERROR_BASE + 2;
pub const VEC_UNPACK_PARITY_MISMATCH: u64 = NFE_VECTOR_ERROR_BASE + 3;

fn check_elem_layout(ty: &Type, v: &Container) -> PartialVMResult<()> {
    match (ty, v) {
        (Type::U8, Container::VecU8(_))
        | (Type::U64, Container::VecU64(_))
        | (Type::U16, Container::VecU16(_))
        | (Type::U32, Container::VecU32(_))
        | (Type::U128, Container::VecU128(_))
        | (Type::U256, Container::VecU256(_))
        | (Type::Bool, Container::VecBool(_))
        | (Type::Address, Container::VecAddress(_))
        | (Type::Signer, Container::Struct(_)) => Ok(()),

        (Type::Vector(_), Container::Vec(_)) => Ok(()),

        (Type::Struct(_), Container::Vec(_))
        | (Type::Signer, Container::Vec(_))
        | (Type::StructInstantiation(_, _), Container::Vec(_)) => Ok(()),

        (Type::Reference(_), _) | (Type::MutableReference(_), _) | (Type::TyParam(_), _) => Err(
            PartialVMError::new(StatusCode::UNKNOWN_INVARIANT_VIOLATION_ERROR)
                .with_message(format!("invalid type param for vector: {:?}", ty)),
        ),

        (Type::U8, _)
        | (Type::U64, _)
        | (Type::U16, _)
        | (Type::U32, _)
        | (Type::U128, _)
        | (Type::U256, _)
        | (Type::Bool, _)
        | (Type::Address, _)
        | (Type::Signer, _)
        | (Type::Vector(_), _)
        | (Type::Struct(_), _)
        | (Type::StructInstantiation(_, _), _) => Err(PartialVMError::new(
            StatusCode::UNKNOWN_INVARIANT_VIOLATION_ERROR,
        )
        .with_message(format!(
            "vector elem layout mismatch, expected {:?}, got {:?}",
            ty, v
        ))),
    }
}

impl VectorRef {
    pub fn len(&self, type_param: &Type) -> PartialVMResult<Value> {
        let c: &Container = self.0.container();
        check_elem_layout(type_param, c)?;

        let len = match c {
            Container::VecU8(r) => r.borrow().len(),
            Container::VecU16(r) => r.borrow().len(),
            Container::VecU32(r) => r.borrow().len(),
            Container::VecU64(r) => r.borrow().len(),
            Container::VecU128(r) => r.borrow().len(),
            Container::VecU256(r) => r.borrow().len(),
            Container::VecBool(r) => r.borrow().len(),
            Container::VecAddress(r) => r.borrow().len(),
            Container::Vec(r) => r.borrow().len(),
            Container::Locals(_) | Container::Struct(_) => unreachable!(),
        };
        Ok(Value::u64(len as u64))
    }

    pub fn push_back(&self, e: Value, type_param: &Type) -> PartialVMResult<()> {
        let c = self.0.container();
        check_elem_layout(type_param, c)?;

        match c {
            Container::VecU8(r) => r.borrow_mut().push(e.value_as()?),
            Container::VecU16(r) => r.borrow_mut().push(e.value_as()?),
            Container::VecU32(r) => r.borrow_mut().push(e.value_as()?),
            Container::VecU64(r) => r.borrow_mut().push(e.value_as()?),
            Container::VecU128(r) => r.borrow_mut().push(e.value_as()?),
            Container::VecU256(r) => r.borrow_mut().push(e.value_as()?),
            Container::VecBool(r) => r.borrow_mut().push(e.value_as()?),
            Container::VecAddress(r) => r.borrow_mut().push(e.value_as()?),
            Container::Vec(r) => r.borrow_mut().push(e.0),
            Container::Locals(_) | Container::Struct(_) => unreachable!(),
        }

        self.0.mark_dirty();
        Ok(())
    }

    pub fn borrow_elem(&self, idx: usize, type_param: &Type) -> PartialVMResult<Value> {
        let c = self.0.container();
        check_elem_layout(type_param, c)?;
        if idx >= c.len() {
            return Err(PartialVMError::new(StatusCode::VECTOR_OPERATION_ERROR)
                .with_sub_status(INDEX_OUT_OF_BOUNDS));
        }
        Ok(Value(self.0.borrow_elem(idx)?))
    }

    /// Returns a RefCell reference to the underlying vector of a `&vector<u8>` value.
    pub fn as_bytes_ref(&self) -> std::cell::Ref<'_, Vec<u8>> {
        let c = self.0.container();
        match c {
            Container::VecU8(r) => r.borrow(),
            _ => panic!("can only be called on vector<u8>"),
        }
    }

    pub fn pop(&self, type_param: &Type) -> PartialVMResult<Value> {
        let c = self.0.container();
        check_elem_layout(type_param, c)?;

        macro_rules! err_pop_empty_vec {
            () => {
                return Err(PartialVMError::new(StatusCode::VECTOR_OPERATION_ERROR)
                    .with_sub_status(POP_EMPTY_VEC))
            };
        }

        let res = match c {
            Container::VecU8(r) => match r.borrow_mut().pop() {
                Some(x) => Value::u8(x),
                None => err_pop_empty_vec!(),
            },
            Container::VecU16(r) => match r.borrow_mut().pop() {
                Some(x) => Value::u16(x),
                None => err_pop_empty_vec!(),
            },
            Container::VecU32(r) => match r.borrow_mut().pop() {
                Some(x) => Value::u32(x),
                None => err_pop_empty_vec!(),
            },
            Container::VecU64(r) => match r.borrow_mut().pop() {
                Some(x) => Value::u64(x),
                None => err_pop_empty_vec!(),
            },
            Container::VecU128(r) => match r.borrow_mut().pop() {
                Some(x) => Value::u128(x),
                None => err_pop_empty_vec!(),
            },
            Container::VecU256(r) => match r.borrow_mut().pop() {
                Some(x) => Value::u256(x),
                None => err_pop_empty_vec!(),
            },
            Container::VecBool(r) => match r.borrow_mut().pop() {
                Some(x) => Value::bool(x),
                None => err_pop_empty_vec!(),
            },
            Container::VecAddress(r) => match r.borrow_mut().pop() {
                Some(x) => Value::address(x),
                None => err_pop_empty_vec!(),
            },
            Container::Vec(r) => match r.borrow_mut().pop() {
                Some(x) => Value(x),
                None => err_pop_empty_vec!(),
            },
            Container::Locals(_) | Container::Struct(_) => unreachable!(),
        };

        self.0.mark_dirty();
        Ok(res)
    }

    pub fn swap(&self, idx1: usize, idx2: usize, type_param: &Type) -> PartialVMResult<()> {
        let c = self.0.container();
        check_elem_layout(type_param, c)?;

        macro_rules! swap {
            ($v:expr) => {{
                let mut v = $v.borrow_mut();
                if idx1 >= v.len() || idx2 >= v.len() {
                    return Err(PartialVMError::new(StatusCode::VECTOR_OPERATION_ERROR)
                        .with_sub_status(INDEX_OUT_OF_BOUNDS));
                }
                v.swap(idx1, idx2);
            }};
        }

        match c {
            Container::VecU8(r) => swap!(r),
            Container::VecU16(r) => swap!(r),
            Container::VecU32(r) => swap!(r),
            Container::VecU64(r) => swap!(r),
            Container::VecU128(r) => swap!(r),
            Container::VecU256(r) => swap!(r),
            Container::VecBool(r) => swap!(r),
            Container::VecAddress(r) => swap!(r),
            Container::Vec(r) => swap!(r),
            Container::Locals(_) | Container::Struct(_) => unreachable!(),
        }

        self.0.mark_dirty();
        Ok(())
    }
}

impl Vector {
    pub fn pack(type_param: &Type, elements: Vec<Value>) -> PartialVMResult<Value> {
        let container = match type_param {
            Type::U8 => Value::vector_u8(
                elements
                    .into_iter()
                    .map(|v| v.value_as())
                    .collect::<PartialVMResult<Vec<_>>>()?,
            ),
            Type::U16 => Value::vector_u16(
                elements
                    .into_iter()
                    .map(|v| v.value_as())
                    .collect::<PartialVMResult<Vec<_>>>()?,
            ),
            Type::U32 => Value::vector_u32(
                elements
                    .into_iter()
                    .map(|v| v.value_as())
                    .collect::<PartialVMResult<Vec<_>>>()?,
            ),
            Type::U64 => Value::vector_u64(
                elements
                    .into_iter()
                    .map(|v| v.value_as())
                    .collect::<PartialVMResult<Vec<_>>>()?,
            ),
            Type::U128 => Value::vector_u128(
                elements
                    .into_iter()
                    .map(|v| v.value_as())
                    .collect::<PartialVMResult<Vec<_>>>()?,
            ),
            Type::U256 => Value::vector_u256(
                elements
                    .into_iter()
                    .map(|v| v.value_as())
                    .collect::<PartialVMResult<Vec<_>>>()?,
            ),
            Type::Bool => Value::vector_bool(
                elements
                    .into_iter()
                    .map(|v| v.value_as())
                    .collect::<PartialVMResult<Vec<_>>>()?,
            ),
            Type::Address => Value::vector_address(
                elements
                    .into_iter()
                    .map(|v| v.value_as())
                    .collect::<PartialVMResult<Vec<_>>>()?,
            ),

            Type::Signer | Type::Vector(_) | Type::Struct(_) | Type::StructInstantiation(_, _) => {
                Value(ValueImpl::Container(Container::Vec(Rc::new(RefCell::new(
                    elements.into_iter().map(|v| v.0).collect(),
                )))))
            },

            Type::Reference(_) | Type::MutableReference(_) | Type::TyParam(_) => {
                return Err(
                    PartialVMError::new(StatusCode::UNKNOWN_INVARIANT_VIOLATION_ERROR)
                        .with_message(format!("invalid type param for vector: {:?}", type_param)),
                )
            },
        };

        Ok(container)
    }

    pub fn empty(type_param: &Type) -> PartialVMResult<Value> {
        Self::pack(type_param, vec![])
    }

    pub fn unpack_unchecked(self) -> PartialVMResult<Vec<Value>> {
        let elements: Vec<_> = match self.0 {
            Container::VecU8(r) => take_unique_ownership(r)?
                .into_iter()
                .map(Value::u8)
                .collect(),
            Container::VecU16(r) => take_unique_ownership(r)?
                .into_iter()
                .map(Value::u16)
                .collect(),
            Container::VecU32(r) => take_unique_ownership(r)?
                .into_iter()
                .map(Value::u32)
                .collect(),
            Container::VecU64(r) => take_unique_ownership(r)?
                .into_iter()
                .map(Value::u64)
                .collect(),
            Container::VecU128(r) => take_unique_ownership(r)?
                .into_iter()
                .map(Value::u128)
                .collect(),
            Container::VecU256(r) => take_unique_ownership(r)?
                .into_iter()
                .map(Value::u256)
                .collect(),
            Container::VecBool(r) => take_unique_ownership(r)?
                .into_iter()
                .map(Value::bool)
                .collect(),
            Container::VecAddress(r) => take_unique_ownership(r)?
                .into_iter()
                .map(Value::address)
                .collect(),
            Container::Vec(r) => take_unique_ownership(r)?.into_iter().map(Value).collect(),
            Container::Locals(_) | Container::Struct(_) => unreachable!(),
        };
        Ok(elements)
    }

    pub fn unpack(self, type_param: &Type, expected_num: u64) -> PartialVMResult<Vec<Value>> {
        check_elem_layout(type_param, &self.0)?;
        let elements = self.unpack_unchecked()?;
        if expected_num as usize == elements.len() {
            Ok(elements)
        } else {
            Err(PartialVMError::new(StatusCode::VECTOR_OPERATION_ERROR)
                .with_sub_status(VEC_UNPACK_PARITY_MISMATCH))
        }
    }

    pub fn destroy_empty(self, type_param: &Type) -> PartialVMResult<()> {
        self.unpack(type_param, 0)?;
        Ok(())
    }

    pub fn to_vec_u8(self) -> PartialVMResult<Vec<u8>> {
        check_elem_layout(&Type::U8, &self.0)?;
        if let Container::VecU8(r) = self.0 {
            Ok(take_unique_ownership(r)?.into_iter().collect())
        } else {
            Err(
                PartialVMError::new(StatusCode::UNKNOWN_INVARIANT_VIOLATION_ERROR)
                    .with_message("expected vector<u8>".to_string()),
            )
        }
    }
}

/***************************************************************************************
 *
 * Abstract Memory Size
 *
 *   TODO(Gas): This is the oldest implementation of abstract memory size.
 *              It is now kept only as a reference impl, which is used to ensure
 *              the new implementation is fully backward compatible.
 *              We should be able to get this removed after we use the new impl
 *              for a while and gain enough confidence in that.
 *
 **************************************************************************************/

/// The size in bytes for a non-string or address constant on the stack
pub(crate) const LEGACY_CONST_SIZE: AbstractMemorySize = AbstractMemorySize::new(16);

/// The size in bytes for a reference on the stack
pub(crate) const LEGACY_REFERENCE_SIZE: AbstractMemorySize = AbstractMemorySize::new(8);

/// The size of a struct in bytes
pub(crate) const LEGACY_STRUCT_SIZE: AbstractMemorySize = AbstractMemorySize::new(2);

impl Container {
    #[cfg(test)]
    fn legacy_size(&self) -> AbstractMemorySize {
        match self {
            Self::Locals(r) | Self::Vec(r) | Self::Struct(r) => {
                Struct::legacy_size_impl(&r.borrow())
            },
            Self::VecU8(r) => {
                AbstractMemorySize::new((r.borrow().len() * std::mem::size_of::<u8>()) as u64)
            },
            Self::VecU16(r) => {
                AbstractMemorySize::new((r.borrow().len() * std::mem::size_of::<u16>()) as u64)
            },
            Self::VecU32(r) => {
                AbstractMemorySize::new((r.borrow().len() * std::mem::size_of::<u32>()) as u64)
            },
            Self::VecU64(r) => {
                AbstractMemorySize::new((r.borrow().len() * std::mem::size_of::<u64>()) as u64)
            },
            Self::VecU128(r) => {
                AbstractMemorySize::new((r.borrow().len() * std::mem::size_of::<u128>()) as u64)
            },
            Self::VecU256(r) => AbstractMemorySize::new(
                (r.borrow().len() * std::mem::size_of::<u256::U256>()) as u64,
            ),
            Self::VecBool(r) => {
                AbstractMemorySize::new((r.borrow().len() * std::mem::size_of::<bool>()) as u64)
            },
            Self::VecAddress(r) => AbstractMemorySize::new(
                (r.borrow().len() * std::mem::size_of::<AccountAddress>()) as u64,
            ),
        }
    }
}

impl ContainerRef {
    #[cfg(test)]
    fn legacy_size(&self) -> AbstractMemorySize {
        LEGACY_REFERENCE_SIZE
    }
}

impl IndexedRef {
    #[cfg(test)]
    fn legacy_size(&self) -> AbstractMemorySize {
        LEGACY_REFERENCE_SIZE
    }
}

impl ValueImpl {
    #[cfg(test)]
    fn legacy_size(&self) -> AbstractMemorySize {
        use ValueImpl::*;

        match self {
            Invalid | U8(_) | U16(_) | U32(_) | U64(_) | U128(_) | U256(_) | Bool(_) => {
                LEGACY_CONST_SIZE
            },
            Address(_) => AbstractMemorySize::new(AccountAddress::LENGTH as u64),
            ContainerRef(r) => r.legacy_size(),
            IndexedRef(r) => r.legacy_size(),
            // TODO: in case the borrow fails the VM will panic.
            Container(c) => c.legacy_size(),
        }
    }
}

impl Struct {
    #[cfg(test)]
    fn legacy_size_impl(fields: &[ValueImpl]) -> AbstractMemorySize {
        fields
            .iter()
            .fold(LEGACY_STRUCT_SIZE, |acc, v| acc + v.legacy_size())
    }

    #[cfg(test)]
    pub(crate) fn legacy_size(&self) -> AbstractMemorySize {
        Self::legacy_size_impl(&self.fields)
    }
}

impl Value {
    #[cfg(test)]
    pub(crate) fn legacy_size(&self) -> AbstractMemorySize {
        self.0.legacy_size()
    }
}

impl ReferenceImpl {
    #[cfg(test)]
    fn legacy_size(&self) -> AbstractMemorySize {
        match self {
            Self::ContainerRef(r) => r.legacy_size(),
            Self::IndexedRef(r) => r.legacy_size(),
        }
    }
}

impl Reference {
    #[cfg(test)]
    pub(crate) fn legacy_size(&self) -> AbstractMemorySize {
        self.0.legacy_size()
    }
}

/***************************************************************************************
 *
 * Struct Operations
 *
 *   Public APIs for Struct.
 *
 **************************************************************************************/
impl Struct {
    pub fn pack<I: IntoIterator<Item = Value>>(vals: I) -> Self {
        Self {
            fields: vals.into_iter().map(|v| v.0).collect(),
        }
    }

    pub fn unpack(self) -> PartialVMResult<impl Iterator<Item = Value>> {
        Ok(self.fields.into_iter().map(Value))
    }
}

/***************************************************************************************
 *
 * Global Value Operations
 *
 *   Public APIs for GlobalValue. They allow global values to be created from external
 *   source (a.k.a. storage), and references to be taken from them. At the end of the
 *   transaction execution the dirty ones can be identified and wrote back to storage.
 *
 **************************************************************************************/
#[allow(clippy::unnecessary_wraps)]
impl GlobalValueImpl {
    fn cached(
        val: ValueImpl,
        status: GlobalDataStatus,
    ) -> Result<Self, (PartialVMError, ValueImpl)> {
        match val {
            ValueImpl::Container(Container::Struct(fields)) => {
                let status = Rc::new(RefCell::new(status));
                Ok(Self::Cached { fields, status })
            },
            val => Err((
                PartialVMError::new(StatusCode::UNKNOWN_INVARIANT_VIOLATION_ERROR)
                    .with_message("failed to publish cached: not a resource".to_string()),
                val,
            )),
        }
    }

    fn fresh(val: ValueImpl) -> Result<Self, (PartialVMError, ValueImpl)> {
        match val {
            ValueImpl::Container(Container::Struct(fields)) => Ok(Self::Fresh { fields }),
            val => Err((
                PartialVMError::new(StatusCode::UNKNOWN_INVARIANT_VIOLATION_ERROR)
                    .with_message("failed to publish fresh: not a resource".to_string()),
                val,
            )),
        }
    }

    fn move_from(&mut self) -> PartialVMResult<ValueImpl> {
        let fields = match self {
            Self::None | Self::Deleted => {
                return Err(PartialVMError::new(StatusCode::MISSING_DATA))
            },
            Self::Fresh { .. } => match std::mem::replace(self, Self::None) {
                Self::Fresh { fields } => fields,
                _ => unreachable!(),
            },
            Self::Cached { .. } => match std::mem::replace(self, Self::Deleted) {
                Self::Cached { fields, .. } => fields,
                _ => unreachable!(),
            },
        };
        if Rc::strong_count(&fields) != 1 {
            return Err(
                PartialVMError::new(StatusCode::UNKNOWN_INVARIANT_VIOLATION_ERROR)
                    .with_message("moving global resource with dangling reference".to_string())
                    .with_sub_status(move_core_types::vm_status::sub_status::unknown_invariant_violation::EREFERENCE_COUNTING_FAILURE),
            );
        }
        Ok(ValueImpl::Container(Container::Struct(fields)))
    }

    fn move_to(&mut self, val: ValueImpl) -> Result<(), (PartialVMError, ValueImpl)> {
        match self {
            Self::Fresh { .. } | Self::Cached { .. } => {
                return Err((
                    PartialVMError::new(StatusCode::RESOURCE_ALREADY_EXISTS),
                    val,
                ))
            },
            Self::None => *self = Self::fresh(val)?,
            Self::Deleted => *self = Self::cached(val, GlobalDataStatus::Dirty)?,
        }
        Ok(())
    }

    fn exists(&self) -> PartialVMResult<bool> {
        match self {
            Self::Fresh { .. } | Self::Cached { .. } => Ok(true),
            Self::None | Self::Deleted => Ok(false),
        }
    }

    fn borrow_global(&self) -> PartialVMResult<ValueImpl> {
        match self {
            Self::None | Self::Deleted => Err(PartialVMError::new(StatusCode::MISSING_DATA)),
            Self::Fresh { fields } => Ok(ValueImpl::ContainerRef(ContainerRef::Local(
                Container::Struct(Rc::clone(fields)),
            ))),
            Self::Cached { fields, status } => Ok(ValueImpl::ContainerRef(ContainerRef::Global {
                container: Container::Struct(Rc::clone(fields)),
                status: Rc::clone(status),
            })),
        }
    }

    fn into_effect(self) -> Option<Op<ValueImpl>> {
        match self {
            Self::None => None,
            Self::Deleted => Some(Op::Delete),
            Self::Fresh { fields } => {
                Some(Op::New(ValueImpl::Container(Container::Struct(fields))))
            },
            Self::Cached { fields, status } => match &*status.borrow() {
                GlobalDataStatus::Dirty => {
                    Some(Op::Modify(ValueImpl::Container(Container::Struct(fields))))
                },
                GlobalDataStatus::Clean => None,
            },
        }
    }

    fn is_mutated(&self) -> bool {
        match self {
            Self::None => false,
            Self::Deleted => true,
            Self::Fresh { fields: _ } => true,
            Self::Cached { fields: _, status } => match &*status.borrow() {
                GlobalDataStatus::Dirty => true,
                GlobalDataStatus::Clean => false,
            },
        }
    }
}

impl GlobalValue {
    pub fn none() -> Self {
        Self(GlobalValueImpl::None)
    }

    pub fn cached(val: Value) -> PartialVMResult<Self> {
        Ok(Self(
            GlobalValueImpl::cached(val.0, GlobalDataStatus::Clean).map_err(|(err, _val)| err)?,
        ))
    }

    pub fn move_from(&mut self) -> PartialVMResult<Value> {
        Ok(Value(self.0.move_from()?))
    }

    pub fn move_to(&mut self, val: Value) -> Result<(), (PartialVMError, Value)> {
        self.0
            .move_to(val.0)
            .map_err(|(err, val)| (err, Value(val)))
    }

    pub fn borrow_global(&self) -> PartialVMResult<Value> {
        Ok(Value(self.0.borrow_global()?))
    }

    pub fn exists(&self) -> PartialVMResult<bool> {
        self.0.exists()
    }

    pub fn into_effect(self) -> Option<Op<Value>> {
        self.0.into_effect().map(|op| op.map(Value))
    }

    pub fn into_effect_with_layout(
        self,
        layout: MoveTypeLayout,
    ) -> Option<Op<(Value, MoveTypeLayout)>> {
        self.0
            .into_effect()
            .map(|op| op.map(|v| (Value(v), layout)))
    }

    pub fn is_mutated(&self) -> bool {
        self.0.is_mutated()
    }
}

/***************************************************************************************
*
* Display
*
*   Implementation of the Display trait for VM Values. These are supposed to be more
*   friendly & readable than the generated Debug dump.
*
**************************************************************************************/

impl Display for ValueImpl {
    fn fmt(&self, f: &mut fmt::Formatter) -> fmt::Result {
        match self {
            Self::Invalid => write!(f, "Invalid"),

            Self::U8(x) => write!(f, "U8({})", x),
            Self::U16(x) => write!(f, "U16({})", x),
            Self::U32(x) => write!(f, "U32({})", x),
            Self::U64(x) => write!(f, "U64({})", x),
            Self::U128(x) => write!(f, "U128({})", x),
            Self::U256(x) => write!(f, "U256({})", x),
            Self::Bool(x) => write!(f, "{}", x),
            Self::Address(addr) => write!(f, "Address({})", addr.short_str_lossless()),

            Self::Container(r) => write!(f, "{}", r),

            Self::ContainerRef(r) => write!(f, "{}", r),
            Self::IndexedRef(r) => write!(f, "{}", r),
        }
    }
}

fn display_list_of_items<T, I>(items: I, f: &mut fmt::Formatter) -> fmt::Result
where
    T: Display,
    I: IntoIterator<Item = T>,
{
    write!(f, "[")?;
    let mut items = items.into_iter();
    if let Some(x) = items.next() {
        write!(f, "{}", x)?;
        for x in items {
            write!(f, ", {}", x)?;
        }
    }
    write!(f, "]")
}

impl Container {
    fn raw_address(&self) -> usize {
        use Container::*;

        match self {
            Locals(r) => r.as_ptr() as usize,
            Vec(r) => r.as_ptr() as usize,
            Struct(r) => r.as_ptr() as usize,
            VecU8(r) => r.as_ptr() as usize,
            VecU16(r) => r.as_ptr() as usize,
            VecU32(r) => r.as_ptr() as usize,
            VecU64(r) => r.as_ptr() as usize,
            VecU128(r) => r.as_ptr() as usize,
            VecU256(r) => r.as_ptr() as usize,
            VecBool(r) => r.as_ptr() as usize,
            VecAddress(r) => r.as_ptr() as usize,
        }
    }
}

impl Locals {
    pub fn raw_address(&self) -> usize {
        self.0.as_ptr() as usize
    }
}

impl Display for ContainerRef {
    fn fmt(&self, f: &mut fmt::Formatter) -> fmt::Result {
        match self {
            Self::Local(c) => write!(f, "(&container {:x})", c.raw_address()),
            Self::Global { status, container } => write!(
                f,
                "(&container {:x} -- {:?})",
                container.raw_address(),
                &*status.borrow(),
            ),
        }
    }
}

impl Display for IndexedRef {
    fn fmt(&self, f: &mut fmt::Formatter) -> fmt::Result {
        write!(f, "{}[{}]", self.container_ref, self.idx)
    }
}

impl Display for Container {
    fn fmt(&self, f: &mut fmt::Formatter) -> fmt::Result {
        write!(f, "(container {:x}: ", self.raw_address())?;

        match self {
            Self::Locals(r) | Self::Vec(r) | Self::Struct(r) => {
                display_list_of_items(r.borrow().iter(), f)
            },
            Self::VecU8(r) => display_list_of_items(r.borrow().iter(), f),
            Self::VecU16(r) => display_list_of_items(r.borrow().iter(), f),
            Self::VecU32(r) => display_list_of_items(r.borrow().iter(), f),
            Self::VecU64(r) => display_list_of_items(r.borrow().iter(), f),
            Self::VecU128(r) => display_list_of_items(r.borrow().iter(), f),
            Self::VecU256(r) => display_list_of_items(r.borrow().iter(), f),
            Self::VecBool(r) => display_list_of_items(r.borrow().iter(), f),
            Self::VecAddress(r) => display_list_of_items(r.borrow().iter(), f),
        }?;

        write!(f, ")")
    }
}

impl Display for Value {
    fn fmt(&self, f: &mut fmt::Formatter) -> fmt::Result {
        Display::fmt(&self.0, f)
    }
}

impl Display for Locals {
    fn fmt(&self, f: &mut fmt::Formatter) -> fmt::Result {
        write!(
            f,
            "{}",
            self.0
                .borrow()
                .iter()
                .enumerate()
                .map(|(idx, val)| format!("[{}] {}", idx, val))
                .collect::<Vec<_>>()
                .join("\n")
        )
    }
}

#[allow(dead_code)]
pub mod debug {
    use super::*;
    use std::fmt::Write;

    fn print_invalid<B: Write>(buf: &mut B) -> PartialVMResult<()> {
        debug_write!(buf, "-")
    }

    fn print_u8<B: Write>(buf: &mut B, x: &u8) -> PartialVMResult<()> {
        debug_write!(buf, "{}", x)
    }

    fn print_u16<B: Write>(buf: &mut B, x: &u16) -> PartialVMResult<()> {
        debug_write!(buf, "{}", x)
    }

    fn print_u32<B: Write>(buf: &mut B, x: &u32) -> PartialVMResult<()> {
        debug_write!(buf, "{}", x)
    }

    fn print_u64<B: Write>(buf: &mut B, x: &u64) -> PartialVMResult<()> {
        debug_write!(buf, "{}", x)
    }

    fn print_u128<B: Write>(buf: &mut B, x: &u128) -> PartialVMResult<()> {
        debug_write!(buf, "{}", x)
    }

    fn print_u256<B: Write>(buf: &mut B, x: &u256::U256) -> PartialVMResult<()> {
        debug_write!(buf, "{}", x)
    }

    fn print_bool<B: Write>(buf: &mut B, x: &bool) -> PartialVMResult<()> {
        debug_write!(buf, "{}", x)
    }

    fn print_address<B: Write>(buf: &mut B, x: &AccountAddress) -> PartialVMResult<()> {
        debug_write!(buf, "{}", x)
    }

    fn print_value_impl<B: Write>(buf: &mut B, val: &ValueImpl) -> PartialVMResult<()> {
        match val {
            ValueImpl::Invalid => print_invalid(buf),

            ValueImpl::U8(x) => print_u8(buf, x),
            ValueImpl::U16(x) => print_u16(buf, x),
            ValueImpl::U32(x) => print_u32(buf, x),
            ValueImpl::U64(x) => print_u64(buf, x),
            ValueImpl::U128(x) => print_u128(buf, x),
            ValueImpl::U256(x) => print_u256(buf, x),
            ValueImpl::Bool(x) => print_bool(buf, x),
            ValueImpl::Address(x) => print_address(buf, x),

            ValueImpl::Container(c) => print_container(buf, c),

            ValueImpl::ContainerRef(r) => print_container_ref(buf, r),
            ValueImpl::IndexedRef(r) => print_indexed_ref(buf, r),
        }
    }

    fn print_list<'a, B, I, X, F>(
        buf: &mut B,
        begin: &str,
        items: I,
        print: F,
        end: &str,
    ) -> PartialVMResult<()>
    where
        B: Write,
        X: 'a,
        I: IntoIterator<Item = &'a X>,
        F: Fn(&mut B, &X) -> PartialVMResult<()>,
    {
        debug_write!(buf, "{}", begin)?;
        let mut it = items.into_iter();
        if let Some(x) = it.next() {
            print(buf, x)?;
            for x in it {
                debug_write!(buf, ", ")?;
                print(buf, x)?;
            }
        }
        debug_write!(buf, "{}", end)?;
        Ok(())
    }

    fn print_container<B: Write>(buf: &mut B, c: &Container) -> PartialVMResult<()> {
        match c {
            Container::Vec(r) => print_list(buf, "[", r.borrow().iter(), print_value_impl, "]"),

            Container::Struct(r) => {
                print_list(buf, "{ ", r.borrow().iter(), print_value_impl, " }")
            },

            Container::VecU8(r) => print_list(buf, "[", r.borrow().iter(), print_u8, "]"),
            Container::VecU16(r) => print_list(buf, "[", r.borrow().iter(), print_u16, "]"),
            Container::VecU32(r) => print_list(buf, "[", r.borrow().iter(), print_u32, "]"),
            Container::VecU64(r) => print_list(buf, "[", r.borrow().iter(), print_u64, "]"),
            Container::VecU128(r) => print_list(buf, "[", r.borrow().iter(), print_u128, "]"),
            Container::VecU256(r) => print_list(buf, "[", r.borrow().iter(), print_u256, "]"),
            Container::VecBool(r) => print_list(buf, "[", r.borrow().iter(), print_bool, "]"),
            Container::VecAddress(r) => print_list(buf, "[", r.borrow().iter(), print_address, "]"),

            Container::Locals(_) => Err(PartialVMError::new(
                StatusCode::UNKNOWN_INVARIANT_VIOLATION_ERROR,
            )
            .with_message("debug print - invalid container: Locals".to_string())),
        }
    }

    fn print_container_ref<B: Write>(buf: &mut B, r: &ContainerRef) -> PartialVMResult<()> {
        debug_write!(buf, "(&) ")?;
        print_container(buf, r.container())
    }

    fn print_slice_elem<B, X, F>(buf: &mut B, v: &[X], idx: usize, print: F) -> PartialVMResult<()>
    where
        B: Write,
        F: FnOnce(&mut B, &X) -> PartialVMResult<()>,
    {
        match v.get(idx) {
            Some(x) => print(buf, x),
            None => Err(
                PartialVMError::new(StatusCode::UNKNOWN_INVARIANT_VIOLATION_ERROR)
                    .with_message("ref index out of bounds".to_string()),
            ),
        }
    }

    fn print_indexed_ref<B: Write>(buf: &mut B, r: &IndexedRef) -> PartialVMResult<()> {
        let idx = r.idx;
        match r.container_ref.container() {
            Container::Locals(r) | Container::Vec(r) | Container::Struct(r) => {
                print_slice_elem(buf, &r.borrow(), idx, print_value_impl)
            },

            Container::VecU8(r) => print_slice_elem(buf, &r.borrow(), idx, print_u8),
            Container::VecU16(r) => print_slice_elem(buf, &r.borrow(), idx, print_u16),
            Container::VecU32(r) => print_slice_elem(buf, &r.borrow(), idx, print_u32),
            Container::VecU64(r) => print_slice_elem(buf, &r.borrow(), idx, print_u64),
            Container::VecU128(r) => print_slice_elem(buf, &r.borrow(), idx, print_u128),
            Container::VecU256(r) => print_slice_elem(buf, &r.borrow(), idx, print_u256),
            Container::VecBool(r) => print_slice_elem(buf, &r.borrow(), idx, print_bool),
            Container::VecAddress(r) => print_slice_elem(buf, &r.borrow(), idx, print_address),
        }
    }

    // TODO: This function was used in an old implementation of std::debug::print, and can probably be removed.
    pub fn print_reference<B: Write>(buf: &mut B, r: &Reference) -> PartialVMResult<()> {
        match &r.0 {
            ReferenceImpl::ContainerRef(r) => print_container_ref(buf, r),
            ReferenceImpl::IndexedRef(r) => print_indexed_ref(buf, r),
        }
    }

    pub fn print_locals<B: Write>(buf: &mut B, locals: &Locals) -> PartialVMResult<()> {
        // REVIEW: The number of spaces in the indent is currently hard coded.
        for (idx, val) in locals.0.borrow().iter().enumerate() {
            debug_write!(buf, "            [{}] ", idx)?;
            print_value_impl(buf, val)?;
            debug_writeln!(buf)?;
        }
        Ok(())
    }

    pub fn print_value<B: Write>(buf: &mut B, val: &Value) -> PartialVMResult<()> {
        print_value_impl(buf, &val.0)
    }
}

/***************************************************************************************
 *
 * Serialization & Deserialization
 *
 *   BCS implementation for VM values. Note although values are represented as Rust
 *   enums that carry type info in the tags, we should NOT rely on them for
 *   serialization:
 *     1) Depending on the specific internal representation, it may be impossible to
 *        reconstruct the layout from a value. For example, one cannot tell if a general
 *        container is a struct or a value.
 *     2) Even if 1) is not a problem at a certain time, we may change to a different
 *        internal representation that breaks the 1-1 mapping. Extremely speaking, if
 *        we switch to untagged unions one day, none of the type info will be carried
 *        by the value.
 *
 *   Therefore the appropriate & robust way to implement serialization & deserialization
 *   is to involve an explicit representation of the type layout.
 *
 **************************************************************************************/
use crate::value_transformation::OnTagTransformation;
use serde::{
    de::Error as DeError,
    ser::{Error as SerError, SerializeSeq, SerializeTuple},
    Deserialize,
};

impl Value {
    pub fn simple_deserialize(blob: &[u8], layout: &MoveTypeLayout) -> Option<Value> {
        bcs::from_bytes_seed(
            SeedWrapper {
                transformation: None,
                layout,
            },
            blob,
        )
        .ok()
    }

    pub fn simple_serialize(&self, layout: &MoveTypeLayout) -> Option<Vec<u8>> {
        bcs::to_bytes(&AnnotatedValue {
            transformation: None,
            layout,
            val: &self.0,
        })
        .ok()
    }
}

impl Struct {
    pub fn simple_deserialize(blob: &[u8], layout: &MoveStructLayout) -> Option<Struct> {
        bcs::from_bytes_seed(
            SeedWrapper {
                transformation: None,
                layout,
            },
            blob,
        )
        .ok()
    }

    pub fn simple_serialize(&self, layout: &MoveStructLayout) -> Option<Vec<u8>> {
        bcs::to_bytes(&AnnotatedValue {
            transformation: None,
            layout,
            val: &self.fields,
        })
        .ok()
    }
}

pub(crate) struct AnnotatedValue<'t, 'l, 'v, L, V> {
    // Optional transformation so that values can be changed during
    // serialization.
    pub(crate) transformation: Option<&'t dyn OnTagTransformation>,
    // Layout for guiding serialization.
    pub(crate) layout: &'l L,
    // Value to serialize.
    pub(crate) val: &'v V,
}

fn invariant_violation<S: serde::Serializer>(message: String) -> S::Error {
    S::Error::custom(
        PartialVMError::new(StatusCode::UNKNOWN_INVARIANT_VIOLATION_ERROR).with_message(message),
    )
}

impl<'t, 'l, 'v> serde::Serialize for AnnotatedValue<'t, 'l, 'v, MoveTypeLayout, ValueImpl> {
    fn serialize<S: serde::Serializer>(&self, serializer: S) -> Result<S::Ok, S::Error> {
        use MoveTypeLayout as L;

        match (self.layout, self.val) {
            (L::U8, ValueImpl::U8(x)) => serializer.serialize_u8(*x),
            (L::U16, ValueImpl::U16(x)) => serializer.serialize_u16(*x),
            (L::U32, ValueImpl::U32(x)) => serializer.serialize_u32(*x),
            (L::U64, ValueImpl::U64(x)) => serializer.serialize_u64(*x),
            (L::U128, ValueImpl::U128(x)) => serializer.serialize_u128(*x),
            (L::U256, ValueImpl::U256(x)) => x.serialize(serializer),
            (L::Bool, ValueImpl::Bool(x)) => serializer.serialize_bool(*x),
            (L::Address, ValueImpl::Address(x)) => x.serialize(serializer),

            (L::Struct(struct_layout), ValueImpl::Container(Container::Struct(r))) => {
                (AnnotatedValue {
                    transformation: self.transformation,
                    layout: struct_layout,
                    val: &*r.borrow(),
                })
                .serialize(serializer)
            },
<<<<<<< HEAD

            (L::Vector(layout), ValueImpl::Container(c)) => {
                let layout = layout.as_ref();
=======
            (MoveTypeLayout::Vector(layout), ValueImpl::Container(c)) => {
                let layout = &**layout;
>>>>>>> 31a731a8
                match (layout, c) {
                    (L::U8, Container::VecU8(r)) => r.borrow().serialize(serializer),
                    (L::U16, Container::VecU16(r)) => r.borrow().serialize(serializer),
                    (L::U32, Container::VecU32(r)) => r.borrow().serialize(serializer),
                    (L::U64, Container::VecU64(r)) => r.borrow().serialize(serializer),
                    (L::U128, Container::VecU128(r)) => r.borrow().serialize(serializer),
                    (L::U256, Container::VecU256(r)) => r.borrow().serialize(serializer),
                    (L::Bool, Container::VecBool(r)) => r.borrow().serialize(serializer),
                    (L::Address, Container::VecAddress(r)) => r.borrow().serialize(serializer),
                    (_, Container::Vec(r)) => {
                        let v = r.borrow();
                        let mut t = serializer.serialize_seq(Some(v.len()))?;
                        for val in v.iter() {
                            t.serialize_element(&AnnotatedValue {
                                transformation: self.transformation,
                                layout,
                                val,
                            })?;
                        }
                        t.end()
                    },

                    // Note: this includes cases where vector types are tagged. Instead,
                    // on should tag only the outer vector layout.
                    (layout, container) => Err(invariant_violation::<S>(format!(
                        "cannot serialize container {:?} as {:?}",
                        container, layout
                    ))),
                }
            },

            (L::Signer, ValueImpl::Container(Container::Struct(r))) => {
                let v = r.borrow();
                if v.len() != 1 {
                    return Err(invariant_violation::<S>(format!(
                        "cannot serialize container as a signer -- expected 1 field got {}",
                        v.len()
                    )));
                }
                (AnnotatedValue {
                    transformation: self.transformation,
                    layout: &L::Address,
                    val: &v[0],
                })
                .serialize(serializer)
            },

            (L::Tagged(tag, layout), value_impl) => match self.transformation {
                Some(transformation) if transformation.matches(tag) => {
                    // If values are supposed to be transformed, first clone
                    // ValueImpl to construct a Value.
                    // TODO: Clone is cheap for current use cases, revisit if needed.
                    let value_to_transform =
                        Value(value_impl.copy_value().map_err(serde::ser::Error::custom)?);
                    let transformed_value = transformation
                        .try_revert(value_to_transform)
                        .map_err(serde::ser::Error::custom)?;

                    AnnotatedValue {
                        transformation: self.transformation,
                        layout: layout.as_ref(),
                        val: &transformed_value.0,
                    }
                    .serialize(serializer)
                },
                _ => {
                    // No need to apply transformation, simply continue with serialization.
                    AnnotatedValue {
                        transformation: self.transformation,
                        layout: layout.as_ref(),
                        val: value_impl,
                    }
                    .serialize(serializer)
                },
            },

            (layout, value) => Err(invariant_violation::<S>(format!(
                "cannot serialize value {:?} as {:?}",
                value, layout
            ))),
        }
    }
}

impl<'t, 'l, 'v> serde::Serialize for AnnotatedValue<'t, 'l, 'v, MoveStructLayout, Vec<ValueImpl>> {
    fn serialize<S: serde::Serializer>(&self, serializer: S) -> Result<S::Ok, S::Error> {
        let values = &self.val;
        let fields = self.layout.fields();
        if fields.len() != values.len() {
            return Err(invariant_violation::<S>(format!(
                "cannot serialize struct value {:?} as {:?} -- number of fields mismatch",
                self.val, self.layout
            )));
        }
        let mut t = serializer.serialize_tuple(values.len())?;
        for (field_layout, val) in fields.iter().zip(values.iter()) {
            t.serialize_element(&AnnotatedValue {
                transformation: self.transformation,
                layout: field_layout,
                val,
            })?;
        }
        t.end()
    }
}

#[derive(Clone)]
pub(crate) struct SeedWrapper<'t, L> {
    // Transformation to apply during deserialization.
    pub(crate) transformation: Option<&'t dyn OnTagTransformation>,
    // Layout to guide deserialization.
    pub(crate) layout: L,
}

impl<'d, 't> serde::de::DeserializeSeed<'d> for SeedWrapper<'t, &MoveTypeLayout> {
    type Value = Value;

    fn deserialize<D: serde::de::Deserializer<'d>>(
        self,
        deserializer: D,
    ) -> Result<Self::Value, D::Error> {
        use MoveTypeLayout as L;

        match self.layout {
            L::Bool => bool::deserialize(deserializer).map(Value::bool),
            L::U8 => u8::deserialize(deserializer).map(Value::u8),
            L::U16 => u16::deserialize(deserializer).map(Value::u16),
            L::U32 => u32::deserialize(deserializer).map(Value::u32),
            L::U64 => u64::deserialize(deserializer).map(Value::u64),
            L::U128 => u128::deserialize(deserializer).map(Value::u128),
            L::U256 => u256::U256::deserialize(deserializer).map(Value::u256),
            L::Address => AccountAddress::deserialize(deserializer).map(Value::address),
            L::Signer => AccountAddress::deserialize(deserializer).map(Value::signer),

            L::Struct(struct_layout) => Ok(Value::struct_(
                SeedWrapper {
                    transformation: self.transformation,
                    layout: struct_layout,
                }
                .deserialize(deserializer)?,
            )),

            L::Vector(layout) => Ok(match layout.as_ref() {
                L::U8 => Value::vector_u8(Vec::deserialize(deserializer)?),
                L::U16 => Value::vector_u16(Vec::deserialize(deserializer)?),
                L::U32 => Value::vector_u32(Vec::deserialize(deserializer)?),
                L::U64 => Value::vector_u64(Vec::deserialize(deserializer)?),
                L::U128 => Value::vector_u128(Vec::deserialize(deserializer)?),
                L::U256 => Value::vector_u256(Vec::deserialize(deserializer)?),
                L::Bool => Value::vector_bool(Vec::deserialize(deserializer)?),
                L::Address => Value::vector_address(Vec::deserialize(deserializer)?),
                layout => {
                    let v = deserializer.deserialize_seq(VectorElementVisitor(SeedWrapper {
                        transformation: self.transformation,
                        layout,
                    }))?;
                    let container = Container::Vec(Rc::new(RefCell::new(v)));
                    Value(ValueImpl::Container(container))
                },
            }),

            L::Tagged(tag, layout) => {
                let value = SeedWrapper {
                    transformation: self.transformation,
                    layout: layout.as_ref(),
                }
                .deserialize(deserializer)?;

                Ok(match self.transformation {
                    Some(transformation) if transformation.matches(tag) => transformation
                        .try_apply(layout.as_ref(), value)
                        .map_err(serde::de::Error::custom)?,
                    _ => value,
                })
            },
        }
    }
}

impl<'d> serde::de::DeserializeSeed<'d> for SeedWrapper<'_, &MoveStructLayout> {
    type Value = Struct;

    fn deserialize<D: serde::de::Deserializer<'d>>(
        self,
        deserializer: D,
    ) -> Result<Self::Value, D::Error> {
        let field_layouts = self.layout.fields();
        let fields = deserializer.deserialize_tuple(
            field_layouts.len(),
            StructFieldVisitor(self.transformation, field_layouts),
        )?;
        Ok(Struct::pack(fields))
    }
}

struct VectorElementVisitor<'t, 'l>(SeedWrapper<'t, &'l MoveTypeLayout>);

impl<'d, 't, 'l> serde::de::Visitor<'d> for VectorElementVisitor<'t, 'l> {
    type Value = Vec<ValueImpl>;

    fn expecting(&self, formatter: &mut fmt::Formatter<'_>) -> fmt::Result {
        formatter.write_str("Vector")
    }

    fn visit_seq<A>(self, mut seq: A) -> Result<Self::Value, A::Error>
    where
        A: serde::de::SeqAccess<'d>,
    {
        let mut vals = Vec::new();
        while let Some(elem) = seq.next_element_seed(self.0.clone())? {
            vals.push(elem.0)
        }
        Ok(vals)
    }
}

struct StructFieldVisitor<'t, 'l>(Option<&'t dyn OnTagTransformation>, &'l [MoveTypeLayout]);

impl<'d, 't, 'l> serde::de::Visitor<'d> for StructFieldVisitor<'t, 'l> {
    type Value = Vec<Value>;

    fn expecting(&self, formatter: &mut fmt::Formatter<'_>) -> fmt::Result {
        formatter.write_str("Struct")
    }

    fn visit_seq<A>(self, mut seq: A) -> Result<Self::Value, A::Error>
    where
        A: serde::de::SeqAccess<'d>,
    {
        let mut val = Vec::new();
        for (i, field_layout) in self.1.iter().enumerate() {
            if let Some(elem) = seq.next_element_seed(SeedWrapper {
                transformation: self.0,
                layout: field_layout,
            })? {
                val.push(elem)
            } else {
                return Err(A::Error::invalid_length(i, &self));
            }
        }
        Ok(val)
    }
}

/***************************************************************************************
*
* Constants
*
*   Implementation of deserialization of constant data into a runtime value
*
**************************************************************************************/

impl Value {
    fn constant_sig_token_to_layout(constant_signature: &SignatureToken) -> Option<MoveTypeLayout> {
        use MoveTypeLayout as L;
        use SignatureToken as S;

        Some(match constant_signature {
            S::Bool => L::Bool,
            S::U8 => L::U8,
            S::U16 => L::U16,
            S::U32 => L::U32,
            S::U64 => L::U64,
            S::U128 => L::U128,
            S::U256 => L::U256,
            S::Address => L::Address,
            S::Signer => return None,
            S::Vector(inner) => L::Vector(Box::new(Self::constant_sig_token_to_layout(inner)?)),
            // Not yet supported
            S::Struct(_) | S::StructInstantiation(_, _) => return None,
            // Not allowed/Not meaningful
            S::TypeParameter(_) | S::Reference(_) | S::MutableReference(_) => return None,
        })
    }

    pub fn deserialize_constant(constant: &Constant) -> Option<Value> {
        let layout = Self::constant_sig_token_to_layout(&constant.type_)?;
        Value::simple_deserialize(&constant.data, &layout)
    }
}

/***************************************************************************************
*
* Destructors
*
**************************************************************************************/
// Locals may contain reference values that points to the same cotnainer through Rc, hencing forming
// a cycle. Therefore values need to be manually taken out of the Locals in order to not leak memory.
impl Drop for Locals {
    fn drop(&mut self) {
        _ = self.drop_all_values();
    }
}

/***************************************************************************************
*
* Views
*
**************************************************************************************/
impl Container {
    fn visit_impl(&self, visitor: &mut impl ValueVisitor, depth: usize) {
        use Container::*;

        match self {
            Locals(_) => unreachable!("Should not ba able to visit a Locals container directly"),
            Vec(r) => {
                let r = r.borrow();
                if visitor.visit_vec(depth, r.len()) {
                    for val in r.iter() {
                        val.visit_impl(visitor, depth + 1);
                    }
                }
            },
            Struct(r) => {
                let r = r.borrow();
                if visitor.visit_struct(depth, r.len()) {
                    for val in r.iter() {
                        val.visit_impl(visitor, depth + 1);
                    }
                }
            },
            VecU8(r) => visitor.visit_vec_u8(depth, &r.borrow()),
            VecU16(r) => visitor.visit_vec_u16(depth, &r.borrow()),
            VecU32(r) => visitor.visit_vec_u32(depth, &r.borrow()),
            VecU64(r) => visitor.visit_vec_u64(depth, &r.borrow()),
            VecU128(r) => visitor.visit_vec_u128(depth, &r.borrow()),
            VecU256(r) => visitor.visit_vec_u256(depth, &r.borrow()),
            VecBool(r) => visitor.visit_vec_bool(depth, &r.borrow()),
            VecAddress(r) => visitor.visit_vec_address(depth, &r.borrow()),
        }
    }

    fn visit_indexed(&self, visitor: &mut impl ValueVisitor, depth: usize, idx: usize) {
        use Container::*;

        match self {
            Locals(r) | Vec(r) | Struct(r) => r.borrow()[idx].visit_impl(visitor, depth + 1),
            VecU8(vals) => visitor.visit_u8(depth + 1, vals.borrow()[idx]),
            VecU16(vals) => visitor.visit_u16(depth + 1, vals.borrow()[idx]),
            VecU32(vals) => visitor.visit_u32(depth + 1, vals.borrow()[idx]),
            VecU64(vals) => visitor.visit_u64(depth + 1, vals.borrow()[idx]),
            VecU128(vals) => visitor.visit_u128(depth + 1, vals.borrow()[idx]),
            VecU256(vals) => visitor.visit_u256(depth + 1, vals.borrow()[idx]),
            VecBool(vals) => visitor.visit_bool(depth + 1, vals.borrow()[idx]),
            VecAddress(vals) => visitor.visit_address(depth + 1, vals.borrow()[idx]),
        }
    }
}

impl ContainerRef {
    fn visit_impl(&self, visitor: &mut impl ValueVisitor, depth: usize) {
        use ContainerRef::*;

        let (container, is_global) = match self {
            Local(container) => (container, false),
            Global { container, .. } => (container, false),
        };

        if visitor.visit_ref(depth, is_global) {
            container.visit_impl(visitor, depth + 1);
        }
    }
}

impl IndexedRef {
    fn visit_impl(&self, visitor: &mut impl ValueVisitor, depth: usize) {
        use ContainerRef::*;

        let (container, is_global) = match &self.container_ref {
            Local(container) => (container, false),
            Global { container, .. } => (container, false),
        };

        if visitor.visit_ref(depth, is_global) {
            container.visit_indexed(visitor, depth, self.idx)
        }
    }
}

impl ValueImpl {
    fn visit_impl(&self, visitor: &mut impl ValueVisitor, depth: usize) {
        use ValueImpl::*;

        match self {
            Invalid => unreachable!("Should not be able to visit an invalid value"),

            U8(val) => visitor.visit_u8(depth, *val),
            U16(val) => visitor.visit_u16(depth, *val),
            U32(val) => visitor.visit_u32(depth, *val),
            U64(val) => visitor.visit_u64(depth, *val),
            U128(val) => visitor.visit_u128(depth, *val),
            U256(val) => visitor.visit_u256(depth, *val),
            Bool(val) => visitor.visit_bool(depth, *val),
            Address(val) => visitor.visit_address(depth, *val),

            Container(c) => c.visit_impl(visitor, depth),

            ContainerRef(r) => r.visit_impl(visitor, depth),
            IndexedRef(r) => r.visit_impl(visitor, depth),
        }
    }
}

impl ValueView for ValueImpl {
    fn visit(&self, visitor: &mut impl ValueVisitor) {
        self.visit_impl(visitor, 0)
    }
}

impl ValueView for Value {
    fn visit(&self, visitor: &mut impl ValueVisitor) {
        self.0.visit(visitor)
    }
}

impl ValueView for Struct {
    fn visit(&self, visitor: &mut impl ValueVisitor) {
        if visitor.visit_struct(0, self.fields.len()) {
            for val in self.fields.iter() {
                val.visit_impl(visitor, 1);
            }
        }
    }
}

impl ValueView for Vector {
    fn visit(&self, visitor: &mut impl ValueVisitor) {
        self.0.visit_impl(visitor, 0)
    }
}

impl ValueView for IntegerValue {
    fn visit(&self, visitor: &mut impl ValueVisitor) {
        use IntegerValue::*;

        match self {
            U8(val) => visitor.visit_u8(0, *val),
            U16(val) => visitor.visit_u16(0, *val),
            U32(val) => visitor.visit_u32(0, *val),
            U64(val) => visitor.visit_u64(0, *val),
            U128(val) => visitor.visit_u128(0, *val),
            U256(val) => visitor.visit_u256(0, *val),
        }
    }
}

impl ValueView for Reference {
    fn visit(&self, visitor: &mut impl ValueVisitor) {
        use ReferenceImpl::*;

        match &self.0 {
            ContainerRef(r) => r.visit_impl(visitor, 0),
            IndexedRef(r) => r.visit_impl(visitor, 0),
        }
    }
}

impl ValueView for VectorRef {
    fn visit(&self, visitor: &mut impl ValueVisitor) {
        self.0.visit_impl(visitor, 0)
    }
}

impl ValueView for StructRef {
    fn visit(&self, visitor: &mut impl ValueVisitor) {
        self.0.visit_impl(visitor, 0)
    }
}

impl ValueView for SignerRef {
    fn visit(&self, visitor: &mut impl ValueVisitor) {
        self.0.visit_impl(visitor, 0)
    }
}

// Note: We may want to add more helpers to retrieve value views behind references here.

impl Struct {
    pub fn field_views(&self) -> impl ExactSizeIterator<Item = impl ValueView + '_> + Clone {
        self.fields.iter()
    }
}

impl Vector {
    pub fn elem_views(&self) -> impl ExactSizeIterator<Item = impl ValueView + '_> + Clone {
        struct ElemView<'b> {
            container: &'b Container,
            idx: usize,
        }

        impl<'b> ValueView for ElemView<'b> {
            fn visit(&self, visitor: &mut impl ValueVisitor) {
                self.container.visit_indexed(visitor, 0, self.idx)
            }
        }

        let len = self.0.len();

        (0..len).map(|idx| ElemView {
            container: &self.0,
            idx,
        })
    }
}

impl Reference {
    pub fn value_view(&self) -> impl ValueView + '_ {
        struct ValueBehindRef<'b>(&'b ReferenceImpl);

        impl<'b> ValueView for ValueBehindRef<'b> {
            fn visit(&self, visitor: &mut impl ValueVisitor) {
                use ReferenceImpl::*;

                match self.0 {
                    ContainerRef(r) => r.container().visit_impl(visitor, 0),
                    IndexedRef(r) => r.container_ref.container().visit_indexed(visitor, 0, r.idx),
                }
            }
        }

        ValueBehindRef(&self.0)
    }
}

impl GlobalValue {
    pub fn view(&self) -> Option<impl ValueView + '_> {
        use GlobalValueImpl as G;

        struct Wrapper<'b>(&'b Rc<RefCell<Vec<ValueImpl>>>);

        impl<'b> ValueView for Wrapper<'b> {
            fn visit(&self, visitor: &mut impl ValueVisitor) {
                let r = self.0.borrow();
                if visitor.visit_struct(0, r.len()) {
                    for val in r.iter() {
                        val.visit_impl(visitor, 1);
                    }
                }
            }
        }

        match &self.0 {
            G::None | G::Deleted => None,
            G::Cached { fields, .. } | G::Fresh { fields } => Some(Wrapper(fields)),
        }
    }
}

/***************************************************************************************
 *
 * Prop Testing
 *
 *   Random generation of values that fit into a given layout.
 *
 **************************************************************************************/
#[cfg(feature = "fuzzing")]
pub mod prop {
    use super::*;
    #[allow(unused_imports)]
    use move_core_types::value::{MoveStruct, MoveValue};
    use proptest::{collection::vec, prelude::*};

    pub fn value_strategy_with_layout(layout: &MoveTypeLayout) -> impl Strategy<Value = Value> {
        use MoveTypeLayout as L;

        match layout {
            L::U8 => any::<u8>().prop_map(Value::u8).boxed(),
            L::U16 => any::<u16>().prop_map(Value::u16).boxed(),
            L::U32 => any::<u32>().prop_map(Value::u32).boxed(),
            L::U64 => any::<u64>().prop_map(Value::u64).boxed(),
            L::U128 => any::<u128>().prop_map(Value::u128).boxed(),
            L::U256 => any::<u256::U256>().prop_map(Value::u256).boxed(),
            L::Bool => any::<bool>().prop_map(Value::bool).boxed(),
            L::Address => any::<AccountAddress>().prop_map(Value::address).boxed(),
            L::Signer => any::<AccountAddress>().prop_map(Value::signer).boxed(),

            L::Vector(layout) => match &**layout {
                L::U8 => vec(any::<u8>(), 0..10)
                    .prop_map(|vals| {
                        Value(ValueImpl::Container(Container::VecU8(Rc::new(
                            RefCell::new(vals),
                        ))))
                    })
                    .boxed(),
                L::U16 => vec(any::<u16>(), 0..10)
                    .prop_map(|vals| {
                        Value(ValueImpl::Container(Container::VecU16(Rc::new(
                            RefCell::new(vals),
                        ))))
                    })
                    .boxed(),
                L::U32 => vec(any::<u32>(), 0..10)
                    .prop_map(|vals| {
                        Value(ValueImpl::Container(Container::VecU32(Rc::new(
                            RefCell::new(vals),
                        ))))
                    })
                    .boxed(),
                L::U64 => vec(any::<u64>(), 0..10)
                    .prop_map(|vals| {
                        Value(ValueImpl::Container(Container::VecU64(Rc::new(
                            RefCell::new(vals),
                        ))))
                    })
                    .boxed(),
                L::U128 => vec(any::<u128>(), 0..10)
                    .prop_map(|vals| {
                        Value(ValueImpl::Container(Container::VecU128(Rc::new(
                            RefCell::new(vals),
                        ))))
                    })
                    .boxed(),
                L::U256 => vec(any::<u256::U256>(), 0..10)
                    .prop_map(|vals| {
                        Value(ValueImpl::Container(Container::VecU256(Rc::new(
                            RefCell::new(vals),
                        ))))
                    })
                    .boxed(),
                L::Bool => vec(any::<bool>(), 0..10)
                    .prop_map(|vals| {
                        Value(ValueImpl::Container(Container::VecBool(Rc::new(
                            RefCell::new(vals),
                        ))))
                    })
                    .boxed(),
                L::Address => vec(any::<AccountAddress>(), 0..10)
                    .prop_map(|vals| {
                        Value(ValueImpl::Container(Container::VecAddress(Rc::new(
                            RefCell::new(vals),
                        ))))
                    })
                    .boxed(),
                layout => vec(value_strategy_with_layout(layout), 0..10)
                    .prop_map(|vals| {
                        Value(ValueImpl::Container(Container::Vec(Rc::new(RefCell::new(
                            vals.into_iter().map(|val| val.0).collect(),
                        )))))
                    })
                    .boxed(),
            },

            L::Struct(struct_layout) => struct_layout
                .fields()
                .iter()
                .map(value_strategy_with_layout)
                .collect::<Vec<_>>()
                .prop_map(move |vals| Value::struct_(Struct::pack(vals)))
                .boxed(),

            L::Tagged(tag, layout) => match tag {
                LayoutTag::AggregatorLifting => value_strategy_with_layout(layout.as_ref()),
            },
        }
    }

    pub fn layout_strategy() -> impl Strategy<Value = MoveTypeLayout> {
        use MoveTypeLayout as L;

        let leaf = prop_oneof![
            1 => Just(L::U8),
            1 => Just(L::U16),
            1 => Just(L::U32),
            1 => Just(L::U64),
            1 => Just(L::U128),
            1 => Just(L::U256),
            1 => Just(L::Bool),
            1 => Just(L::Address),
            1 => Just(L::Signer),
        ];

        leaf.prop_recursive(8, 32, 2, |inner| {
            prop_oneof![
                1 => inner.clone().prop_map(|layout| L::Vector(Box::new(layout))),
                1 => inner.clone().prop_map(|layout| L::Tagged(LayoutTag::AggregatorLifting, Box::new(layout))),
                1 => vec(inner, 0..1).prop_map(|f_layouts| {
                     L::Struct(MoveStructLayout::new(f_layouts))}),
            ]
        })
    }

    pub fn layout_and_value_strategy() -> impl Strategy<Value = (MoveTypeLayout, Value)> {
        layout_strategy().no_shrink().prop_flat_map(|layout| {
            let value_strategy = value_strategy_with_layout(&layout);
            (Just(layout), value_strategy)
        })
    }
}

use move_core_types::value::{LayoutTag, MoveStruct, MoveValue};

impl ValueImpl {
    pub fn as_move_value(&self, layout: &MoveTypeLayout) -> MoveValue {
        use MoveTypeLayout as L;

        // Make sure to strip all marks from the type layout.
        if let L::Tagged(LayoutTag::AggregatorLifting, layout) = layout {
            return self.as_move_value(layout.as_ref());
        }

        match (layout, &self) {
            (L::U8, ValueImpl::U8(x)) => MoveValue::U8(*x),
            (L::U16, ValueImpl::U16(x)) => MoveValue::U16(*x),
            (L::U32, ValueImpl::U32(x)) => MoveValue::U32(*x),
            (L::U64, ValueImpl::U64(x)) => MoveValue::U64(*x),
            (L::U128, ValueImpl::U128(x)) => MoveValue::U128(*x),
            (L::U256, ValueImpl::U256(x)) => MoveValue::U256(*x),
            (L::Bool, ValueImpl::Bool(x)) => MoveValue::Bool(*x),
            (L::Address, ValueImpl::Address(x)) => MoveValue::Address(*x),

            (L::Struct(struct_layout), ValueImpl::Container(Container::Struct(r))) => {
                let mut fields = vec![];
                for (v, field_layout) in r.borrow().iter().zip(struct_layout.fields().iter()) {
                    fields.push(v.as_move_value(field_layout));
                }
                MoveValue::Struct(MoveStruct::new(fields))
            },

            (L::Vector(inner_layout), ValueImpl::Container(c)) => MoveValue::Vector(match c {
                Container::VecU8(r) => r.borrow().iter().map(|u| MoveValue::U8(*u)).collect(),
                Container::VecU16(r) => r.borrow().iter().map(|u| MoveValue::U16(*u)).collect(),
                Container::VecU32(r) => r.borrow().iter().map(|u| MoveValue::U32(*u)).collect(),
                Container::VecU64(r) => r.borrow().iter().map(|u| MoveValue::U64(*u)).collect(),
                Container::VecU128(r) => r.borrow().iter().map(|u| MoveValue::U128(*u)).collect(),
                Container::VecU256(r) => r.borrow().iter().map(|u| MoveValue::U256(*u)).collect(),
                Container::VecBool(r) => r.borrow().iter().map(|u| MoveValue::Bool(*u)).collect(),
                Container::VecAddress(r) => {
                    r.borrow().iter().map(|u| MoveValue::Address(*u)).collect()
                },
                Container::Vec(r) => r
                    .borrow()
                    .iter()
                    .map(|v| v.as_move_value(inner_layout.as_ref()))
                    .collect(),
                Container::Struct(_) => {
                    panic!("got struct container when converting vec")
                },
                Container::Locals(_) => panic!("got locals container when converting vec"),
            }),

            (L::Signer, ValueImpl::Container(Container::Struct(r))) => {
                let v = r.borrow();
                if v.len() != 1 {
                    panic!("Unexpected signer layout: {:?}", v);
                }
                match &v[0] {
                    ValueImpl::Address(a) => MoveValue::Signer(*a),
                    v => panic!("Unexpected non-address while converting signer: {:?}", v),
                }
            },

            (layout, val) => panic!("Cannot convert value {:?} as {:?}", val, layout),
        }
    }
}

impl Value {
    pub fn as_move_value(&self, layout: &MoveTypeLayout) -> MoveValue {
        self.0.as_move_value(layout)
    }
}<|MERGE_RESOLUTION|>--- conflicted
+++ resolved
@@ -3020,14 +3020,8 @@
                 })
                 .serialize(serializer)
             },
-<<<<<<< HEAD
-
             (L::Vector(layout), ValueImpl::Container(c)) => {
                 let layout = layout.as_ref();
-=======
-            (MoveTypeLayout::Vector(layout), ValueImpl::Container(c)) => {
-                let layout = &**layout;
->>>>>>> 31a731a8
                 match (layout, c) {
                     (L::U8, Container::VecU8(r)) => r.borrow().serialize(serializer),
                     (L::U16, Container::VecU16(r)) => r.borrow().serialize(serializer),
