--- conflicted
+++ resolved
@@ -374,48 +374,10 @@
     ) -> VMResult<Arc<CompiledScript>> {
         let script = data_store.load_compiled_script_to_cache(script, hash_value)?;
 
-<<<<<<< HEAD
-        match self.verify_script(&script) {
-            Ok(_) => {
-                // verify dependencies
-                let loaded_deps = script
-                    .immediate_dependencies()
-                    .into_iter()
-                    .map(|module_id| self.load_module(&module_id, data_store, module_store))
-                    .collect::<VMResult<_>>()?;
-                self.verify_script_dependencies(&script, loaded_deps)?;
-                Ok(script)
-            },
-            Err(err) => Err(err),
-        }
-    }
-
-    // Script verification steps.
-    // See `verify_module()` for module verification steps.
-    fn verify_script(&self, script: &CompiledScript) -> VMResult<()> {
-        fail::fail_point!("verifier-failpoint-3", |_| { Ok(()) });
-
-        move_bytecode_verifier::verify_script_with_config(&self.verifier_config, script)
-    }
-
-    fn verify_script_dependencies(
-        &self,
-        script: &CompiledScript,
-        dependencies: Vec<Arc<Module>>,
-    ) -> VMResult<()> {
-        let mut deps = vec![];
-        for dep in &dependencies {
-            deps.push(dep.module());
-        }
-        dependencies::verify_script(script, deps)
-=======
         // Verification:
         //   - Local, using a bytecode verifier.
         //   - Global, loading & verifying module dependencies.
-        move_bytecode_verifier::verify_script_with_config(
-            &self.vm_config.verifier_config,
-            script.as_ref(),
-        )?;
+        move_bytecode_verifier::verify_script_with_config(&self.verifier_config, script.as_ref())?;
         let loaded_deps = script
             .immediate_dependencies()
             .into_iter()
@@ -423,7 +385,6 @@
             .collect::<VMResult<Vec<_>>>()?;
         dependencies::verify_script(&script, loaded_deps.iter().map(|m| m.module()))?;
         Ok(script)
->>>>>>> 71647131
     }
 
     //
