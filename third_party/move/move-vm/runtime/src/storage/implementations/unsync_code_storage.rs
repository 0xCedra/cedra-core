// Copyright (c) The Move Contributors
// SPDX-License-Identifier: Apache-2.0

use crate::{
    script_hash,
    storage::{
        environment::WithEnvironment,
        implementations::unsync_module_storage::IntoUnsyncModuleStorage,
<<<<<<< HEAD
        module_storage::{ambassador_impl_ModuleStorage, ModuleBytesStorage},
    },
    CodeStorage, Module, ModuleStorage, RuntimeEnvironment, Script, UnsyncModuleStorage,
};
use ambassador::Delegate;
=======
        module_storage::ModuleBytesStorage,
    },
    Module, ModuleStorage, RuntimeEnvironment, Script, ScriptStorage, UnsyncModuleStorage,
};
>>>>>>> d14f920c
use bytes::Bytes;
use move_binary_format::{
    access::ScriptAccess,
    errors::{Location, PartialVMError, VMResult},
    file_format::CompiledScript,
    CompiledModule,
};
use move_core_types::{
    account_address::AccountAddress, identifier::IdentStr, metadata::Metadata,
    vm_status::StatusCode,
};
#[cfg(test)]
use std::collections::BTreeSet;
use std::{
    cell::RefCell,
    collections::{hash_map, HashMap},
    sync::Arc,
};

/// Represents an entry in script cache, either deserialized or verified.
#[derive(Debug)]
enum ScriptStorageEntry {
    Deserialized(Arc<CompiledScript>),
    Verified(Arc<Script>),
}

/// Code storage that stores both modules and scripts (not thread-safe).
#[derive(Delegate)]
#[delegate(ModuleStorage, target = "module_storage")]
pub struct UnsyncCodeStorage<M> {
    script_storage: RefCell<HashMap<[u8; 32], ScriptStorageEntry>>,
    module_storage: M,
}

pub trait IntoUnsyncCodeStorage<'e, B> {
    fn into_unsync_code_storage(
        self,
        env: &'e RuntimeEnvironment,
    ) -> UnsyncCodeStorage<UnsyncModuleStorage<'e, B>>;
}

impl<'e, B: ModuleBytesStorage> IntoUnsyncCodeStorage<'e, B> for B {
    fn into_unsync_code_storage(
        self,
        env: &'e RuntimeEnvironment,
    ) -> UnsyncCodeStorage<UnsyncModuleStorage<'e, B>> {
        UnsyncCodeStorage::new(self.into_unsync_module_storage(env))
    }
}

impl<M: ModuleStorage + WithEnvironment> UnsyncCodeStorage<M> {
    /// Create a new storage with no scripts. There are no constrains on which
    /// modules exist in module storage.
    fn new(module_storage: M) -> Self {
        Self {
            script_storage: RefCell::new(HashMap::new()),
            module_storage,
        }
    }

    /// Returns the underlying module storage used by this code storage.
    pub fn module_storage(&self) -> &M {
        &self.module_storage
    }

    /// Deserializes the script into its compiled representation. The deserialization
    /// is based on the current environment configurations.
    fn deserialize_script(&self, serialized_script: &[u8]) -> VMResult<Arc<CompiledScript>> {
        let deserializer_config = &self
            .module_storage
            .runtime_environment()
            .vm_config()
            .deserializer_config;
        let compiled_script =
            CompiledScript::deserialize_with_config(serialized_script, deserializer_config)
                .map_err(|err| {
                    // Note: we remap the error to be consistent with loader V1 implementation!
                    let msg = format!("[VM] deserializer for script returned error: {:?}", err);
                    PartialVMError::new(StatusCode::CODE_DESERIALIZATION_ERROR)
                        .with_message(msg)
                        .finish(Location::Script)
                })?;
        Ok(Arc::new(compiled_script))
    }

    /// Given a deserialized script, verifies it. The verification consists of three steps:
    ///   1. Verify the script locally, e.g., using bytecode verifier.
    ///   2. Load dependencies used by this script. How the dependencies are loaded is
    ///      opaque to this code storage, and up to the module storage it uses. In any
    ///      case, loading returns a vector of verified dependencies.
    ///   3. Verify the script correctly imports its dependencies.
    /// If any of this steps fail, an error is returned.
    fn verify_deserialized_script(
        &self,
        compiled_script: Arc<CompiledScript>,
    ) -> VMResult<Arc<Script>> {
        let partially_compiled_script = self
            .module_storage
            .runtime_environment()
            .build_partially_verified_script(compiled_script.clone())?;
        let immediate_dependencies = compiled_script
            .immediate_dependencies_iter()
            .map(|(addr, name)| self.module_storage.fetch_verified_module(addr, name))
            .collect::<VMResult<Vec<_>>>()?;
        Ok(Arc::new(
            self.module_storage
                .runtime_environment()
                .build_verified_script(partially_compiled_script, &immediate_dependencies)?,
        ))
    }
}

impl<M: ModuleStorage + WithEnvironment> CodeStorage for UnsyncCodeStorage<M> {
    fn deserialize_and_cache_script(
        &self,
        serialized_script: &[u8],
    ) -> VMResult<Arc<CompiledScript>> {
        use hash_map::Entry::*;
        use ScriptStorageEntry::*;

        let hash = script_hash(serialized_script);
        let mut storage = self.script_storage.borrow_mut();

        Ok(match storage.entry(hash) {
            Occupied(e) => match e.get() {
                Deserialized(compiled_script) => compiled_script.clone(),
                Verified(script) => script.script.clone(),
            },
            Vacant(e) => {
                let compiled_script = self.deserialize_script(serialized_script)?;
                e.insert(Deserialized(compiled_script.clone()));
                compiled_script
            },
        })
    }

    fn verify_and_cache_script(&self, serialized_script: &[u8]) -> VMResult<Arc<Script>> {
        use hash_map::Entry::*;
        use ScriptStorageEntry::*;

        let hash = script_hash(serialized_script);
        let mut storage = self.script_storage.borrow_mut();

        Ok(match storage.entry(hash) {
            Occupied(mut e) => match e.get() {
                Deserialized(compiled_script) => {
                    let script = self.verify_deserialized_script(compiled_script.clone())?;
                    e.insert(Verified(script.clone()));
                    script
                },
                Verified(script) => script.clone(),
            },
            Vacant(e) => {
                let compiled_script = self.deserialize_script(serialized_script)?;
                let script = self.verify_deserialized_script(compiled_script)?;
                e.insert(Verified(script.clone()));
                script
            },
        })
    }
}

<<<<<<< HEAD
=======
impl<M: ModuleStorage + WithEnvironment> ModuleStorage for UnsyncCodeStorage<M> {
    fn check_module_exists(
        &self,
        address: &AccountAddress,
        module_name: &IdentStr,
    ) -> PartialVMResult<bool> {
        self.module_storage
            .check_module_exists(address, module_name)
    }

    fn fetch_module_bytes(
        &self,
        address: &AccountAddress,
        module_name: &IdentStr,
    ) -> PartialVMResult<Option<Bytes>> {
        self.module_storage.fetch_module_bytes(address, module_name)
    }

    fn fetch_module_size_in_bytes(
        &self,
        address: &AccountAddress,
        module_name: &IdentStr,
    ) -> PartialVMResult<usize> {
        self.module_storage
            .fetch_module_size_in_bytes(address, module_name)
    }

    fn fetch_module_metadata(
        &self,
        address: &AccountAddress,
        module_name: &IdentStr,
    ) -> PartialVMResult<Vec<Metadata>> {
        self.module_storage
            .fetch_module_metadata(address, module_name)
    }

    fn fetch_deserialized_module(
        &self,
        address: &AccountAddress,
        module_name: &IdentStr,
    ) -> PartialVMResult<Arc<CompiledModule>> {
        self.module_storage
            .fetch_deserialized_module(address, module_name)
    }

    fn fetch_verified_module(
        &self,
        address: &AccountAddress,
        module_name: &IdentStr,
    ) -> PartialVMResult<Arc<Module>> {
        self.module_storage
            .fetch_verified_module(address, module_name)
    }
}

>>>>>>> d14f920c
#[cfg(test)]
impl<M: ModuleStorage + WithEnvironment> UnsyncCodeStorage<M> {
    fn matches<P: Fn(&ScriptStorageEntry) -> bool>(
        &self,
        script_hashes: impl IntoIterator<Item = [u8; 32]>,
        predicate: P,
    ) -> bool {
        let script_storage = self.script_storage.borrow();
        let script_hashes_in_storage = script_storage
            .iter()
            .filter_map(|(hash, entry)| predicate(entry).then_some(*hash))
            .collect::<BTreeSet<_>>();
        let script_hashes = script_hashes.into_iter().collect::<BTreeSet<_>>();
        script_hashes.is_subset(&script_hashes_in_storage)
            && script_hashes_in_storage.is_subset(&script_hashes)
    }
}

#[cfg(test)]
mod test {
    use super::*;
    use crate::{
        storage::implementations::unsync_module_storage::{
            test::add_module_bytes, ModuleStorageEntry,
        },
        LocalModuleBytesStorage,
    };
    use claims::assert_ok;
    use move_binary_format::{
        file_format::empty_script_with_dependencies, file_format_common::VERSION_DEFAULT,
    };

    fn script<'a>(dependencies: impl IntoIterator<Item = &'a str>) -> Vec<u8> {
        let mut script = empty_script_with_dependencies(dependencies);
        script.version = VERSION_DEFAULT;

        let mut serialized_script = vec![];
        assert_ok!(script.serialize(&mut serialized_script));
        serialized_script
    }

    #[test]
    fn test_deserialized_script_fetching() {
        use ScriptStorageEntry::*;

        let mut module_bytes_storage = LocalModuleBytesStorage::empty();
        add_module_bytes(&mut module_bytes_storage, "a", vec!["b", "c"], vec![]);
        add_module_bytes(&mut module_bytes_storage, "b", vec![], vec![]);
        add_module_bytes(&mut module_bytes_storage, "c", vec![], vec![]);

        let env = RuntimeEnvironment::test();
        let code_storage = module_bytes_storage.into_unsync_code_storage(&env);

        let serialized_script = script(vec!["a"]);
        let hash_1 = script_hash(&serialized_script);

        assert_ok!(code_storage.deserialize_and_cache_script(&serialized_script));
        assert!(code_storage.matches(vec![hash_1], |e| matches!(e, Deserialized(..))));
        assert!(code_storage.matches(vec![], |e| matches!(e, Verified(..))));

        let serialized_script = script(vec!["b"]);
        let hash_2 = script_hash(&serialized_script);

        assert_ok!(code_storage.deserialize_and_cache_script(&serialized_script));
        assert!(code_storage.module_storage().does_not_have_cached_modules());
        assert!(code_storage.matches(vec![hash_1, hash_2], |e| matches!(e, Deserialized(..))));
        assert!(code_storage.matches(vec![], |e| matches!(e, Verified(..))));
    }

    #[test]
    fn test_verified_script_fetching() {
        use ModuleStorageEntry as M;
        use ScriptStorageEntry as S;

        let mut module_bytes_storage = LocalModuleBytesStorage::empty();
        add_module_bytes(&mut module_bytes_storage, "a", vec!["b", "c"], vec![]);
        add_module_bytes(&mut module_bytes_storage, "b", vec![], vec![]);
        add_module_bytes(&mut module_bytes_storage, "c", vec![], vec![]);

        let env = RuntimeEnvironment::test();
        let code_storage = module_bytes_storage.into_unsync_code_storage(&env);

        let serialized_script = script(vec!["a"]);
        let hash = script_hash(&serialized_script);
        assert_ok!(code_storage.deserialize_and_cache_script(&serialized_script));
        assert!(code_storage.module_storage().does_not_have_cached_modules());
        assert!(code_storage.matches(vec![hash], |e| matches!(e, S::Deserialized(..))));
        assert!(code_storage.matches(vec![], |e| matches!(e, S::Verified(..))));

        assert_ok!(code_storage.verify_and_cache_script(&serialized_script));

        assert!(code_storage.matches(vec![], |e| matches!(e, S::Deserialized(..))));
        assert!(code_storage.matches(vec![hash], |e| matches!(e, S::Verified(..))));
        assert!(code_storage
            .module_storage()
            .matches(vec![], |e| matches!(e, M::Deserialized(..))));
        assert!(code_storage
            .module_storage()
            .matches(vec!["a", "b", "c"], |e| matches!(e, M::Verified(..))));
    }
}<|MERGE_RESOLUTION|>--- conflicted
+++ resolved
@@ -6,18 +6,11 @@
     storage::{
         environment::WithEnvironment,
         implementations::unsync_module_storage::IntoUnsyncModuleStorage,
-<<<<<<< HEAD
         module_storage::{ambassador_impl_ModuleStorage, ModuleBytesStorage},
     },
     CodeStorage, Module, ModuleStorage, RuntimeEnvironment, Script, UnsyncModuleStorage,
 };
 use ambassador::Delegate;
-=======
-        module_storage::ModuleBytesStorage,
-    },
-    Module, ModuleStorage, RuntimeEnvironment, Script, ScriptStorage, UnsyncModuleStorage,
-};
->>>>>>> d14f920c
 use bytes::Bytes;
 use move_binary_format::{
     access::ScriptAccess,
@@ -180,64 +173,7 @@
     }
 }
 
-<<<<<<< HEAD
-=======
-impl<M: ModuleStorage + WithEnvironment> ModuleStorage for UnsyncCodeStorage<M> {
-    fn check_module_exists(
-        &self,
-        address: &AccountAddress,
-        module_name: &IdentStr,
-    ) -> PartialVMResult<bool> {
-        self.module_storage
-            .check_module_exists(address, module_name)
-    }
-
-    fn fetch_module_bytes(
-        &self,
-        address: &AccountAddress,
-        module_name: &IdentStr,
-    ) -> PartialVMResult<Option<Bytes>> {
-        self.module_storage.fetch_module_bytes(address, module_name)
-    }
-
-    fn fetch_module_size_in_bytes(
-        &self,
-        address: &AccountAddress,
-        module_name: &IdentStr,
-    ) -> PartialVMResult<usize> {
-        self.module_storage
-            .fetch_module_size_in_bytes(address, module_name)
-    }
-
-    fn fetch_module_metadata(
-        &self,
-        address: &AccountAddress,
-        module_name: &IdentStr,
-    ) -> PartialVMResult<Vec<Metadata>> {
-        self.module_storage
-            .fetch_module_metadata(address, module_name)
-    }
-
-    fn fetch_deserialized_module(
-        &self,
-        address: &AccountAddress,
-        module_name: &IdentStr,
-    ) -> PartialVMResult<Arc<CompiledModule>> {
-        self.module_storage
-            .fetch_deserialized_module(address, module_name)
-    }
-
-    fn fetch_verified_module(
-        &self,
-        address: &AccountAddress,
-        module_name: &IdentStr,
-    ) -> PartialVMResult<Arc<Module>> {
-        self.module_storage
-            .fetch_verified_module(address, module_name)
-    }
-}
-
->>>>>>> d14f920c
+
 #[cfg(test)]
 impl<M: ModuleStorage + WithEnvironment> UnsyncCodeStorage<M> {
     fn matches<P: Fn(&ScriptStorageEntry) -> bool>(
