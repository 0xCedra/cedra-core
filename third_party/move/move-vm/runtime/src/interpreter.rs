// Copyright (c) The Diem Core Contributors
// Copyright (c) The Move Contributors
// SPDX-License-Identifier: Apache-2.0

use crate::{
    access_control::AccessControlState,
    data_cache::TransactionDataCache,
    loader::{Function, Loader, ModuleStorageAdapter, Resolver},
    native_extensions::NativeContextExtensions,
    native_functions::NativeContext,
    trace,
};
use fail::fail_point;
use move_binary_format::{
    errors::*,
    file_format::{
        Ability, AbilitySet, AccessKind, Bytecode, FieldInstantiationIndex, FunctionHandleIndex,
        FunctionInstantiationIndex, LocalIndex, SignatureIndex, StructDefInstantiationIndex,
    },
};
use move_core_types::{
    account_address::AccountAddress,
    gas_algebra::{NumArgs, NumBytes, NumTypeNodes},
    language_storage::TypeTag,
    vm_status::{StatusCode, StatusType},
};
use move_vm_types::{
    debug_write, debug_writeln,
    gas::{GasMeter, SimpleInstruction},
    loaded_data::{
        runtime_access_specifier::{AccessInstance, AccessSpecifierEnv, AddressSpecifierFunction},
        runtime_types::{Type, TypeBuilder},
    },
    natives::function::NativeResult,
    values::{
        self, GlobalValue, IntegerValue, Locals, Reference, Struct, StructRef, VMValueCast, Value,
        Vector, VectorRef,
    },
    views::TypeView,
};
use std::{
    cmp::min,
    collections::{BTreeMap, VecDeque},
    fmt::Write,
    sync::Arc,
};

macro_rules! set_err_info {
    ($frame:ident, $e:expr) => {{
        $e.at_code_offset($frame.function.index(), $frame.pc)
            .finish($frame.location())
    }};
}

/// `Interpreter` instances can execute Move functions.
///
/// An `Interpreter` instance is a stand alone execution context for a function.
/// It mimics execution on a single thread, with an call stack and an operand stack.
pub(crate) struct Interpreter {
    /// Operand stack, where Move `Value`s are stored for stack operations.
    operand_stack: Stack,
    /// The stack of active functions.
    call_stack: CallStack,
    /// Whether to perform a paranoid type safety checks at runtime.
    paranoid_type_checks: bool,
    /// The access control state.
    access_control: AccessControlState,
}

struct TypeWithLoader<'a, 'b> {
    ty: &'a Type,
    loader: &'b Loader,
}

impl<'a, 'b> TypeView for TypeWithLoader<'a, 'b> {
    fn to_type_tag(&self) -> TypeTag {
        self.loader.type_to_type_tag(self.ty).unwrap()
    }
}

impl Interpreter {
    /// Entrypoint into the interpreter. All external calls need to be routed through this
    /// function.
    pub(crate) fn entrypoint(
        function: Arc<Function>,
        ty_args: Vec<Type>,
        args: Vec<Value>,
        data_store: &mut TransactionDataCache,
        module_store: &ModuleStorageAdapter,
        gas_meter: &mut impl GasMeter,
        extensions: &mut NativeContextExtensions,
        loader: &Loader,
    ) -> VMResult<Vec<Value>> {
        Interpreter {
            operand_stack: Stack::new(),
            call_stack: CallStack::new(),
            paranoid_type_checks: loader.vm_config().paranoid_type_checks,
            access_control: AccessControlState::default(),
        }
        .execute_main(
            loader,
            data_store,
            module_store,
            gas_meter,
            extensions,
            function,
            ty_args,
            args,
        )
    }

    /// Main loop for the execution of a function.
    ///
    /// This function sets up a `Frame` and calls `execute_code_unit` to execute code of the
    /// function represented by the frame. Control comes back to this function on return or
    /// on call. When that happens the frame is changes to a new one (call) or to the one
    /// at the top of the stack (return). If the call stack is empty execution is completed.
    fn execute_main(
        mut self,
        loader: &Loader,
        data_store: &mut TransactionDataCache,
        module_store: &ModuleStorageAdapter,
        gas_meter: &mut impl GasMeter,
        extensions: &mut NativeContextExtensions,
        function: Arc<Function>,
        ty_args: Vec<Type>,
        args: Vec<Value>,
    ) -> VMResult<Vec<Value>> {
        let mut locals = Locals::new(function.local_count());
        for (i, value) in args.into_iter().enumerate() {
            locals
                .store_loc(
                    i,
                    value,
                    loader
                        .vm_config()
                        .enable_invariant_violation_check_in_swap_loc,
                )
                .map_err(|e| self.set_location(e))?;
        }

        let mut current_frame = self
            .make_new_frame(gas_meter, loader, module_store, function, ty_args, locals)
            .map_err(|err| self.set_location(err))?;
        // Access control for the new frame.
        self.access_control
            .enter_function(&current_frame, current_frame.function.as_ref())
            .map_err(|e| self.set_location(e))?;
        loop {
            let resolver = current_frame.resolver(loader, module_store);
<<<<<<< HEAD
            let exit_code = current_frame
                .execute_code(&resolver, &mut self, data_store, module_store, gas_meter)
                .map_err(|err| self.maybe_core_dump(err, &current_frame))?;
=======
            let exit_code =
                current_frame //self
                    .execute_code(&resolver, &mut self, data_store, module_store, gas_meter)
                    .map_err(|err| self.attach_state_if_invariant_violation(err, &current_frame))?;
>>>>>>> fed2c100
            match exit_code {
                ExitCode::Return => {
                    let non_ref_vals = current_frame
                        .locals
                        .drop_all_values()
                        .map(|(_idx, val)| val)
                        .collect::<Vec<_>>();

                    // TODO: Check if the error location is set correctly.
                    gas_meter
                        .charge_drop_frame(non_ref_vals.iter())
                        .map_err(|e| self.set_location(e))?;

                    self.access_control
                        .exit_function(current_frame.function.as_ref())
                        .map_err(|e| self.set_location(e))?;

                    if let Some(frame) = self.call_stack.pop() {
                        // Note: the caller will find the callee's return values at the top of the shared operand stack
                        current_frame = frame;
                        current_frame.pc += 1; // advance past the Call instruction in the caller
                    } else {
                        // end of execution. `self` should no longer be used afterward
                        // Clean up access control
                        self.access_control
                            .exit_function(current_frame.function.as_ref())
                            .map_err(|e| self.set_location(e))?;
                        return Ok(self.operand_stack.value);
                    }
                },
                ExitCode::Call(fh_idx) => {
                    let func = resolver
                        .function_from_handle(fh_idx)
                        .map_err(|e| self.set_location(e))?;

                    if self.paranoid_type_checks {
                        self.check_friend_or_private_call(&current_frame.function, &func)?;
                    }

                    // Charge gas
                    let module_id = func
                        .module_id()
                        .ok_or_else(|| {
                            PartialVMError::new(StatusCode::UNKNOWN_INVARIANT_VIOLATION_ERROR)
                                .with_message("Failed to get native function module id".to_string())
                        })
                        .map_err(|e| set_err_info!(current_frame, e))?;
                    gas_meter
                        .charge_call(
                            module_id,
                            func.name(),
                            self.operand_stack
                                .last_n(func.arg_count())
                                .map_err(|e| set_err_info!(current_frame, e))?,
                            (func.local_count() as u64).into(),
                        )
                        .map_err(|e| set_err_info!(current_frame, e))?;

                    if func.is_native() {
                        self.call_native(
                            &resolver,
                            data_store,
                            gas_meter,
                            extensions,
                            func,
                            vec![],
                        )?;
                        current_frame.pc += 1; // advance past the Call instruction in the caller
                        continue;
                    }
                    let frame = self
                        .make_call_frame(gas_meter, loader, module_store, func, vec![])
                        .map_err(|err| {
                            self.attach_state_if_invariant_violation(
                                self.set_location(err),
                                &current_frame,
                            )
                        })?;

                    // Access control for the new frame.
                    self.access_control
                        .enter_function(&frame, frame.function.as_ref())
                        .map_err(|e| self.set_location(e))?;

                    self.call_stack.push(current_frame).map_err(|frame| {
                        let err = PartialVMError::new(StatusCode::CALL_STACK_OVERFLOW);
                        let err = set_err_info!(frame, err);
                        self.attach_state_if_invariant_violation(err, &frame)
                    })?;
                    // Note: the caller will find the callee's return values at the top of the shared operand stack
                    current_frame = frame;
                },
                ExitCode::CallGeneric(idx) => {
                    let ty_args = resolver
                        .instantiate_generic_function(Some(gas_meter), idx, current_frame.ty_args())
                        .map_err(|e| set_err_info!(current_frame, e))?;
                    let func = resolver
                        .function_from_instantiation(idx)
                        .map_err(|e| self.set_location(e))?;

                    if self.paranoid_type_checks {
                        self.check_friend_or_private_call(&current_frame.function, &func)?;
                    }

                    // Charge gas
                    let module_id = func
                        .module_id()
                        .ok_or_else(|| {
                            PartialVMError::new(StatusCode::UNKNOWN_INVARIANT_VIOLATION_ERROR)
                                .with_message("Failed to get native function module id".to_string())
                        })
                        .map_err(|e| set_err_info!(current_frame, e))?;
                    gas_meter
                        .charge_call_generic(
                            module_id,
                            func.name(),
                            ty_args.iter().map(|ty| TypeWithLoader { ty, loader }),
                            self.operand_stack
                                .last_n(func.arg_count())
                                .map_err(|e| set_err_info!(current_frame, e))?,
                            (func.local_count() as u64).into(),
                        )
                        .map_err(|e| set_err_info!(current_frame, e))?;

                    if func.is_native() {
                        self.call_native(
                            &resolver, data_store, gas_meter, extensions, func, ty_args,
                        )?;
                        current_frame.pc += 1; // advance past the Call instruction in the caller
                        continue;
                    }
                    let frame = self
                        .make_call_frame(gas_meter, loader, module_store, func, ty_args)
                        .map_err(|err| {
                            self.attach_state_if_invariant_violation(
                                self.set_location(err),
                                &current_frame,
                            )
                        })?;

                    // Access control for the new frame.
                    self.access_control
                        .enter_function(&frame, frame.function.as_ref())
                        .map_err(|e| self.set_location(e))?;

                    self.call_stack.push(current_frame).map_err(|frame| {
                        let err = PartialVMError::new(StatusCode::CALL_STACK_OVERFLOW);
                        let err = set_err_info!(frame, err);
                        self.attach_state_if_invariant_violation(err, &frame)
                    })?;
                    current_frame = frame;
                },
            }
        }
    }

    /// Returns a `Frame` if the call is to a Move function. Calls to native functions are
    /// "inlined" and this returns `None`.
    ///
    /// Native functions do not push a frame at the moment and as such errors from a native
    /// function are incorrectly attributed to the caller.
    fn make_call_frame(
        &mut self,
        gas_meter: &mut impl GasMeter,
        loader: &Loader,
        module_store: &ModuleStorageAdapter,
        func: Arc<Function>,
        ty_args: Vec<Type>,
    ) -> PartialVMResult<Frame> {
        let mut locals = Locals::new(func.local_count());
        let arg_count = func.arg_count();
        let is_generic = !ty_args.is_empty();

        for i in 0..arg_count {
            locals.store_loc(
                arg_count - i - 1,
                self.operand_stack.pop()?,
                loader
                    .vm_config()
                    .enable_invariant_violation_check_in_swap_loc,
            )?;

            if self.paranoid_type_checks {
                let ty = self.operand_stack.pop_ty()?;
                let resolver = func.get_resolver(loader, module_store);
                if is_generic {
                    ty.check_eq(
                        &resolver.subst(&func.local_types()[arg_count - i - 1], &ty_args)?,
                    )?;
                } else {
                    // Directly check against the expected type to save a clone here.
                    ty.check_eq(&func.local_types()[arg_count - i - 1])?;
                }
            }
        }
        self.make_new_frame(gas_meter, loader, module_store, func, ty_args, locals)
    }

    /// Create a new `Frame` given a `Function` and the function `Locals`.
    ///
    /// The locals must be loaded before calling this.
    fn make_new_frame(
        &self,
        gas_meter: &mut impl GasMeter,
        loader: &Loader,
        module_store: &ModuleStorageAdapter,
        function: Arc<Function>,
        ty_args: Vec<Type>,
        locals: Locals,
    ) -> PartialVMResult<Frame> {
        for ty in function.local_types() {
            gas_meter
                .charge_create_ty(NumTypeNodes::new(ty.num_nodes_in_subst(&ty_args)? as u64))?;
        }

        let local_tys = if self.paranoid_type_checks {
            if ty_args.is_empty() {
                function.local_types().to_vec()
            } else {
                let resolver = function.get_resolver(loader, module_store);
                function
                    .local_types()
                    .iter()
                    .map(|ty| resolver.subst(ty, &ty_args))
                    .collect::<PartialVMResult<Vec<_>>>()?
            }
        } else {
            vec![]
        };
        Ok(Frame {
            pc: 0,
            locals,
            function,
            ty_args,
            local_tys,
            ty_cache: FrameTypeCache::default(),
        })
    }

    /// Call a native functions.
    fn call_native(
        &mut self,
        resolver: &Resolver,
        data_store: &mut TransactionDataCache,
        gas_meter: &mut impl GasMeter,
        extensions: &mut NativeContextExtensions,
        function: Arc<Function>,
        ty_args: Vec<Type>,
    ) -> VMResult<()> {
        // Note: refactor if native functions push a frame on the stack
        self.call_native_impl(
            resolver,
            data_store,
            gas_meter,
            extensions,
            function.clone(),
            ty_args,
        )
        .map_err(|e| match function.module_id() {
            Some(id) => {
                let e = if cfg!(feature = "testing") || cfg!(feature = "stacktrace") {
                    e.with_exec_state(self.get_internal_state())
                } else {
                    e
                };
                e.at_code_offset(function.index(), 0)
                    .finish(Location::Module(id.clone()))
            },
            None => {
                let err = PartialVMError::new(StatusCode::UNKNOWN_INVARIANT_VIOLATION_ERROR)
                    .with_message("Unexpected native function not located in a module".to_owned());
                self.set_location(err)
            },
        })
    }

    fn call_native_impl(
        &mut self,
        resolver: &Resolver,
        data_store: &mut TransactionDataCache,
        gas_meter: &mut impl GasMeter,
        extensions: &mut NativeContextExtensions,
        function: Arc<Function>,
        ty_args: Vec<Type>,
    ) -> PartialVMResult<()> {
        let return_type_count = function.return_type_count();
        let mut args = VecDeque::new();
        let expected_args = function.arg_count();
        for _ in 0..expected_args {
            args.push_front(self.operand_stack.pop()?);
        }

        if self.paranoid_type_checks {
            for i in 0..expected_args {
                let expected_ty =
                    resolver.subst(&function.parameter_types()[expected_args - i - 1], &ty_args)?;
                let ty = self.operand_stack.pop_ty()?;
                ty.check_eq(&expected_ty)?;
            }
        }

        let mut native_context = NativeContext::new(
            self,
            data_store,
            resolver,
            extensions,
            gas_meter.balance_internal(),
        );
        let native_function = function.get_native()?;

        gas_meter.charge_native_function_before_execution(
            ty_args.iter().map(|ty| TypeWithLoader {
                ty,
                loader: resolver.loader(),
            }),
            args.iter(),
        )?;

        let result = native_function(&mut native_context, ty_args.clone(), args)?;

        // Note(Gas): The order by which gas is charged / error gets returned MUST NOT be modified
        //            here or otherwise it becomes an incompatible change!!!
        let return_values = match result {
            NativeResult::Success { cost, ret_vals } => {
                gas_meter.charge_native_function(cost, Some(ret_vals.iter()))?;
                ret_vals
            },
            NativeResult::Abort { cost, abort_code } => {
                gas_meter.charge_native_function(cost, Option::<std::iter::Empty<&Value>>::None)?;
                return Err(PartialVMError::new(StatusCode::ABORTED).with_sub_status(abort_code));
            },
            NativeResult::OutOfGas { partial_cost } => {
                let err = match gas_meter.charge_native_function(
                    partial_cost,
                    Option::<std::iter::Empty<&Value>>::None,
                ) {
                    Err(err) if err.major_status() == StatusCode::OUT_OF_GAS => err,
                    Ok(_) | Err(_) => PartialVMError::new(StatusCode::UNKNOWN_INVARIANT_VIOLATION_ERROR).with_message(
                        "The partial cost returned by the native function did not cause the gas meter to trigger an OutOfGas error, at least one of them is violating the contract".to_string()
                    ),
                };

                return Err(err);
            },
        };

        // Paranoid check to protect us against incorrect native function implementations. A native function that
        // returns a different number of values than its declared types will trigger this check
        if return_values.len() != return_type_count {
            return Err(
                PartialVMError::new(StatusCode::UNKNOWN_INVARIANT_VIOLATION_ERROR).with_message(
                    "Arity mismatch: return value count does not match return type count"
                        .to_string(),
                ),
            );
        }
        // Put return values on the top of the operand stack, where the caller will find them.
        // This is one of only two times the operand stack is shared across call stack frames; the other is in handling
        // the Return instruction for normal calls
        for value in return_values {
            self.operand_stack.push(value)?;
        }

        if self.paranoid_type_checks {
            for ty in function.return_types() {
                self.operand_stack.push_ty(resolver.subst(ty, &ty_args)?)?;
            }
        }
        Ok(())
    }

    /// Make sure only private/friend function can only be invoked by modules under the same address.
    fn check_friend_or_private_call(
        &self,
        caller: &Arc<Function>,
        callee: &Arc<Function>,
    ) -> VMResult<()> {
        if callee.is_friend_or_private() {
            match (caller.module_id(), callee.module_id()) {
                (Some(caller_id), Some(callee_id)) => {
                    if caller_id.address() == callee_id.address() {
                        Ok(())
                    } else {
                        Err(self.set_location(PartialVMError::new(StatusCode::UNKNOWN_INVARIANT_VIOLATION_ERROR)
                                .with_message(
                                    format!("Private/Friend function invokation error, caller: {:?}::{:?}, callee: {:?}::{:?}", caller_id, caller.name(), callee_id, callee.name()),
                                )))
                    }
                },
                _ => Err(self.set_location(
                    PartialVMError::new(StatusCode::UNKNOWN_INVARIANT_VIOLATION_ERROR)
                        .with_message(format!(
                            "Private/Friend function invokation error caller: {:?}, callee {:?}",
                            caller.name(),
                            callee.name()
                        )),
                )),
            }
        } else {
            Ok(())
        }
    }

    /// Perform a binary operation to two values at the top of the stack.
    fn binop<F, T>(&mut self, f: F) -> PartialVMResult<()>
    where
        Value: VMValueCast<T>,
        F: FnOnce(T, T) -> PartialVMResult<Value>,
    {
        let rhs = self.operand_stack.pop_as::<T>()?;
        let lhs = self.operand_stack.pop_as::<T>()?;
        let result = f(lhs, rhs)?;
        self.operand_stack.push(result)
    }

    /// Perform a binary operation for integer values.
    fn binop_int<F>(&mut self, f: F) -> PartialVMResult<()>
    where
        F: FnOnce(IntegerValue, IntegerValue) -> PartialVMResult<IntegerValue>,
    {
        self.binop(|lhs, rhs| {
            Ok(match f(lhs, rhs)? {
                IntegerValue::U8(x) => Value::u8(x),
                IntegerValue::U16(x) => Value::u16(x),
                IntegerValue::U32(x) => Value::u32(x),
                IntegerValue::U64(x) => Value::u64(x),
                IntegerValue::U128(x) => Value::u128(x),
                IntegerValue::U256(x) => Value::u256(x),
            })
        })
    }

    /// Perform a binary operation for boolean values.
    fn binop_bool<F, T>(&mut self, f: F) -> PartialVMResult<()>
    where
        Value: VMValueCast<T>,
        F: FnOnce(T, T) -> PartialVMResult<bool>,
    {
        self.binop(|lhs, rhs| Ok(Value::bool(f(lhs, rhs)?)))
    }

    /// Loads a resource from the data store and return the number of bytes read from the storage.
    fn load_resource<'c>(
        loader: &Loader,
        data_store: &'c mut TransactionDataCache,
        module_store: &'c ModuleStorageAdapter,
        gas_meter: &mut impl GasMeter,
        addr: AccountAddress,
        ty: &Type,
    ) -> PartialVMResult<&'c mut GlobalValue> {
        match data_store.load_resource(loader, addr, ty, module_store) {
            Ok((gv, load_res)) => {
                if let Some(bytes_loaded) = load_res {
                    gas_meter.charge_load_resource(
                        addr,
                        TypeWithLoader { ty, loader },
                        gv.view(),
                        bytes_loaded,
                    )?;
                }
                Ok(gv)
            },
            Err(e) => Err(e),
        }
    }

    /// BorrowGlobal (mutable and not) opcode.
    fn borrow_global(
        &mut self,
        is_mut: bool,
        is_generic: bool,
        loader: &Loader,
        data_store: &mut TransactionDataCache,
        module_store: &ModuleStorageAdapter,
        gas_meter: &mut impl GasMeter,
        addr: AccountAddress,
        ty: &Type,
    ) -> PartialVMResult<()> {
        let res = Self::load_resource(loader, data_store, module_store, gas_meter, addr, ty)?
            .borrow_global();
        gas_meter.charge_borrow_global(
            is_mut,
            is_generic,
            TypeWithLoader { ty, loader },
            res.is_ok(),
        )?;
        self.check_access(
            loader,
            if is_mut {
                AccessKind::Writes
            } else {
                AccessKind::Reads
            },
            ty,
            addr,
        )?;
        self.operand_stack.push(res.map_err(|err| {
            err.with_message(format!("Failed to borrow global resource from {:?}", addr))
        })?)?;
        Ok(())
    }

    fn check_access(
        &self,
        loader: &Loader,
        kind: AccessKind,
        ty: &Type,
        addr: AccountAddress,
    ) -> PartialVMResult<()> {
        let (struct_idx, instance) = match ty {
            Type::Struct { idx, .. } => (*idx, [].as_slice()),
            Type::StructInstantiation { idx, ty_args, .. } => (*idx, ty_args.as_slice()),
            _ => {
                return Err(
                    PartialVMError::new(StatusCode::UNKNOWN_INVARIANT_VIOLATION_ERROR)
                        .with_message("inconsistent type".to_owned()),
                )
            },
        };
        let struct_name = &*loader.name_cache.idx_to_identifier(struct_idx);
        if let Some(access) = AccessInstance::new(kind, struct_name, instance, addr) {
            self.access_control.check_access(access)?
        }
        Ok(())
    }

    /// Exists opcode.
    fn exists(
        &mut self,
        is_generic: bool,
        loader: &Loader,
        data_store: &mut TransactionDataCache,
        module_store: &ModuleStorageAdapter,
        gas_meter: &mut impl GasMeter,
        addr: AccountAddress,
        ty: &Type,
    ) -> PartialVMResult<()> {
        let gv = Self::load_resource(loader, data_store, module_store, gas_meter, addr, ty)?;
        let exists = gv.exists()?;
        gas_meter.charge_exists(is_generic, TypeWithLoader { ty, loader }, exists)?;
        self.check_access(loader, AccessKind::Reads, ty, addr)?;
        self.operand_stack.push(Value::bool(exists))?;
        Ok(())
    }

    /// MoveFrom opcode.
    fn move_from(
        &mut self,
        is_generic: bool,
        loader: &Loader,
        data_store: &mut TransactionDataCache,
        module_store: &ModuleStorageAdapter,
        gas_meter: &mut impl GasMeter,
        addr: AccountAddress,
        ty: &Type,
    ) -> PartialVMResult<()> {
        let resource =
            match Self::load_resource(loader, data_store, module_store, gas_meter, addr, ty)?
                .move_from()
            {
                Ok(resource) => {
                    gas_meter.charge_move_from(
                        is_generic,
                        TypeWithLoader { ty, loader },
                        Some(&resource),
                    )?;
                    self.check_access(loader, AccessKind::Writes, ty, addr)?;
                    resource
                },
                Err(err) => {
                    let val: Option<&Value> = None;
                    gas_meter.charge_move_from(is_generic, TypeWithLoader { ty, loader }, val)?;
                    return Err(
                        err.with_message(format!("Failed to move resource from {:?}", addr))
                    );
                },
            };
        self.operand_stack.push(resource)?;
        Ok(())
    }

    /// MoveTo opcode.
    fn move_to(
        &mut self,
        is_generic: bool,
        loader: &Loader,
        data_store: &mut TransactionDataCache,
        module_store: &ModuleStorageAdapter,
        gas_meter: &mut impl GasMeter,
        addr: AccountAddress,
        ty: &Type,
        resource: Value,
    ) -> PartialVMResult<()> {
        let gv = Self::load_resource(loader, data_store, module_store, gas_meter, addr, ty)?;
        // NOTE(Gas): To maintain backward compatibility, we need to charge gas after attempting
        //            the move_to operation.
        match gv.move_to(resource) {
            Ok(()) => {
                gas_meter.charge_move_to(
                    is_generic,
                    TypeWithLoader { ty, loader },
                    gv.view().unwrap(),
                    true,
                )?;
                self.check_access(loader, AccessKind::Writes, ty, addr)?;
                Ok(())
            },
            Err((err, resource)) => {
                gas_meter.charge_move_to(
                    is_generic,
                    TypeWithLoader { ty, loader },
                    &resource,
                    false,
                )?;
                Err(err.with_message(format!("Failed to move resource into {:?}", addr)))
            },
        }
    }

    //
    // Debugging and logging helpers.
    //

    /// If the error is invariant violation, attaches the state of the current frame.
    fn attach_state_if_invariant_violation(
        &self,
        mut err: VMError,
        current_frame: &Frame,
    ) -> VMError {
        // A verification error can be returned when
        //   1) some check fails at runtime, e.g. type layout has too many type
        //      nodes,
        //   2) bytecode verifier fails, e.g. on module publishing.
        // These errors mean that the code breaks some invariant, so we need to
        // remap the error.
        if err.status_type() == StatusType::Verification {
            err.set_major_status(StatusCode::VERIFICATION_ERROR);
        }

        // We do not consider speculative invariant violations.
        if err.status_type() == StatusType::InvariantViolation
            && err.major_status() != StatusCode::SPECULATIVE_EXECUTION_ABORT_ERROR
        {
            let location = err.location().clone();
            let state = self.internal_state_str(current_frame);
            err = err
                .to_partial()
                .append_message_with_separator(
                    '\n',
                    format!("\nState: >>>>>>>>>>>>\n{}\n<<<<<<<<<<<<\n", state),
                )
                .finish(location);
        }
        err
    }

    #[allow(dead_code)]
    fn debug_print_frame<B: Write>(
        &self,
        buf: &mut B,
        loader: &Loader,
        idx: usize,
        frame: &Frame,
    ) -> PartialVMResult<()> {
        // Print out the function name with type arguments.
        let func = &frame.function;

        debug_write!(buf, "    [{}] ", idx)?;
        if let Some(module) = func.module_id() {
            debug_write!(buf, "{}::{}::", module.address().to_hex(), module.name(),)?;
        }
        debug_write!(buf, "{}", func.name())?;
        let ty_args = frame.ty_args();
        let mut ty_tags = vec![];
        for ty in ty_args {
            ty_tags.push(loader.type_to_type_tag(ty)?);
        }
        if !ty_tags.is_empty() {
            debug_write!(buf, "<")?;
            let mut it = ty_tags.iter();
            if let Some(tag) = it.next() {
                debug_write!(buf, "{}", tag)?;
                for tag in it {
                    debug_write!(buf, ", ")?;
                    debug_write!(buf, "{}", tag)?;
                }
            }
            debug_write!(buf, ">")?;
        }
        debug_writeln!(buf)?;

        // Print out the current instruction.
        debug_writeln!(buf)?;
        debug_writeln!(buf, "        Code:")?;
        let pc = frame.pc as usize;
        let code = func.code();
        let before = if pc > 3 { pc - 3 } else { 0 };
        let after = min(code.len(), pc + 4);
        for (idx, instr) in code.iter().enumerate().take(pc).skip(before) {
            debug_writeln!(buf, "            [{}] {:?}", idx, instr)?;
        }
        debug_writeln!(buf, "          > [{}] {:?}", pc, &code[pc])?;
        for (idx, instr) in code.iter().enumerate().take(after).skip(pc + 1) {
            debug_writeln!(buf, "            [{}] {:?}", idx, instr)?;
        }

        // Print out the locals.
        debug_writeln!(buf)?;
        debug_writeln!(buf, "        Locals:")?;
        if func.local_count() > 0 {
            values::debug::print_locals(buf, &frame.locals)?;
            debug_writeln!(buf)?;
        } else {
            debug_writeln!(buf, "            (none)")?;
        }

        debug_writeln!(buf)?;
        Ok(())
    }

    #[allow(dead_code)]
    pub(crate) fn debug_print_stack_trace<B: Write>(
        &self,
        buf: &mut B,
        loader: &Loader,
    ) -> PartialVMResult<()> {
        debug_writeln!(buf, "Call Stack:")?;
        for (i, frame) in self.call_stack.0.iter().enumerate() {
            self.debug_print_frame(buf, loader, i, frame)?;
        }
        debug_writeln!(buf, "Operand Stack:")?;
        for (idx, val) in self.operand_stack.value.iter().enumerate() {
            // TODO: Currently we do not know the types of the values on the operand stack.
            // Revisit.
            debug_write!(buf, "    [{}] ", idx)?;
            values::debug::print_value(buf, val)?;
            debug_writeln!(buf)?;
        }
        Ok(())
    }

    /// Generate a string which is the status of the interpreter: call stack, current bytecode
    /// stream, locals and operand stack.
    ///
    /// It is used when generating a core dump but can be used for debugging of the interpreter.
    /// It will be exposed via a debug module to give developers a way to print the internals
    /// of an execution.
    fn internal_state_str(&self, current_frame: &Frame) -> String {
        let mut internal_state = "Call stack:\n".to_string();
        for (i, frame) in self.call_stack.0.iter().enumerate() {
            internal_state.push_str(
                format!(
                    " frame #{}: {} [pc = {}]\n",
                    i,
                    frame.function.pretty_string(),
                    frame.pc,
                )
                .as_str(),
            );
        }
        internal_state.push_str(
            format!(
                "*frame #{}: {} [pc = {}]:\n",
                self.call_stack.0.len(),
                current_frame.function.pretty_string(),
                current_frame.pc,
            )
            .as_str(),
        );
        let code = current_frame.function.code();
        let pc = current_frame.pc as usize;
        if pc < code.len() {
            let mut i = 0;
            for bytecode in &code[..pc] {
                internal_state.push_str(format!("{}> {:?}\n", i, bytecode).as_str());
                i += 1;
            }
            internal_state.push_str(format!("{}* {:?}\n", i, code[pc]).as_str());
        }
        internal_state.push_str(
            format!(
                "Locals ({:x}):\n{}\n",
                current_frame.locals.raw_address(),
                current_frame.locals
            )
            .as_str(),
        );
        internal_state.push_str("Operand Stack:\n");
        for value in &self.operand_stack.value {
            internal_state.push_str(format!("{}\n", value).as_str());
        }
        internal_state
    }

    fn set_location(&self, err: PartialVMError) -> VMError {
        err.finish(self.call_stack.current_location())
    }

    fn get_internal_state(&self) -> ExecutionState {
        self.get_stack_frames(usize::MAX)
    }

    /// Get count stack frames starting from the top of the stack.
    pub(crate) fn get_stack_frames(&self, count: usize) -> ExecutionState {
        // collect frames in the reverse order as this is what is
        // normally expected from the stack trace (outermost frame
        // is the last one)
        let stack_trace = self
            .call_stack
            .0
            .iter()
            .rev()
            .take(count)
            .map(|frame| {
                (
                    frame.function.module_id().cloned(),
                    frame.function.index(),
                    frame.pc,
                )
            })
            .collect();
        ExecutionState::new(stack_trace)
    }
}

// TODO Determine stack size limits based on gas limit
const OPERAND_STACK_SIZE_LIMIT: usize = 1024;
const CALL_STACK_SIZE_LIMIT: usize = 1024;
pub(crate) const ACCESS_STACK_SIZE_LIMIT: usize = 256;

/// The operand stack.
struct Stack {
    value: Vec<Value>,
    types: Vec<Type>,
}

impl Stack {
    /// Create a new empty operand stack.
    fn new() -> Self {
        Stack {
            value: vec![],
            types: vec![],
        }
    }

    /// Push a `Value` on the stack if the max stack size has not been reached. Abort execution
    /// otherwise.
    fn push(&mut self, value: Value) -> PartialVMResult<()> {
        if self.value.len() < OPERAND_STACK_SIZE_LIMIT {
            self.value.push(value);
            Ok(())
        } else {
            Err(PartialVMError::new(StatusCode::EXECUTION_STACK_OVERFLOW))
        }
    }

    /// Pop a `Value` off the stack or abort execution if the stack is empty.
    fn pop(&mut self) -> PartialVMResult<Value> {
        self.value
            .pop()
            .ok_or_else(|| PartialVMError::new(StatusCode::EMPTY_VALUE_STACK))
    }

    /// Pop a `Value` of a given type off the stack. Abort if the value is not of the given
    /// type or if the stack is empty.
    fn pop_as<T>(&mut self) -> PartialVMResult<T>
    where
        Value: VMValueCast<T>,
    {
        self.pop()?.value_as()
    }

    /// Pop n values off the stack.
    fn popn(&mut self, n: u16) -> PartialVMResult<Vec<Value>> {
        let remaining_stack_size = self
            .value
            .len()
            .checked_sub(n as usize)
            .ok_or_else(|| PartialVMError::new(StatusCode::EMPTY_VALUE_STACK))?;
        let args = self.value.split_off(remaining_stack_size);
        Ok(args)
    }

    fn last_n(&self, n: usize) -> PartialVMResult<impl ExactSizeIterator<Item = &Value> + Clone> {
        if self.value.len() < n {
            return Err(PartialVMError::new(StatusCode::EMPTY_VALUE_STACK)
                .with_message("Failed to get last n arguments on the argument stack".to_string()));
        }
        Ok(self.value[(self.value.len() - n)..].iter())
    }

    /// Push a type on the stack if the max stack size has not been reached. Abort execution
    /// otherwise.
    fn push_ty(&mut self, ty: Type) -> PartialVMResult<()> {
        if self.types.len() < OPERAND_STACK_SIZE_LIMIT {
            self.types.push(ty);
            Ok(())
        } else {
            Err(PartialVMError::new(StatusCode::EXECUTION_STACK_OVERFLOW))
        }
    }

    /// Pop a type off the stack or abort execution if the stack is empty.
    fn pop_ty(&mut self) -> PartialVMResult<Type> {
        self.types
            .pop()
            .ok_or_else(|| PartialVMError::new(StatusCode::EMPTY_VALUE_STACK))
    }

    /// Pop n types off the stack.
    fn popn_tys(&mut self, n: u16) -> PartialVMResult<Vec<Type>> {
        let remaining_stack_size = self
            .types
            .len()
            .checked_sub(n as usize)
            .ok_or_else(|| PartialVMError::new(StatusCode::EMPTY_VALUE_STACK))?;
        let args = self.types.split_off(remaining_stack_size);
        Ok(args)
    }

    fn check_balance(&self) -> PartialVMResult<()> {
        if self.types.len() != self.value.len() {
            return Err(
                PartialVMError::new(StatusCode::UNKNOWN_INVARIANT_VIOLATION_ERROR).with_message(
                    "Paranoid Mode: Type and value stack need to be balanced".to_string(),
                ),
            );
        }
        Ok(())
    }
}

/// A call stack.
struct CallStack(Vec<Frame>);

impl CallStack {
    /// Create a new empty call stack.
    fn new() -> Self {
        CallStack(vec![])
    }

    /// Push a `Frame` on the call stack.
    fn push(&mut self, frame: Frame) -> Result<(), Frame> {
        if self.0.len() < CALL_STACK_SIZE_LIMIT {
            self.0.push(frame);
            Ok(())
        } else {
            Err(frame)
        }
    }

    /// Pop a `Frame` off the call stack.
    fn pop(&mut self) -> Option<Frame> {
        self.0.pop()
    }

    fn current_location(&self) -> Location {
        let location_opt = self.0.last().map(|frame| frame.location());
        location_opt.unwrap_or(Location::Undefined)
    }
}

fn check_depth_of_type(resolver: &Resolver, ty: &Type) -> PartialVMResult<()> {
    // Start at 1 since we always call this right before we add a new node to the value's depth.
    let max_depth = match resolver.loader().vm_config().max_value_nest_depth {
        Some(max_depth) => max_depth,
        None => return Ok(()),
    };
    check_depth_of_type_impl(resolver, ty, max_depth, 1)?;
    Ok(())
}

fn check_depth_of_type_impl(
    resolver: &Resolver,
    ty: &Type,
    max_depth: u64,
    depth: u64,
) -> PartialVMResult<u64> {
    macro_rules! check_depth {
        ($additional_depth:expr) => {{
            let new_depth = depth.saturating_add($additional_depth);
            if new_depth > max_depth {
                return Err(PartialVMError::new(StatusCode::VM_MAX_VALUE_DEPTH_REACHED));
            } else {
                new_depth
            }
        }};
    }

    // Calculate depth of the type itself
    let ty_depth = match ty {
        Type::Bool
        | Type::U8
        | Type::U16
        | Type::U32
        | Type::U64
        | Type::U128
        | Type::U256
        | Type::Address
        | Type::Signer => check_depth!(0),
        // Even though this is recursive this is OK since the depth of this recursion is
        // bounded by the depth of the type arguments, which we have already checked.
        Type::Reference(ty) | Type::MutableReference(ty) => {
            check_depth_of_type_impl(resolver, ty, max_depth, check_depth!(1))?
        },
        Type::Vector(ty) => check_depth_of_type_impl(resolver, ty, max_depth, check_depth!(1))?,
        Type::Struct { idx, .. } => {
            let formula = resolver
                .loader()
                .calculate_depth_of_struct(*idx, resolver.module_store())?;
            check_depth!(formula.solve(&[]))
        },
        // NB: substitution must be performed before calling this function
        Type::StructInstantiation { idx, ty_args, .. } => {
            // Calculate depth of all type arguments, and make sure they themselves are not too deep.
            let ty_arg_depths = ty_args
                .iter()
                .map(|ty| {
                    // Ty args should be fully resolved and not need any type arguments
                    check_depth_of_type_impl(resolver, ty, max_depth, check_depth!(0))
                })
                .collect::<PartialVMResult<Vec<_>>>()?;
            let formula = resolver
                .loader()
                .calculate_depth_of_struct(*idx, resolver.module_store())?;
            check_depth!(formula.solve(&ty_arg_depths))
        },
        Type::TyParam(_) => {
            return Err(
                PartialVMError::new(StatusCode::UNKNOWN_INVARIANT_VIOLATION_ERROR)
                    .with_message("Type parameter should be fully resolved".to_string()),
            )
        },
    };

    Ok(ty_depth)
}

/// A `Frame` is the execution context for a function. It holds the locals of the function and
/// the function itself.
// #[derive(Debug)]
struct Frame {
    pc: u16,
    locals: Locals,
    function: Arc<Function>,
    ty_args: Vec<Type>,
    local_tys: Vec<Type>,
    ty_cache: FrameTypeCache,
}

#[derive(Default)]
struct FrameTypeCache {
    struct_field_type_instantiation:
        BTreeMap<StructDefInstantiationIndex, Vec<(Type, NumTypeNodes)>>,
    struct_def_instantiation_type: BTreeMap<StructDefInstantiationIndex, (Type, NumTypeNodes)>,
    /// For a given field instantiation, the:
    ///    ((Type of the field, size of the field type) and (Type of its defining struct, size of its defining struct)
    field_instantiation:
        BTreeMap<FieldInstantiationIndex, ((Type, NumTypeNodes), (Type, NumTypeNodes))>,
    single_sig_token_type: BTreeMap<SignatureIndex, (Type, NumTypeNodes)>,
}

/// An `ExitCode` from `execute_code_unit`.
#[derive(Debug)]
enum ExitCode {
    Return,
    Call(FunctionHandleIndex),
    CallGeneric(FunctionInstantiationIndex),
}

fn check_ability(has_ability: bool) -> PartialVMResult<()> {
    if has_ability {
        Ok(())
    } else {
        Err(
            PartialVMError::new(StatusCode::UNKNOWN_INVARIANT_VIOLATION_ERROR)
                .with_message("Paranoid Mode: Expected ability mismatch".to_string())
                .with_sub_status(move_core_types::vm_status::sub_status::unknown_invariant_violation::EPARANOID_FAILURE),
        )
    }
}

impl FrameTypeCache {
    #[inline(always)]
    fn get_or<K: Copy + Ord + Eq, V, F>(
        map: &mut BTreeMap<K, V>,
        idx: K,
        ty_func: F,
    ) -> PartialVMResult<&V>
    where
        F: FnOnce(K) -> PartialVMResult<V>,
    {
        match map.entry(idx) {
            std::collections::btree_map::Entry::Occupied(entry) => Ok(entry.into_mut()),
            std::collections::btree_map::Entry::Vacant(entry) => {
                let v = ty_func(idx)?;
                Ok(entry.insert(v))
            },
        }
    }

    #[inline(always)]
    fn get_field_type_and_struct_type(
        &mut self,
        idx: FieldInstantiationIndex,
        resolver: &Resolver,
        ty_args: &[Type],
    ) -> PartialVMResult<((&Type, NumTypeNodes), (&Type, NumTypeNodes))> {
        let ((field_ty, field_type_count), (struct_ty, struct_type_count)) =
            Self::get_or(&mut self.field_instantiation, idx, |idx| {
                let struct_type = resolver.field_instantiation_to_struct(idx, ty_args)?;
                let struct_type_count = NumTypeNodes::new(struct_type.num_nodes() as u64);
                let field_type = resolver.get_field_type_generic(idx, ty_args)?;
                let field_type_count = NumTypeNodes::new(field_type.num_nodes() as u64);
                Ok((
                    (field_type, field_type_count),
                    (struct_type, struct_type_count),
                ))
            })?;
        Ok((
            (field_ty, *field_type_count),
            (struct_ty, *struct_type_count),
        ))
    }

    #[inline(always)]
    fn get_struct_type(
        &mut self,
        idx: StructDefInstantiationIndex,
        resolver: &Resolver,
        ty_args: &[Type],
    ) -> PartialVMResult<(&Type, NumTypeNodes)> {
        let (ty, ty_count) = Self::get_or(&mut self.struct_def_instantiation_type, idx, |idx| {
            let ty = resolver.get_struct_type_generic(idx, ty_args)?;
            let ty_count = NumTypeNodes::new(ty.num_nodes() as u64);
            Ok((ty, ty_count))
        })?;
        Ok((ty, *ty_count))
    }

    #[inline(always)]
    fn get_struct_fields_types(
        &mut self,
        idx: StructDefInstantiationIndex,
        resolver: &Resolver,
        ty_args: &[Type],
    ) -> PartialVMResult<&[(Type, NumTypeNodes)]> {
        Ok(Self::get_or(
            &mut self.struct_field_type_instantiation,
            idx,
            |idx| {
                Ok(resolver
                    .instantiate_generic_struct_fields(idx, ty_args)?
                    .into_iter()
                    .map(|ty| {
                        let num_nodes = NumTypeNodes::new(ty.num_nodes() as u64);
                        (ty, num_nodes)
                    })
                    .collect::<Vec<_>>())
            },
        )?)
    }

    #[inline(always)]
    fn get_signature_index_type(
        &mut self,
        idx: SignatureIndex,
        resolver: &Resolver,
        ty_args: &[Type],
    ) -> PartialVMResult<(&Type, NumTypeNodes)> {
        let (ty, ty_count) = Self::get_or(&mut self.single_sig_token_type, idx, |idx| {
            let ty = resolver.instantiate_single_type(idx, ty_args)?;
            let ty_count = NumTypeNodes::new(ty.num_nodes() as u64);
            Ok((ty, ty_count))
        })?;
        Ok((ty, *ty_count))
    }
}

impl AccessSpecifierEnv for Frame {
    fn eval_address_specifier_function(
        &self,
        fun: AddressSpecifierFunction,
        local: LocalIndex,
    ) -> PartialVMResult<AccountAddress> {
        fun.eval(self.locals.copy_loc(local as usize)?)
    }
}

impl Frame {
    /// Execute a Move function until a return or a call opcode is found.
    fn execute_code(
        &mut self,
        resolver: &Resolver,
        interpreter: &mut Interpreter,
        data_store: &mut TransactionDataCache,
        module_store: &ModuleStorageAdapter,
        gas_meter: &mut impl GasMeter,
    ) -> VMResult<ExitCode> {
        self.execute_code_impl(resolver, interpreter, data_store, module_store, gas_meter)
            .map_err(|e| {
                let e = if cfg!(feature = "testing") || cfg!(feature = "stacktrace") {
                    e.with_exec_state(interpreter.get_internal_state())
                } else {
                    e
                };
                e.at_code_offset(self.function.index(), self.pc)
                    .finish(self.location())
            })
    }

    /// Paranoid type checks to perform before instruction execution.
    ///
    /// Note that most of the checks should happen after instruction execution, because gas charging will happen during
    /// instruction execution and we want to avoid running code without charging proper gas as much as possible.
    fn pre_execution_type_stack_transition(
        local_tys: &[Type],
        locals: &Locals,
        _ty_args: &[Type],
        _resolver: &Resolver,
        interpreter: &mut Interpreter,
        instruction: &Bytecode,
    ) -> PartialVMResult<()> {
        match instruction {
            // Call instruction will be checked at execute_main.
            Bytecode::Call(_) | Bytecode::CallGeneric(_) => (),
            Bytecode::BrFalse(_) | Bytecode::BrTrue(_) => {
                interpreter.operand_stack.pop_ty()?;
            },
            Bytecode::Branch(_) => (),
            Bytecode::Ret => {
                for (idx, ty) in local_tys.iter().enumerate() {
                    if !locals.is_invalid(idx)? {
                        check_ability(ty.abilities()?.has_drop())?;
                    }
                }
            },
            Bytecode::Abort => {
                interpreter.operand_stack.pop_ty()?;
            },
            // StLoc needs to check before execution as we need to check the drop ability of values.
            Bytecode::StLoc(idx) => {
                let ty = local_tys[*idx as usize].clone();
                let val_ty = interpreter.operand_stack.pop_ty()?;
                ty.check_eq(&val_ty)?;
                if !locals.is_invalid(*idx as usize)? {
                    check_ability(ty.abilities()?.has_drop())?;
                }
            },
            // We will check the rest of the instructions after execution phase.
            Bytecode::Pop
            | Bytecode::LdU8(_)
            | Bytecode::LdU16(_)
            | Bytecode::LdU32(_)
            | Bytecode::LdU64(_)
            | Bytecode::LdU128(_)
            | Bytecode::LdU256(_)
            | Bytecode::LdTrue
            | Bytecode::LdFalse
            | Bytecode::LdConst(_)
            | Bytecode::CopyLoc(_)
            | Bytecode::MoveLoc(_)
            | Bytecode::MutBorrowLoc(_)
            | Bytecode::ImmBorrowLoc(_)
            | Bytecode::ImmBorrowField(_)
            | Bytecode::MutBorrowField(_)
            | Bytecode::ImmBorrowFieldGeneric(_)
            | Bytecode::MutBorrowFieldGeneric(_)
            | Bytecode::Pack(_)
            | Bytecode::PackGeneric(_)
            | Bytecode::Unpack(_)
            | Bytecode::UnpackGeneric(_)
            | Bytecode::ReadRef
            | Bytecode::WriteRef
            | Bytecode::CastU8
            | Bytecode::CastU16
            | Bytecode::CastU32
            | Bytecode::CastU64
            | Bytecode::CastU128
            | Bytecode::CastU256
            | Bytecode::Add
            | Bytecode::Sub
            | Bytecode::Mul
            | Bytecode::Mod
            | Bytecode::Div
            | Bytecode::BitOr
            | Bytecode::BitAnd
            | Bytecode::Xor
            | Bytecode::Or
            | Bytecode::And
            | Bytecode::Shl
            | Bytecode::Shr
            | Bytecode::Lt
            | Bytecode::Le
            | Bytecode::Gt
            | Bytecode::Ge
            | Bytecode::Eq
            | Bytecode::Neq
            | Bytecode::MutBorrowGlobal(_)
            | Bytecode::ImmBorrowGlobal(_)
            | Bytecode::MutBorrowGlobalGeneric(_)
            | Bytecode::ImmBorrowGlobalGeneric(_)
            | Bytecode::Exists(_)
            | Bytecode::ExistsGeneric(_)
            | Bytecode::MoveTo(_)
            | Bytecode::MoveToGeneric(_)
            | Bytecode::MoveFrom(_)
            | Bytecode::MoveFromGeneric(_)
            | Bytecode::FreezeRef
            | Bytecode::Nop
            | Bytecode::Not
            | Bytecode::VecPack(_, _)
            | Bytecode::VecLen(_)
            | Bytecode::VecImmBorrow(_)
            | Bytecode::VecMutBorrow(_)
            | Bytecode::VecPushBack(_)
            | Bytecode::VecPopBack(_)
            | Bytecode::VecUnpack(_, _)
            | Bytecode::VecSwap(_) => (),
        };
        Ok(())
    }

    /// Paranoid type checks to perform after instruction execution.
    ///
    /// This function and `pre_execution_type_stack_transition` should constitute the full type stack transition for the paranoid mode.
    fn post_execution_type_stack_transition(
        local_tys: &[Type],
        ty_args: &[Type],
        resolver: &Resolver,
        interpreter: &mut Interpreter,
        ty_cache: &mut FrameTypeCache,
        instruction: &Bytecode,
    ) -> PartialVMResult<()> {
        match instruction {
            Bytecode::BrTrue(_) | Bytecode::BrFalse(_) => (),
            Bytecode::Branch(_)
            | Bytecode::Ret
            | Bytecode::Call(_)
            | Bytecode::CallGeneric(_)
            | Bytecode::Abort => {
                // Invariants hold because all the instructions above will force VM to break from the interpreter loop and thus not hit this code path.
                unreachable!("control flow instruction encountered during type check")
            },
            Bytecode::Pop => {
                let ty = interpreter.operand_stack.pop_ty()?;
                check_ability(ty.abilities()?.has_drop())?;
            },
            Bytecode::LdU8(_) => interpreter
                .operand_stack
                .push_ty(TypeBuilder::create_u8_ty())?,
            Bytecode::LdU16(_) => interpreter
                .operand_stack
                .push_ty(TypeBuilder::create_u16_ty())?,
            Bytecode::LdU32(_) => interpreter
                .operand_stack
                .push_ty(TypeBuilder::create_u32_ty())?,
            Bytecode::LdU64(_) => interpreter
                .operand_stack
                .push_ty(TypeBuilder::create_u64_ty())?,
            Bytecode::LdU128(_) => interpreter
                .operand_stack
                .push_ty(TypeBuilder::create_u128_ty())?,
            Bytecode::LdU256(_) => interpreter
                .operand_stack
                .push_ty(TypeBuilder::create_u256_ty())?,
            Bytecode::LdTrue | Bytecode::LdFalse => interpreter
                .operand_stack
                .push_ty(TypeBuilder::create_bool_ty())?,
            Bytecode::LdConst(i) => {
                let constant = resolver.constant_at(*i);
                interpreter
                    .operand_stack
                    .push_ty(TypeBuilder::create_constant_ty(&constant.type_)?)?;
            },
            Bytecode::CopyLoc(idx) => {
                let ty = local_tys[*idx as usize].clone();
                check_ability(ty.abilities()?.has_copy())?;
                interpreter.operand_stack.push_ty(ty)?;
            },
            Bytecode::MoveLoc(idx) => {
                let ty = local_tys[*idx as usize].clone();
                interpreter.operand_stack.push_ty(ty)?;
            },
            Bytecode::StLoc(_) => (),
            Bytecode::ImmBorrowLoc(idx) => {
                let ty = local_tys[*idx as usize].clone();
                interpreter
                    .operand_stack
                    .push_ty(TypeBuilder::create_reference_ty(ty)?)?;
            },
            Bytecode::MutBorrowLoc(idx) => {
                let ty = local_tys[*idx as usize].clone();
                interpreter
                    .operand_stack
                    .push_ty(TypeBuilder::create_mut_reference_ty(ty)?)?;
            },
            Bytecode::ImmBorrowField(fh_idx) => {
                let expected_ty = resolver.field_handle_to_struct(*fh_idx)?;
                let top_ty = interpreter.operand_stack.pop_ty()?;
                top_ty.check_ref_eq(&expected_ty)?;
                let field_ty = resolver.get_field_type(*fh_idx)?;
                interpreter
                    .operand_stack
                    .push_ty(TypeBuilder::create_reference_ty(field_ty)?)?;
            },
            Bytecode::MutBorrowField(fh_idx) => {
                let expected_ty = resolver.field_handle_to_struct(*fh_idx)?;
                let top_ty = interpreter.operand_stack.pop_ty()?;
                top_ty.check_eq(&Type::MutableReference(Box::new(expected_ty)))?;
                let field_ty = resolver.get_field_type(*fh_idx)?;
                interpreter
                    .operand_stack
                    .push_ty(TypeBuilder::create_mut_reference_ty(field_ty)?)?;
            },
            Bytecode::ImmBorrowFieldGeneric(idx) => {
                let ((expected_field_ty, _), (expected_struct_ty, _)) =
                    ty_cache.get_field_type_and_struct_type(*idx, resolver, ty_args)?;
                let top_ty = interpreter.operand_stack.pop_ty()?;
                top_ty.check_ref_eq(expected_struct_ty)?;
                interpreter
                    .operand_stack
                    .push_ty(TypeBuilder::create_reference_ty(expected_field_ty.clone())?)?;
            },
            Bytecode::MutBorrowFieldGeneric(idx) => {
                let ((expected_field_ty, _), (expected_struct_ty, _)) =
                    ty_cache.get_field_type_and_struct_type(*idx, resolver, ty_args)?;
                let top_ty = interpreter.operand_stack.pop_ty()?;
                top_ty.check_eq(&TypeBuilder::create_mut_reference_ty(
                    expected_struct_ty.clone(),
                )?)?;
                interpreter
                    .operand_stack
                    .push_ty(TypeBuilder::create_mut_reference_ty(
                        expected_field_ty.clone(),
                    )?)?;
            },
            Bytecode::Pack(idx) => {
                let field_count = resolver.field_count(*idx);
                let args_ty = resolver.get_struct_fields(*idx)?;
                let output_ty = resolver.get_struct_type(*idx);
                let ability = output_ty.abilities()?;

                // If the struct has a key ability, we expect all of its field to have store ability but not key ability.
                let field_expected_abilities = if ability.has_key() {
                    ability
                        .remove(Ability::Key)
                        .union(AbilitySet::singleton(Ability::Store))
                } else {
                    ability
                };

                if field_count as usize != args_ty.fields.len() {
                    return Err(
                        PartialVMError::new(StatusCode::UNKNOWN_INVARIANT_VIOLATION_ERROR)
                            .with_message("Args count mismatch".to_string()),
                    );
                }

                for (ty, expected_ty) in interpreter
                    .operand_stack
                    .popn_tys(field_count)?
                    .into_iter()
                    .zip(args_ty.fields.iter())
                {
                    // Fields ability should be a subset of the struct ability because abilities can be weakened but not the other direction.
                    // For example, it is ok to have a struct that doesn't have a copy capability where its field is a struct that has copy capability but not vice versa.
                    check_ability(field_expected_abilities.is_subset(ty.abilities()?))?;
                    ty.check_eq(expected_ty)?;
                }

                interpreter.operand_stack.push_ty(output_ty)?;
            },
            Bytecode::PackGeneric(idx) => {
                let field_count = resolver.field_instantiation_count(*idx);
                let output_ty = ty_cache.get_struct_type(*idx, resolver, ty_args)?.0.clone();
                let args_ty = ty_cache.get_struct_fields_types(*idx, resolver, ty_args)?;
                let ability = output_ty.abilities()?;

                // If the struct has a key ability, we expect all of its field to have store ability but not key ability.
                let field_expected_abilities = if ability.has_key() {
                    ability
                        .remove(Ability::Key)
                        .union(AbilitySet::singleton(Ability::Store))
                } else {
                    ability
                };

                if field_count as usize != args_ty.len() {
                    return Err(
                        PartialVMError::new(StatusCode::UNKNOWN_INVARIANT_VIOLATION_ERROR)
                            .with_message("Args count mismatch".to_string()),
                    );
                }

                for (ty, (expected_ty, _)) in interpreter
                    .operand_stack
                    .popn_tys(field_count)?
                    .into_iter()
                    .zip(args_ty.iter())
                {
                    // Fields ability should be a subset of the struct ability because abilities can be weakened but not the other direction.
                    // For example, it is ok to have a struct that doesn't have a copy capability where its field is a struct that has copy capability but not vice versa.
                    check_ability(field_expected_abilities.is_subset(ty.abilities()?))?;
                    ty.check_eq(expected_ty)?;
                }

                interpreter.operand_stack.push_ty(output_ty)?;
            },
            Bytecode::Unpack(idx) => {
                let struct_ty = interpreter.operand_stack.pop_ty()?;
                struct_ty.check_eq(&resolver.get_struct_type(*idx))?;
                let struct_decl = resolver.get_struct_fields(*idx)?;
                for ty in struct_decl.fields.iter() {
                    interpreter.operand_stack.push_ty(ty.clone())?;
                }
            },
            Bytecode::UnpackGeneric(idx) => {
                let struct_ty = interpreter.operand_stack.pop_ty()?;

                struct_ty.check_eq(ty_cache.get_struct_type(*idx, resolver, ty_args)?.0)?;

                let struct_fields_types =
                    ty_cache.get_struct_fields_types(*idx, resolver, ty_args)?;
                for (ty, _) in struct_fields_types {
                    interpreter.operand_stack.push_ty(ty.clone())?;
                }
            },
            Bytecode::ReadRef => {
                let ref_ty = interpreter.operand_stack.pop_ty()?;
                match ref_ty {
                    Type::Reference(inner) | Type::MutableReference(inner) => {
                        check_ability(inner.abilities()?.has_copy())?;
                        interpreter.operand_stack.push_ty(inner.as_ref().clone())?;
                    },
                    _ => {
                        return Err(PartialVMError::new(
                            StatusCode::UNKNOWN_INVARIANT_VIOLATION_ERROR,
                        )
                        .with_message("ReadRef expecting a value of reference type".to_string()))
                    },
                }
            },
            Bytecode::WriteRef => {
                let ref_ty = interpreter.operand_stack.pop_ty()?;
                let val_ty = interpreter.operand_stack.pop_ty()?;
                match ref_ty {
                    Type::MutableReference(inner) => {
                        if *inner == val_ty {
                            check_ability(inner.abilities()?.has_drop())?;
                        } else {
                            return Err(PartialVMError::new(
                                StatusCode::UNKNOWN_INVARIANT_VIOLATION_ERROR,
                            )
                            .with_message(
                                "WriteRef tried to write references of different types".to_string(),
                            ));
                        }
                    },
                    _ => {
                        return Err(PartialVMError::new(
                            StatusCode::UNKNOWN_INVARIANT_VIOLATION_ERROR,
                        )
                        .with_message(
                            "WriteRef expecting a value of mutable reference type".to_string(),
                        ))
                    },
                }
            },
            Bytecode::CastU8 => {
                interpreter.operand_stack.pop_ty()?;
                interpreter
                    .operand_stack
                    .push_ty(TypeBuilder::create_u8_ty())?;
            },
            Bytecode::CastU16 => {
                interpreter.operand_stack.pop_ty()?;
                interpreter
                    .operand_stack
                    .push_ty(TypeBuilder::create_u16_ty())?;
            },
            Bytecode::CastU32 => {
                interpreter.operand_stack.pop_ty()?;
                interpreter
                    .operand_stack
                    .push_ty(TypeBuilder::create_u32_ty())?;
            },
            Bytecode::CastU64 => {
                interpreter.operand_stack.pop_ty()?;
                interpreter
                    .operand_stack
                    .push_ty(TypeBuilder::create_u64_ty())?;
            },
            Bytecode::CastU128 => {
                interpreter.operand_stack.pop_ty()?;
                interpreter
                    .operand_stack
                    .push_ty(TypeBuilder::create_u128_ty())?;
            },
            Bytecode::CastU256 => {
                interpreter.operand_stack.pop_ty()?;
                interpreter
                    .operand_stack
                    .push_ty(TypeBuilder::create_u256_ty())?;
            },
            Bytecode::Add
            | Bytecode::Sub
            | Bytecode::Mul
            | Bytecode::Mod
            | Bytecode::Div
            | Bytecode::BitOr
            | Bytecode::BitAnd
            | Bytecode::Xor
            | Bytecode::Or
            | Bytecode::And => {
                let lhs = interpreter.operand_stack.pop_ty()?;
                let rhs = interpreter.operand_stack.pop_ty()?;
                lhs.check_eq(&rhs)?;
                interpreter.operand_stack.push_ty(lhs)?;
            },
            Bytecode::Shl | Bytecode::Shr => {
                interpreter.operand_stack.pop_ty()?;
                let rhs = interpreter.operand_stack.pop_ty()?;
                interpreter.operand_stack.push_ty(rhs)?;
            },
            Bytecode::Lt | Bytecode::Le | Bytecode::Gt | Bytecode::Ge => {
                let lhs = interpreter.operand_stack.pop_ty()?;
                let rhs = interpreter.operand_stack.pop_ty()?;
                lhs.check_eq(&rhs)?;
                interpreter
                    .operand_stack
                    .push_ty(TypeBuilder::create_bool_ty())?;
            },
            Bytecode::Eq | Bytecode::Neq => {
                let lhs = interpreter.operand_stack.pop_ty()?;
                let rhs = interpreter.operand_stack.pop_ty()?;
                if lhs != rhs {
                    return Err(
                        PartialVMError::new(StatusCode::UNKNOWN_INVARIANT_VIOLATION_ERROR)
                            .with_message(
                                "Integer binary operation expecting values of same type"
                                    .to_string(),
                            ),
                    );
                }
                check_ability(lhs.abilities()?.has_drop())?;
                interpreter
                    .operand_stack
                    .push_ty(TypeBuilder::create_bool_ty())?;
            },
            Bytecode::MutBorrowGlobal(idx) => {
                let address_ty = TypeBuilder::create_address_ty();
                interpreter.operand_stack.pop_ty()?.check_eq(&address_ty)?;
                let ty = resolver.get_struct_type(*idx);
                check_ability(ty.abilities()?.has_key())?;
                interpreter
                    .operand_stack
                    .push_ty(TypeBuilder::create_mut_reference_ty(ty)?)?;
            },
            Bytecode::ImmBorrowGlobal(idx) => {
                let address_ty = TypeBuilder::create_address_ty();
                interpreter.operand_stack.pop_ty()?.check_eq(&address_ty)?;
                let ty = resolver.get_struct_type(*idx);
                check_ability(ty.abilities()?.has_key())?;
                interpreter
                    .operand_stack
                    .push_ty(TypeBuilder::create_reference_ty(ty)?)?;
            },
            Bytecode::MutBorrowGlobalGeneric(idx) => {
                let address_ty = TypeBuilder::create_address_ty();
                interpreter.operand_stack.pop_ty()?.check_eq(&address_ty)?;
                let ty = ty_cache.get_struct_type(*idx, resolver, ty_args)?.0.clone();
                check_ability(ty.abilities()?.has_key())?;
                interpreter
                    .operand_stack
                    .push_ty(TypeBuilder::create_mut_reference_ty(ty)?)?;
            },
            Bytecode::ImmBorrowGlobalGeneric(idx) => {
                let address_ty = TypeBuilder::create_address_ty();
                interpreter.operand_stack.pop_ty()?.check_eq(&address_ty)?;
                let ty = ty_cache.get_struct_type(*idx, resolver, ty_args)?.0.clone();
                check_ability(ty.abilities()?.has_key())?;
                interpreter
                    .operand_stack
                    .push_ty(TypeBuilder::create_reference_ty(ty)?)?;
            },
            Bytecode::Exists(_) | Bytecode::ExistsGeneric(_) => {
                let bool_ty = TypeBuilder::create_bool_ty();
                let address_ty = TypeBuilder::create_address_ty();
                interpreter.operand_stack.pop_ty()?.check_eq(&address_ty)?;
                interpreter.operand_stack.push_ty(bool_ty)?;
            },
            Bytecode::MoveTo(idx) => {
                let ty = interpreter.operand_stack.pop_ty()?;
                let signer_ref_ty = TypeBuilder::create_signer_reference_ty()?;
                interpreter
                    .operand_stack
                    .pop_ty()?
                    .check_eq(&signer_ref_ty)?;
                ty.check_eq(&resolver.get_struct_type(*idx))?;
                check_ability(ty.abilities()?.has_key())?;
            },
            Bytecode::MoveToGeneric(idx) => {
                let ty = interpreter.operand_stack.pop_ty()?;
                let signer_ref_ty = TypeBuilder::create_signer_reference_ty()?;
                interpreter
                    .operand_stack
                    .pop_ty()?
                    .check_eq(&signer_ref_ty)?;
                ty.check_eq(ty_cache.get_struct_type(*idx, resolver, ty_args)?.0)?;
                check_ability(ty.abilities()?.has_key())?;
            },
            Bytecode::MoveFrom(idx) => {
                let address_ty = TypeBuilder::create_address_ty();
                interpreter.operand_stack.pop_ty()?.check_eq(&address_ty)?;
                let ty = resolver.get_struct_type(*idx);
                check_ability(ty.abilities()?.has_key())?;
                interpreter.operand_stack.push_ty(ty)?;
            },
            Bytecode::MoveFromGeneric(idx) => {
                let address_ty = TypeBuilder::create_address_ty();
                interpreter.operand_stack.pop_ty()?.check_eq(&address_ty)?;
                let ty = ty_cache.get_struct_type(*idx, resolver, ty_args)?.0.clone();
                check_ability(ty.abilities()?.has_key())?;
                interpreter.operand_stack.push_ty(ty)?;
            },
            Bytecode::FreezeRef => {
                let ty = interpreter.operand_stack.pop_ty()?;
                match ty {
                    Type::MutableReference(ty) => {
                        interpreter.operand_stack.push_ty(Type::Reference(ty))?
                    },
                    _ => {
                        return Err(PartialVMError::new(
                            StatusCode::UNKNOWN_INVARIANT_VIOLATION_ERROR,
                        )
                        .with_message("FreezeRef expects a mutable reference".to_string()))
                    },
                };
            },
            Bytecode::Nop => (),
            Bytecode::Not => {
                let bool_ty = TypeBuilder::create_bool_ty();
                interpreter.operand_stack.pop_ty()?.check_eq(&bool_ty)?;
                interpreter.operand_stack.push_ty(bool_ty)?;
            },
            Bytecode::VecPack(si, num) => {
                let (ty, _) = ty_cache.get_signature_index_type(*si, resolver, ty_args)?;
                let elem_tys = interpreter.operand_stack.popn_tys(*num as u16)?;
                for elem_ty in elem_tys.iter() {
                    elem_ty.check_eq(ty)?;
                }
                interpreter
                    .operand_stack
                    .push_ty(TypeBuilder::create_vector_ty(ty.clone())?)?;
            },
            Bytecode::VecLen(si) => {
                let (ty, _) = ty_cache.get_signature_index_type(*si, resolver, ty_args)?;
                let u64_ty = TypeBuilder::create_u64_ty();
                interpreter
                    .operand_stack
                    .pop_ty()?
                    .check_vec_ref(ty, false)?;
                interpreter.operand_stack.push_ty(u64_ty)?;
            },
            Bytecode::VecImmBorrow(si) => {
                let (ty, _) = ty_cache.get_signature_index_type(*si, resolver, ty_args)?;
                let u64_ty = TypeBuilder::create_u64_ty();
                interpreter.operand_stack.pop_ty()?.check_eq(&u64_ty)?;
                let inner_ty = interpreter
                    .operand_stack
                    .pop_ty()?
                    .check_vec_ref(ty, false)?;
                interpreter
                    .operand_stack
                    .push_ty(TypeBuilder::create_reference_ty(inner_ty)?)?;
            },
            Bytecode::VecMutBorrow(si) => {
                let (ty, _) = ty_cache.get_signature_index_type(*si, resolver, ty_args)?;
                let u64_ty = TypeBuilder::create_u64_ty();
                interpreter.operand_stack.pop_ty()?.check_eq(&u64_ty)?;
                let inner_ty = interpreter
                    .operand_stack
                    .pop_ty()?
                    .check_vec_ref(ty, true)?;
                interpreter
                    .operand_stack
                    .push_ty(TypeBuilder::create_mut_reference_ty(inner_ty)?)?;
            },
            Bytecode::VecPushBack(si) => {
                let (ty, _) = ty_cache.get_signature_index_type(*si, resolver, ty_args)?;
                interpreter.operand_stack.pop_ty()?.check_eq(ty)?;
                interpreter
                    .operand_stack
                    .pop_ty()?
                    .check_vec_ref(ty, true)?;
            },
            Bytecode::VecPopBack(si) => {
                let (ty, _) = ty_cache.get_signature_index_type(*si, resolver, ty_args)?;
                let inner_ty = interpreter
                    .operand_stack
                    .pop_ty()?
                    .check_vec_ref(ty, true)?;
                interpreter.operand_stack.push_ty(inner_ty)?;
            },
            Bytecode::VecUnpack(si, num) => {
                let (ty, _) = ty_cache.get_signature_index_type(*si, resolver, ty_args)?;
                let vec_ty = interpreter.operand_stack.pop_ty()?;
                match vec_ty {
                    Type::Vector(v) => {
                        v.check_eq(ty)?;
                        for _ in 0..*num {
                            interpreter.operand_stack.push_ty(v.as_ref().clone())?;
                        }
                    },
                    _ => {
                        return Err(PartialVMError::new(
                            StatusCode::UNKNOWN_INVARIANT_VIOLATION_ERROR,
                        )
                        .with_message("VecUnpack expect a vector type".to_string()))
                    },
                };
            },
            Bytecode::VecSwap(si) => {
                let (ty, _) = ty_cache.get_signature_index_type(*si, resolver, ty_args)?;
                let u64_ty = TypeBuilder::create_u64_ty();
                interpreter.operand_stack.pop_ty()?.check_eq(&u64_ty)?;
                interpreter.operand_stack.pop_ty()?.check_eq(&u64_ty)?;
                interpreter
                    .operand_stack
                    .pop_ty()?
                    .check_vec_ref(ty, true)?;
            },
        }
        Ok(())
    }

    fn execute_code_impl(
        &mut self,
        resolver: &Resolver,
        interpreter: &mut Interpreter,
        data_store: &mut TransactionDataCache,
        module_store: &ModuleStorageAdapter,
        gas_meter: &mut impl GasMeter,
    ) -> PartialVMResult<ExitCode> {
        use SimpleInstruction as S;

        macro_rules! make_ty {
            ($ty:expr) => {
                TypeWithLoader {
                    ty: $ty,
                    loader: resolver.loader(),
                }
            };
        }

        let code = self.function.code();
        loop {
            for instruction in &code[self.pc as usize..] {
                trace!(
                    &self.function,
                    &self.locals,
                    self.pc,
                    instruction,
                    resolver,
                    interpreter
                );

                fail_point!("move_vm::interpreter_loop", |_| {
                    Err(
                        PartialVMError::new(StatusCode::VERIFIER_INVARIANT_VIOLATION).with_message(
                            "Injected move_vm::interpreter verifier failure".to_owned(),
                        ),
                    )
                });

                // Paranoid Mode: Perform the type stack transition check to make sure all type safety requirements has been met.
                //
                // We will run the checks for only the control flow instructions and StLoc here. The majority of checks will be
                // performed after the instruction execution, i.e: the big match block below.
                //
                // The reason for this design is we charge gas during instruction execution and we want to perform checks only after
                // proper gas has been charged for each instruction.

                if interpreter.paranoid_type_checks {
                    interpreter.operand_stack.check_balance()?;
                    Self::pre_execution_type_stack_transition(
                        &self.local_tys,
                        &self.locals,
                        self.ty_args(),
                        resolver,
                        interpreter,
                        instruction,
                    )?;
                }

                match instruction {
                    Bytecode::Pop => {
                        let popped_val = interpreter.operand_stack.pop()?;
                        gas_meter.charge_pop(popped_val)?;
                    },
                    Bytecode::Ret => {
                        gas_meter.charge_simple_instr(S::Ret)?;
                        return Ok(ExitCode::Return);
                    },
                    Bytecode::BrTrue(offset) => {
                        if interpreter.operand_stack.pop_as::<bool>()? {
                            gas_meter.charge_br_true(Some(*offset))?;
                            self.pc = *offset;
                            break;
                        } else {
                            gas_meter.charge_br_true(None)?;
                        }
                    },
                    Bytecode::BrFalse(offset) => {
                        if !interpreter.operand_stack.pop_as::<bool>()? {
                            gas_meter.charge_br_false(Some(*offset))?;
                            self.pc = *offset;
                            break;
                        } else {
                            gas_meter.charge_br_false(None)?;
                        }
                    },
                    Bytecode::Branch(offset) => {
                        gas_meter.charge_branch(*offset)?;
                        self.pc = *offset;
                        break;
                    },
                    Bytecode::LdU8(int_const) => {
                        gas_meter.charge_simple_instr(S::LdU8)?;
                        interpreter.operand_stack.push(Value::u8(*int_const))?;
                    },
                    Bytecode::LdU16(int_const) => {
                        gas_meter.charge_simple_instr(S::LdU16)?;
                        interpreter.operand_stack.push(Value::u16(*int_const))?;
                    },
                    Bytecode::LdU32(int_const) => {
                        gas_meter.charge_simple_instr(S::LdU32)?;
                        interpreter.operand_stack.push(Value::u32(*int_const))?;
                    },
                    Bytecode::LdU64(int_const) => {
                        gas_meter.charge_simple_instr(S::LdU64)?;
                        interpreter.operand_stack.push(Value::u64(*int_const))?;
                    },
                    Bytecode::LdU128(int_const) => {
                        gas_meter.charge_simple_instr(S::LdU128)?;
                        interpreter.operand_stack.push(Value::u128(*int_const))?;
                    },
                    Bytecode::LdU256(int_const) => {
                        gas_meter.charge_simple_instr(S::LdU256)?;
                        interpreter.operand_stack.push(Value::u256(*int_const))?;
                    },
                    Bytecode::LdConst(idx) => {
                        let constant = resolver.constant_at(*idx);

                        gas_meter.charge_create_ty(NumTypeNodes::new(
                            constant.type_.num_nodes() as u64,
                        ))?;

                        gas_meter.charge_ld_const(NumBytes::new(constant.data.len() as u64))?;

                        let val = Value::deserialize_constant(constant).ok_or_else(|| {
                            PartialVMError::new(StatusCode::VERIFIER_INVARIANT_VIOLATION)
                                .with_message(
                                    "Verifier failed to verify the deserialization of constants"
                                        .to_owned(),
                                )
                        })?;

                        gas_meter.charge_ld_const_after_deserialization(&val)?;

                        interpreter.operand_stack.push(val)?
                    },
                    Bytecode::LdTrue => {
                        gas_meter.charge_simple_instr(S::LdTrue)?;
                        interpreter.operand_stack.push(Value::bool(true))?;
                    },
                    Bytecode::LdFalse => {
                        gas_meter.charge_simple_instr(S::LdFalse)?;
                        interpreter.operand_stack.push(Value::bool(false))?;
                    },
                    Bytecode::CopyLoc(idx) => {
                        // TODO(Gas): We should charge gas before copying the value.
                        let local = self.locals.copy_loc(*idx as usize)?;
                        gas_meter.charge_copy_loc(&local)?;
                        interpreter.operand_stack.push(local)?;
                    },
                    Bytecode::MoveLoc(idx) => {
                        let local = self.locals.move_loc(
                            *idx as usize,
                            resolver
                                .loader()
                                .vm_config()
                                .enable_invariant_violation_check_in_swap_loc,
                        )?;
                        gas_meter.charge_move_loc(&local)?;

                        interpreter.operand_stack.push(local)?;
                    },
                    Bytecode::StLoc(idx) => {
                        let value_to_store = interpreter.operand_stack.pop()?;
                        gas_meter.charge_store_loc(&value_to_store)?;
                        self.locals.store_loc(
                            *idx as usize,
                            value_to_store,
                            resolver
                                .loader()
                                .vm_config()
                                .enable_invariant_violation_check_in_swap_loc,
                        )?;
                    },
                    Bytecode::Call(idx) => {
                        return Ok(ExitCode::Call(*idx));
                    },
                    Bytecode::CallGeneric(idx) => {
                        return Ok(ExitCode::CallGeneric(*idx));
                    },
                    Bytecode::MutBorrowLoc(idx) | Bytecode::ImmBorrowLoc(idx) => {
                        let instr = match instruction {
                            Bytecode::MutBorrowLoc(_) => S::MutBorrowLoc,
                            _ => S::ImmBorrowLoc,
                        };
                        gas_meter.charge_simple_instr(instr)?;
                        interpreter
                            .operand_stack
                            .push(self.locals.borrow_loc(*idx as usize)?)?;
                    },
                    Bytecode::ImmBorrowField(fh_idx) | Bytecode::MutBorrowField(fh_idx) => {
                        let instr = match instruction {
                            Bytecode::MutBorrowField(_) => S::MutBorrowField,
                            _ => S::ImmBorrowField,
                        };
                        gas_meter.charge_simple_instr(instr)?;

                        let reference = interpreter.operand_stack.pop_as::<StructRef>()?;

                        let offset = resolver.field_offset(*fh_idx);
                        let field_ref = reference.borrow_field(offset)?;
                        interpreter.operand_stack.push(field_ref)?;
                    },
                    Bytecode::ImmBorrowFieldGeneric(fi_idx)
                    | Bytecode::MutBorrowFieldGeneric(fi_idx) => {
                        // TODO: Even though the types are not needed for execution, we still
                        //       instantiate them for gas metering.
                        //
                        //       This is a bit wasteful since the newly created types are
                        //       dropped immediately.
                        let ((_, field_ty_count), (_, struct_ty_count)) = self
                            .ty_cache
                            .get_field_type_and_struct_type(*fi_idx, resolver, &self.ty_args)?;
                        gas_meter.charge_create_ty(struct_ty_count)?;
                        gas_meter.charge_create_ty(field_ty_count)?;

                        let instr = match instruction {
                            Bytecode::MutBorrowFieldGeneric(_) => S::MutBorrowFieldGeneric,
                            _ => S::ImmBorrowFieldGeneric,
                        };
                        gas_meter.charge_simple_instr(instr)?;

                        let reference = interpreter.operand_stack.pop_as::<StructRef>()?;

                        let offset = resolver.field_instantiation_offset(*fi_idx);
                        let field_ref = reference.borrow_field(offset)?;
                        interpreter.operand_stack.push(field_ref)?;
                    },
                    Bytecode::Pack(sd_idx) => {
                        let field_count = resolver.field_count(*sd_idx);
                        let struct_type = resolver.get_struct_type(*sd_idx);
                        check_depth_of_type(resolver, &struct_type)?;
                        gas_meter.charge_pack(
                            false,
                            interpreter.operand_stack.last_n(field_count as usize)?,
                        )?;
                        let args = interpreter.operand_stack.popn(field_count)?;
                        interpreter
                            .operand_stack
                            .push(Value::struct_(Struct::pack(args)))?;
                    },
                    Bytecode::PackGeneric(si_idx) => {
                        // TODO: Even though the types are not needed for execution, we still
                        //       instantiate them for gas metering.
                        //
                        //       This is a bit wasteful since the newly created types are
                        //       dropped immediately.
                        let field_tys = self.ty_cache.get_struct_fields_types(
                            *si_idx,
                            resolver,
                            &self.ty_args,
                        )?;

                        for (_, ty_count) in field_tys {
                            gas_meter.charge_create_ty(*ty_count)?;
                        }

                        let (ty, ty_count) =
                            self.ty_cache
                                .get_struct_type(*si_idx, resolver, &self.ty_args)?;
                        gas_meter.charge_create_ty(ty_count)?;
                        check_depth_of_type(resolver, ty)?;

                        let field_count = resolver.field_instantiation_count(*si_idx);
                        gas_meter.charge_pack(
                            true,
                            interpreter.operand_stack.last_n(field_count as usize)?,
                        )?;
                        let args = interpreter.operand_stack.popn(field_count)?;
                        interpreter
                            .operand_stack
                            .push(Value::struct_(Struct::pack(args)))?;
                    },
                    Bytecode::Unpack(_sd_idx) => {
                        let struct_ = interpreter.operand_stack.pop_as::<Struct>()?;

                        gas_meter.charge_unpack(false, struct_.field_views())?;

                        for value in struct_.unpack()? {
                            interpreter.operand_stack.push(value)?;
                        }
                    },
                    Bytecode::UnpackGeneric(si_idx) => {
                        // TODO: Even though the types are not needed for execution, we still
                        //       instantiate them for gas metering.
                        //
                        //       This is a bit wasteful since the newly created types are
                        //       dropped immediately.
                        let ty_and_field_counts = self.ty_cache.get_struct_fields_types(
                            *si_idx,
                            resolver,
                            &self.ty_args,
                        )?;
                        for (_, ty_count) in ty_and_field_counts {
                            gas_meter.charge_create_ty(*ty_count)?;
                        }

                        let (ty, ty_count) =
                            self.ty_cache
                                .get_struct_type(*si_idx, resolver, &self.ty_args)?;
                        gas_meter.charge_create_ty(ty_count)?;

                        check_depth_of_type(resolver, ty)?;

                        let struct_ = interpreter.operand_stack.pop_as::<Struct>()?;

                        gas_meter.charge_unpack(true, struct_.field_views())?;

                        // TODO: Whether or not we want this gas metering in the loop is
                        // questionable.  However, if we don't have it in the loop we could wind up
                        // doing a fair bit of work before charging for it.
                        for value in struct_.unpack()? {
                            interpreter.operand_stack.push(value)?;
                        }
                    },
                    Bytecode::ReadRef => {
                        let reference = interpreter.operand_stack.pop_as::<Reference>()?;
                        gas_meter.charge_read_ref(reference.value_view())?;
                        let value = reference.read_ref()?;
                        interpreter.operand_stack.push(value)?;
                    },
                    Bytecode::WriteRef => {
                        let reference = interpreter.operand_stack.pop_as::<Reference>()?;
                        let value = interpreter.operand_stack.pop()?;
                        gas_meter.charge_write_ref(&value, reference.value_view())?;
                        reference.write_ref(value)?;
                    },
                    Bytecode::CastU8 => {
                        gas_meter.charge_simple_instr(S::CastU8)?;
                        let integer_value = interpreter.operand_stack.pop_as::<IntegerValue>()?;
                        interpreter
                            .operand_stack
                            .push(Value::u8(integer_value.cast_u8()?))?;
                    },
                    Bytecode::CastU16 => {
                        gas_meter.charge_simple_instr(S::CastU16)?;
                        let integer_value = interpreter.operand_stack.pop_as::<IntegerValue>()?;
                        interpreter
                            .operand_stack
                            .push(Value::u16(integer_value.cast_u16()?))?;
                    },
                    Bytecode::CastU32 => {
                        gas_meter.charge_simple_instr(S::CastU32)?;
                        let integer_value = interpreter.operand_stack.pop_as::<IntegerValue>()?;
                        interpreter
                            .operand_stack
                            .push(Value::u32(integer_value.cast_u32()?))?;
                    },
                    Bytecode::CastU64 => {
                        gas_meter.charge_simple_instr(S::CastU64)?;
                        let integer_value = interpreter.operand_stack.pop_as::<IntegerValue>()?;
                        interpreter
                            .operand_stack
                            .push(Value::u64(integer_value.cast_u64()?))?;
                    },
                    Bytecode::CastU128 => {
                        gas_meter.charge_simple_instr(S::CastU128)?;
                        let integer_value = interpreter.operand_stack.pop_as::<IntegerValue>()?;
                        interpreter
                            .operand_stack
                            .push(Value::u128(integer_value.cast_u128()?))?;
                    },
                    Bytecode::CastU256 => {
                        gas_meter.charge_simple_instr(S::CastU256)?;
                        let integer_value = interpreter.operand_stack.pop_as::<IntegerValue>()?;
                        interpreter
                            .operand_stack
                            .push(Value::u256(integer_value.cast_u256()?))?;
                    },
                    // Arithmetic Operations
                    Bytecode::Add => {
                        gas_meter.charge_simple_instr(S::Add)?;
                        interpreter.binop_int(IntegerValue::add_checked)?
                    },
                    Bytecode::Sub => {
                        gas_meter.charge_simple_instr(S::Sub)?;
                        interpreter.binop_int(IntegerValue::sub_checked)?
                    },
                    Bytecode::Mul => {
                        gas_meter.charge_simple_instr(S::Mul)?;
                        interpreter.binop_int(IntegerValue::mul_checked)?
                    },
                    Bytecode::Mod => {
                        gas_meter.charge_simple_instr(S::Mod)?;
                        interpreter.binop_int(IntegerValue::rem_checked)?
                    },
                    Bytecode::Div => {
                        gas_meter.charge_simple_instr(S::Div)?;
                        interpreter.binop_int(IntegerValue::div_checked)?
                    },
                    Bytecode::BitOr => {
                        gas_meter.charge_simple_instr(S::BitOr)?;
                        interpreter.binop_int(IntegerValue::bit_or)?
                    },
                    Bytecode::BitAnd => {
                        gas_meter.charge_simple_instr(S::BitAnd)?;
                        interpreter.binop_int(IntegerValue::bit_and)?
                    },
                    Bytecode::Xor => {
                        gas_meter.charge_simple_instr(S::Xor)?;
                        interpreter.binop_int(IntegerValue::bit_xor)?
                    },
                    Bytecode::Shl => {
                        gas_meter.charge_simple_instr(S::Shl)?;
                        let rhs = interpreter.operand_stack.pop_as::<u8>()?;
                        let lhs = interpreter.operand_stack.pop_as::<IntegerValue>()?;
                        interpreter
                            .operand_stack
                            .push(lhs.shl_checked(rhs)?.into_value())?;
                    },
                    Bytecode::Shr => {
                        gas_meter.charge_simple_instr(S::Shr)?;
                        let rhs = interpreter.operand_stack.pop_as::<u8>()?;
                        let lhs = interpreter.operand_stack.pop_as::<IntegerValue>()?;
                        interpreter
                            .operand_stack
                            .push(lhs.shr_checked(rhs)?.into_value())?;
                    },
                    Bytecode::Or => {
                        gas_meter.charge_simple_instr(S::Or)?;
                        interpreter.binop_bool(|l, r| Ok(l || r))?
                    },
                    Bytecode::And => {
                        gas_meter.charge_simple_instr(S::And)?;
                        interpreter.binop_bool(|l, r| Ok(l && r))?
                    },
                    Bytecode::Lt => {
                        gas_meter.charge_simple_instr(S::Lt)?;
                        interpreter.binop_bool(IntegerValue::lt)?
                    },
                    Bytecode::Gt => {
                        gas_meter.charge_simple_instr(S::Gt)?;
                        interpreter.binop_bool(IntegerValue::gt)?
                    },
                    Bytecode::Le => {
                        gas_meter.charge_simple_instr(S::Le)?;
                        interpreter.binop_bool(IntegerValue::le)?
                    },
                    Bytecode::Ge => {
                        gas_meter.charge_simple_instr(S::Ge)?;
                        interpreter.binop_bool(IntegerValue::ge)?
                    },
                    Bytecode::Abort => {
                        gas_meter.charge_simple_instr(S::Abort)?;
                        let error_code = interpreter.operand_stack.pop_as::<u64>()?;
                        let error = PartialVMError::new(StatusCode::ABORTED)
                            .with_sub_status(error_code)
                            .with_message(format!(
                                "{} at offset {}",
                                self.function.pretty_string(),
                                self.pc,
                            ));
                        return Err(error);
                    },
                    Bytecode::Eq => {
                        let lhs = interpreter.operand_stack.pop()?;
                        let rhs = interpreter.operand_stack.pop()?;
                        gas_meter.charge_eq(&lhs, &rhs)?;
                        interpreter
                            .operand_stack
                            .push(Value::bool(lhs.equals(&rhs)?))?;
                    },
                    Bytecode::Neq => {
                        let lhs = interpreter.operand_stack.pop()?;
                        let rhs = interpreter.operand_stack.pop()?;
                        gas_meter.charge_neq(&lhs, &rhs)?;
                        interpreter
                            .operand_stack
                            .push(Value::bool(!lhs.equals(&rhs)?))?;
                    },
                    Bytecode::MutBorrowGlobal(sd_idx) | Bytecode::ImmBorrowGlobal(sd_idx) => {
                        let is_mut = matches!(instruction, Bytecode::MutBorrowGlobal(_));
                        let addr = interpreter.operand_stack.pop_as::<AccountAddress>()?;
                        let ty = resolver.get_struct_type(*sd_idx);
                        interpreter.borrow_global(
                            is_mut,
                            false,
                            resolver.loader(),
                            data_store,
                            module_store,
                            gas_meter,
                            addr,
                            &ty,
                        )?;
                    },
                    Bytecode::MutBorrowGlobalGeneric(si_idx)
                    | Bytecode::ImmBorrowGlobalGeneric(si_idx) => {
                        let is_mut = matches!(instruction, Bytecode::MutBorrowGlobalGeneric(_));
                        let addr = interpreter.operand_stack.pop_as::<AccountAddress>()?;
                        let (ty, ty_count) =
                            self.ty_cache
                                .get_struct_type(*si_idx, resolver, &self.ty_args)?;
                        gas_meter.charge_create_ty(ty_count)?;
                        interpreter.borrow_global(
                            is_mut,
                            true,
                            resolver.loader(),
                            data_store,
                            module_store,
                            gas_meter,
                            addr,
                            ty,
                        )?;
                    },
                    Bytecode::Exists(sd_idx) => {
                        let addr = interpreter.operand_stack.pop_as::<AccountAddress>()?;
                        let ty = resolver.get_struct_type(*sd_idx);
                        interpreter.exists(
                            false,
                            resolver.loader(),
                            data_store,
                            module_store,
                            gas_meter,
                            addr,
                            &ty,
                        )?;
                    },
                    Bytecode::ExistsGeneric(si_idx) => {
                        let addr = interpreter.operand_stack.pop_as::<AccountAddress>()?;
                        let (ty, ty_count) =
                            self.ty_cache
                                .get_struct_type(*si_idx, resolver, &self.ty_args)?;
                        gas_meter.charge_create_ty(ty_count)?;
                        interpreter.exists(
                            true,
                            resolver.loader(),
                            data_store,
                            module_store,
                            gas_meter,
                            addr,
                            ty,
                        )?;
                    },
                    Bytecode::MoveFrom(sd_idx) => {
                        let addr = interpreter.operand_stack.pop_as::<AccountAddress>()?;
                        let ty = resolver.get_struct_type(*sd_idx);
                        interpreter.move_from(
                            false,
                            resolver.loader(),
                            data_store,
                            module_store,
                            gas_meter,
                            addr,
                            &ty,
                        )?;
                    },
                    Bytecode::MoveFromGeneric(si_idx) => {
                        let addr = interpreter.operand_stack.pop_as::<AccountAddress>()?;
                        let (ty, ty_count) =
                            self.ty_cache
                                .get_struct_type(*si_idx, resolver, &self.ty_args)?;
                        gas_meter.charge_create_ty(ty_count)?;
                        interpreter.move_from(
                            true,
                            resolver.loader(),
                            data_store,
                            module_store,
                            gas_meter,
                            addr,
                            ty,
                        )?;
                    },
                    Bytecode::MoveTo(sd_idx) => {
                        let resource = interpreter.operand_stack.pop()?;
                        let signer_reference = interpreter.operand_stack.pop_as::<StructRef>()?;
                        let addr = signer_reference
                            .borrow_field(0)?
                            .value_as::<Reference>()?
                            .read_ref()?
                            .value_as::<AccountAddress>()?;
                        let ty = resolver.get_struct_type(*sd_idx);
                        interpreter.move_to(
                            false,
                            resolver.loader(),
                            data_store,
                            module_store,
                            gas_meter,
                            addr,
                            &ty,
                            resource,
                        )?;
                    },
                    Bytecode::MoveToGeneric(si_idx) => {
                        let resource = interpreter.operand_stack.pop()?;
                        let signer_reference = interpreter.operand_stack.pop_as::<StructRef>()?;
                        let addr = signer_reference
                            .borrow_field(0)?
                            .value_as::<Reference>()?
                            .read_ref()?
                            .value_as::<AccountAddress>()?;
                        let (ty, ty_count) =
                            self.ty_cache
                                .get_struct_type(*si_idx, resolver, &self.ty_args)?;
                        gas_meter.charge_create_ty(ty_count)?;
                        interpreter.move_to(
                            true,
                            resolver.loader(),
                            data_store,
                            module_store,
                            gas_meter,
                            addr,
                            ty,
                            resource,
                        )?;
                    },
                    Bytecode::FreezeRef => {
                        gas_meter.charge_simple_instr(S::FreezeRef)?;
                        // FreezeRef should just be a null op as we don't distinguish between mut
                        // and immut ref at runtime.
                    },
                    Bytecode::Not => {
                        gas_meter.charge_simple_instr(S::Not)?;
                        let value = !interpreter.operand_stack.pop_as::<bool>()?;
                        interpreter.operand_stack.push(Value::bool(value))?;
                    },
                    Bytecode::Nop => {
                        gas_meter.charge_simple_instr(S::Nop)?;
                    },
                    Bytecode::VecPack(si, num) => {
                        let (ty, ty_count) =
                            self.ty_cache
                                .get_signature_index_type(*si, resolver, &self.ty_args)?;
                        gas_meter.charge_create_ty(ty_count)?;
                        check_depth_of_type(resolver, ty)?;
                        gas_meter.charge_vec_pack(
                            make_ty!(ty),
                            interpreter.operand_stack.last_n(*num as usize)?,
                        )?;
                        let elements = interpreter.operand_stack.popn(*num as u16)?;
                        let value = Vector::pack(ty, elements)?;
                        interpreter.operand_stack.push(value)?;
                    },
                    Bytecode::VecLen(si) => {
                        let vec_ref = interpreter.operand_stack.pop_as::<VectorRef>()?;
                        let (ty, ty_count) =
                            self.ty_cache
                                .get_signature_index_type(*si, resolver, &self.ty_args)?;
                        gas_meter.charge_create_ty(ty_count)?;
                        gas_meter.charge_vec_len(TypeWithLoader {
                            ty,
                            loader: resolver.loader(),
                        })?;
                        let value = vec_ref.len(ty)?;
                        interpreter.operand_stack.push(value)?;
                    },
                    Bytecode::VecImmBorrow(si) => {
                        let idx = interpreter.operand_stack.pop_as::<u64>()? as usize;
                        let vec_ref = interpreter.operand_stack.pop_as::<VectorRef>()?;
                        let (ty, ty_count) =
                            self.ty_cache
                                .get_signature_index_type(*si, resolver, &self.ty_args)?;
                        gas_meter.charge_create_ty(ty_count)?;
                        let res = vec_ref.borrow_elem(idx, ty);
                        gas_meter.charge_vec_borrow(false, make_ty!(ty), res.is_ok())?;
                        interpreter.operand_stack.push(res?)?;
                    },
                    Bytecode::VecMutBorrow(si) => {
                        let idx = interpreter.operand_stack.pop_as::<u64>()? as usize;
                        let vec_ref = interpreter.operand_stack.pop_as::<VectorRef>()?;
                        let (ty, ty_count) =
                            self.ty_cache
                                .get_signature_index_type(*si, resolver, &self.ty_args)?;
                        gas_meter.charge_create_ty(ty_count)?;
                        let res = vec_ref.borrow_elem(idx, ty);
                        gas_meter.charge_vec_borrow(true, make_ty!(ty), res.is_ok())?;
                        interpreter.operand_stack.push(res?)?;
                    },
                    Bytecode::VecPushBack(si) => {
                        let elem = interpreter.operand_stack.pop()?;
                        let vec_ref = interpreter.operand_stack.pop_as::<VectorRef>()?;
                        let (ty, ty_count) =
                            self.ty_cache
                                .get_signature_index_type(*si, resolver, &self.ty_args)?;
                        gas_meter.charge_create_ty(ty_count)?;
                        gas_meter.charge_vec_push_back(make_ty!(ty), &elem)?;
                        vec_ref.push_back(elem, ty)?;
                    },
                    Bytecode::VecPopBack(si) => {
                        let vec_ref = interpreter.operand_stack.pop_as::<VectorRef>()?;
                        let (ty, ty_count) =
                            self.ty_cache
                                .get_signature_index_type(*si, resolver, &self.ty_args)?;
                        gas_meter.charge_create_ty(ty_count)?;
                        let res = vec_ref.pop(ty);
                        gas_meter.charge_vec_pop_back(make_ty!(ty), res.as_ref().ok())?;
                        interpreter.operand_stack.push(res?)?;
                    },
                    Bytecode::VecUnpack(si, num) => {
                        let vec_val = interpreter.operand_stack.pop_as::<Vector>()?;
                        let (ty, ty_count) =
                            self.ty_cache
                                .get_signature_index_type(*si, resolver, &self.ty_args)?;
                        gas_meter.charge_create_ty(ty_count)?;
                        gas_meter.charge_vec_unpack(
                            make_ty!(ty),
                            NumArgs::new(*num),
                            vec_val.elem_views(),
                        )?;
                        let elements = vec_val.unpack(ty, *num)?;
                        for value in elements {
                            interpreter.operand_stack.push(value)?;
                        }
                    },
                    Bytecode::VecSwap(si) => {
                        let idx2 = interpreter.operand_stack.pop_as::<u64>()? as usize;
                        let idx1 = interpreter.operand_stack.pop_as::<u64>()? as usize;
                        let vec_ref = interpreter.operand_stack.pop_as::<VectorRef>()?;
                        let (ty, ty_count) =
                            self.ty_cache
                                .get_signature_index_type(*si, resolver, &self.ty_args)?;
                        gas_meter.charge_create_ty(ty_count)?;
                        gas_meter.charge_vec_swap(make_ty!(ty))?;
                        vec_ref.swap(idx1, idx2, ty)?;
                    },
                }
                if interpreter.paranoid_type_checks {
                    Self::post_execution_type_stack_transition(
                        &self.local_tys,
                        &self.ty_args,
                        resolver,
                        interpreter,
                        &mut self.ty_cache,
                        instruction,
                    )?;

                    interpreter.operand_stack.check_balance()?;
                }

                // invariant: advance to pc +1 is iff instruction at pc executed without aborting
                self.pc += 1;
            }
            // ok we are out, it's a branch, check the pc for good luck
            // TODO: re-work the logic here. Tests should have a more
            // natural way to plug in
            if self.pc as usize >= code.len() {
                if cfg!(test) {
                    // In order to test the behavior of an instruction stream, hitting end of the
                    // code should report no error so that we can check the
                    // locals.
                    return Ok(ExitCode::Return);
                } else {
                    return Err(PartialVMError::new(StatusCode::PC_OVERFLOW));
                }
            }
        }
    }

    fn ty_args(&self) -> &[Type] {
        &self.ty_args
    }

    fn resolver<'a>(
        &self,
        loader: &'a Loader,
        module_store: &'a ModuleStorageAdapter,
    ) -> Resolver<'a> {
        self.function.get_resolver(loader, module_store)
    }

    fn location(&self) -> Location {
        match self.function.module_id() {
            None => Location::Script,
            Some(id) => Location::Module(id.clone()),
        }
    }
}<|MERGE_RESOLUTION|>--- conflicted
+++ resolved
@@ -148,16 +148,10 @@
             .map_err(|e| self.set_location(e))?;
         loop {
             let resolver = current_frame.resolver(loader, module_store);
-<<<<<<< HEAD
-            let exit_code = current_frame
-                .execute_code(&resolver, &mut self, data_store, module_store, gas_meter)
-                .map_err(|err| self.maybe_core_dump(err, &current_frame))?;
-=======
             let exit_code =
-                current_frame //self
+                current_frame
                     .execute_code(&resolver, &mut self, data_store, module_store, gas_meter)
                     .map_err(|err| self.attach_state_if_invariant_violation(err, &current_frame))?;
->>>>>>> fed2c100
             match exit_code {
                 ExitCode::Return => {
                     let non_ref_vals = current_frame
