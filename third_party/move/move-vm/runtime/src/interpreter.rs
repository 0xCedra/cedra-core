// Copyright (c) The Diem Core Contributors
// Copyright (c) The Move Contributors
// SPDX-License-Identifier: Apache-2.0

use crate::{
    access_control::AccessControlState,
    data_cache::TransactionDataCache,
    frame_type_cache::FrameTypeCache,
    loader::{LegacyModuleStorageAdapter, Loader, Resolver},
    module_traversal::TraversalContext,
    native_extensions::NativeContextExtensions,
    native_functions::NativeContext,
    runtime_type_checks::{FullRuntimeTypeCheck, NoRuntimeTypeCheck, RuntimeTypeCheck},
    trace, LoadedFunction, ModuleStorage,
};
use fail::fail_point;
use move_binary_format::{
    errors::*,
    file_format::{
        AccessKind, Bytecode, FunctionHandleIndex, FunctionInstantiationIndex, LocalIndex,
    },
};
use move_core_types::{
    account_address::AccountAddress,
    gas_algebra::{NumArgs, NumBytes, NumTypeNodes},
    language_storage::{ModuleId, TypeTag},
    vm_status::{StatusCode, StatusType},
};
use move_vm_types::{
    debug_write, debug_writeln,
    gas::{GasMeter, SimpleInstruction},
    loaded_data::{
        runtime_access_specifier::{AccessInstance, AccessSpecifierEnv, AddressSpecifierFunction},
        runtime_types::Type,
    },
    natives::function::NativeResult,
    values::{
        self, GlobalValue, IntegerValue, Locals, Reference, Struct, StructRef, VMValueCast, Value,
        Vector, VectorRef,
    },
    views::TypeView,
};
use std::{
    cmp::min,
    collections::{HashSet, VecDeque},
    fmt::Write,
};

macro_rules! set_err_info {
    ($frame:ident, $e:expr) => {{
        $e.at_code_offset($frame.function.index(), $frame.pc)
            .finish($frame.location())
    }};
}

/// `Interpreter` instances can execute Move functions.
///
/// An `Interpreter` instance is a stand alone execution context for a function.
/// It mimics execution on a single thread, with an call stack and an operand stack.
pub(crate) struct Interpreter;

pub(crate) trait InterpreterDebugInterface {
    fn get_stack_frames(&self, count: usize) -> ExecutionState;
    fn debug_print_stack_trace(&self, buf: &mut String, resolver: &Resolver)
        -> PartialVMResult<()>;
}

/// `InterpreterImpl` instances can execute Move functions.
///
/// An `Interpreter` instance is a stand alone execution context for a function.
/// It mimics execution on a single thread, with an call stack and an operand stack.
pub(crate) struct InterpreterImpl {
    /// Operand stack, where Move `Value`s are stored for stack operations.
    pub(crate) operand_stack: Stack,
    /// The stack of active functions.
    call_stack: CallStack,
    /// Whether to perform a paranoid type safety checks at runtime.
    paranoid_type_checks: bool,
    /// The access control state.
    access_control: AccessControlState,
    /// Set of modules that exists on call stack.
    active_modules: HashSet<ModuleId>,
}

struct TypeWithLoader<'a, 'b, 'c> {
    ty: &'a Type,
    resolver: &'b Resolver<'c>,
}

impl<'a, 'b, 'c> TypeView for TypeWithLoader<'a, 'b, 'c> {
    fn to_type_tag(&self) -> TypeTag {
        self.resolver
            .loader()
            .type_to_type_tag(self.ty, self.resolver.module_storage())
            .unwrap()
    }
}

impl Interpreter {
    /// Entrypoint into the interpreter. All external calls need to be routed through this
    /// function.
    pub(crate) fn entrypoint(
        function: LoadedFunction,
        args: Vec<Value>,
        data_store: &mut TransactionDataCache,
        module_store: &LegacyModuleStorageAdapter,
        module_storage: &impl ModuleStorage,
        gas_meter: &mut impl GasMeter,
        traversal_context: &mut TraversalContext,
        extensions: &mut NativeContextExtensions,
        loader: &Loader,
    ) -> VMResult<Vec<Value>> {
        InterpreterImpl::entrypoint(
            function,
            args,
            data_store,
            module_store,
            module_storage,
            gas_meter,
            traversal_context,
            extensions,
            loader,
        )
    }
}

impl InterpreterImpl {
    /// Entrypoint into the interpreter. All external calls need to be routed through this
    /// function.
    pub(crate) fn entrypoint(
        function: LoadedFunction,
        args: Vec<Value>,
        data_store: &mut TransactionDataCache,
        module_store: &LegacyModuleStorageAdapter,
        module_storage: &impl ModuleStorage,
        gas_meter: &mut impl GasMeter,
        traversal_context: &mut TraversalContext,
        extensions: &mut NativeContextExtensions,
        loader: &Loader,
    ) -> VMResult<Vec<Value>> {
        let interpreter = InterpreterImpl {
            operand_stack: Stack::new(),
            call_stack: CallStack::new(),
            paranoid_type_checks: loader.vm_config().paranoid_type_checks,
            access_control: AccessControlState::default(),
            active_modules: HashSet::new(),
        };

<<<<<<< HEAD
        let function = std::rc::Rc::new(function);

        if loader.vm_config().paranoid_type_checks {
=======
        if interpreter.paranoid_type_checks {
>>>>>>> 7f1f7df8
            interpreter.execute_main::<FullRuntimeTypeCheck>(
                loader,
                data_store,
                module_store,
                module_storage,
                gas_meter,
                traversal_context,
                extensions,
                function,
                args,
            )
        } else {
            interpreter.execute_main::<NoRuntimeTypeCheck>(
                loader,
                data_store,
                module_store,
                module_storage,
                gas_meter,
                traversal_context,
                extensions,
                function,
                args,
            )
        }
    }

    fn load_generic_function(
        &mut self,
        resolver: &Resolver,
        current_frame: &Frame,
        gas_meter: &mut impl GasMeter,
        idx: FunctionInstantiationIndex,
    ) -> VMResult<LoadedFunction> {
        let ty_args = resolver
            .instantiate_generic_function(Some(gas_meter), idx, current_frame.function.ty_args())
            .map_err(|e| set_err_info!(current_frame, e))?;
        let function = resolver
            .build_loaded_function_from_instantiation_and_ty_args(idx, ty_args)
            .map_err(|e| self.set_location(e))?;

        if self.paranoid_type_checks {
            self.check_friend_or_private_call(&current_frame.function, &function)?;
        }

        Ok(function)
    }

    fn load_function(
        &mut self,
        resolver: &Resolver,
        current_frame: &Frame,
        fh_idx: FunctionHandleIndex,
    ) -> VMResult<LoadedFunction> {
        let function = resolver
            .build_loaded_function_from_handle_and_ty_args(fh_idx, vec![])
            .map_err(|e| self.set_location(e))?;

        if self.paranoid_type_checks {
            self.check_friend_or_private_call(&current_frame.function, &function)?;
        }

        Ok(function)
    }

    /// Main loop for the execution of a function.
    ///
    /// This function sets up a `Frame` and calls `execute_code_unit` to execute code of the
    /// function represented by the frame. Control comes back to this function on return or
    /// on call. When that happens the frame is changes to a new one (call) or to the one
    /// at the top of the stack (return). If the call stack is empty execution is completed.
    fn execute_main<RTTCheck: RuntimeTypeCheck>(
        mut self,
        loader: &Loader,
        data_store: &mut TransactionDataCache,
        module_store: &LegacyModuleStorageAdapter,
        module_storage: &impl ModuleStorage,
        gas_meter: &mut impl GasMeter,
        traversal_context: &mut TraversalContext,
        extensions: &mut NativeContextExtensions,
        function: std::rc::Rc<LoadedFunction>,
        args: Vec<Value>,
    ) -> VMResult<Vec<Value>> {
        let mut locals = Locals::new(function.local_tys().len());
        for (i, value) in args.into_iter().enumerate() {
            locals
                .store_loc(i, value, loader.vm_config().check_invariant_in_swap_loc)
                .map_err(|e| self.set_location(e))?;
        }

        if let Some(module_id) = function.module_id() {
            self.active_modules.insert(module_id.clone());
        }

        let frame_cache = std::rc::Rc::new(std::cell::RefCell::new(Default::default()));

        let mut current_frame = self
            .make_new_frame(gas_meter, loader, function, locals, frame_cache)
            .map_err(|err| self.set_location(err))?;

        // Access control for the new frame.
        self.access_control
            .enter_function(&current_frame, &current_frame.function)
            .map_err(|e| self.set_location(e))?;

        loop {
            let resolver = current_frame.resolver(loader, module_store, module_storage);
            let exit_code = current_frame
                .execute_code::<RTTCheck>(&resolver, &mut self, data_store, gas_meter)
                .map_err(|err| self.attach_state_if_invariant_violation(err, &current_frame))?;

            match exit_code {
                ExitCode::Return => {
                    let non_ref_vals = current_frame
                        .locals
                        .drop_all_values()
                        .map(|(_idx, val)| val)
                        .collect::<Vec<_>>();

                    // TODO: Check if the error location is set correctly.
                    gas_meter
                        .charge_drop_frame(non_ref_vals.iter())
                        .map_err(|e| self.set_location(e))?;

                    self.access_control
                        .exit_function(&current_frame.function)
                        .map_err(|e| self.set_location(e))?;

                    if let Some(frame) = self.call_stack.pop() {
                        if frame.function.module_id() != current_frame.function.module_id() {
                            if let Some(module_id) = current_frame.function.module_id() {
                                self.active_modules.remove(module_id);
                            }
                        }
                        // Note: the caller will find the callee's return values at the top of the shared operand stack
                        current_frame = frame;
                        current_frame.pc += 1; // advance past the Call instruction in the caller
                    } else {
                        // end of execution. `self` should no longer be used afterward
                        // Clean up access control
                        self.access_control
                            .exit_function(&current_frame.function)
                            .map_err(|e| self.set_location(e))?;
                        return Ok(self.operand_stack.value);
                    }
                },
                ExitCode::Call(fh_idx) => {
                    let (function, frame_cache) = {
                        let current_frame_cache = &mut *current_frame.ty_cache.borrow_mut();

<<<<<<< HEAD
                        match current_frame_cache.sub_frame_cache.entry(fh_idx) {
                            std::collections::btree_map::Entry::Occupied(entry) => {
                                let entry = entry.get();
                                //let function = std::rc::Rc::<LoadedFunction>::new(
                                //    self.load_function(&resolver, &current_frame, fh_idx)?,
                                //);

                                // Doesn't work:
                                // (std::rc::Rc::clone(&entry.0), std::rc::Rc::clone(&entry.1))

                                // Works:
                                (std::rc::Rc::clone(&entry.0), std::rc::Rc::clone(&entry.1))
                            },
                            std::collections::btree_map::Entry::Vacant(entry) => {
                                let function = std::rc::Rc::<LoadedFunction>::new(
                                    self.load_function(&resolver, &current_frame, fh_idx)?,
                                );
                                let frame_cache =
                                    std::rc::Rc::new(std::cell::RefCell::new(Default::default()));

                                entry.insert((
                                    std::rc::Rc::clone(&function),
                                    std::rc::Rc::clone(&frame_cache),
                                ));
                                (function, frame_cache)
                            },
                        }
                    };
=======
                    if RTTCheck::should_perform_checks() {
                        self.check_friend_or_private_call(&current_frame.function, &function)?;
                    }
>>>>>>> 7f1f7df8

                    // Charge gas
                    let module_id = function.module_id().ok_or_else(|| {
                        let err =
                            PartialVMError::new(StatusCode::UNKNOWN_INVARIANT_VIOLATION_ERROR)
                                .with_message(
                                    "Failed to get native function module id".to_string(),
                                );
                        set_err_info!(current_frame, err)
                    })?;
                    gas_meter
                        .charge_call(
                            module_id,
                            function.name(),
                            self.operand_stack
                                .last_n(function.param_tys().len())
                                .map_err(|e| set_err_info!(current_frame, e))?,
                            (function.local_tys().len() as u64).into(),
                        )
                        .map_err(|e| set_err_info!(current_frame, e))?;

                    if function.is_native() {
                        self.call_native::<RTTCheck>(
                            &mut current_frame,
                            &resolver,
                            data_store,
                            gas_meter,
                            traversal_context,
                            extensions,
                            &function,
                        )?;
                        continue;
                    }
<<<<<<< HEAD

                    self.set_new_call_frame(
=======
                    self.set_new_call_frame::<RTTCheck>(
>>>>>>> 7f1f7df8
                        &mut current_frame,
                        gas_meter,
                        loader,
                        function,
<<<<<<< HEAD
                        frame_cache,
=======
>>>>>>> 7f1f7df8
                    )?;
                },
                ExitCode::CallGeneric(idx) => {
                    let (function, frame_cache) = {
                        let current_frame_cache = &mut *current_frame.ty_cache.borrow_mut();

<<<<<<< HEAD
                        match current_frame_cache.generic_sub_frame_cache.entry(idx) {
                            std::collections::btree_map::Entry::Occupied(entry) => {
                                let entry = entry.get();
                                (std::rc::Rc::clone(&entry.0), std::rc::Rc::clone(&entry.1))
                            },
                            std::collections::btree_map::Entry::Vacant(entry) => {
                                let function = std::rc::Rc::<LoadedFunction>::new(
                                    self.load_generic_function(
                                        &resolver,
                                        &current_frame,
                                        gas_meter,
                                        idx,
                                    )?,
                                );
                                let frame_cache =
                                    std::rc::Rc::new(std::cell::RefCell::new(Default::default()));

                                entry.insert((
                                    std::rc::Rc::clone(&function),
                                    std::rc::Rc::clone(&frame_cache),
                                ));
                                (function, frame_cache)
                            },
                        }
                    };
=======
                    if RTTCheck::should_perform_checks() {
                        self.check_friend_or_private_call(&current_frame.function, &function)?;
                    }
>>>>>>> 7f1f7df8

                    // Charge gas?
                    let module_id = function
                        .module_id()
                        .ok_or_else(|| {
                            PartialVMError::new(StatusCode::UNKNOWN_INVARIANT_VIOLATION_ERROR)
                                .with_message("Failed to get native function module id".to_string())
                        })
                        .map_err(|e| set_err_info!(current_frame, e))?;
                    gas_meter
                        .charge_call_generic(
                            module_id,
                            function.name(),
                            function.ty_args().iter().map(|ty| TypeWithLoader {
                                ty,
                                resolver: &resolver,
                            }),
                            self.operand_stack
                                .last_n(function.param_tys().len())
                                .map_err(|e| set_err_info!(current_frame, e))?,
                            (function.local_tys().len() as u64).into(),
                        )
                        .map_err(|e| set_err_info!(current_frame, e))?;

                    if function.is_native() {
                        self.call_native::<RTTCheck>(
                            &mut current_frame,
                            &resolver,
                            data_store,
                            gas_meter,
                            traversal_context,
                            extensions,
                            &function,
                        )?;
                        continue;
                    }
<<<<<<< HEAD

                    self.set_new_call_frame(
=======
                    self.set_new_call_frame::<RTTCheck>(
>>>>>>> 7f1f7df8
                        &mut current_frame,
                        gas_meter,
                        loader,
                        function,
<<<<<<< HEAD
                        frame_cache,
=======
>>>>>>> 7f1f7df8
                    )?;
                },
            }
        }
    }

    fn set_new_call_frame<RTTCheck: RuntimeTypeCheck>(
        &mut self,
        current_frame: &mut Frame,
        gas_meter: &mut impl GasMeter,
        loader: &Loader,
        function: std::rc::Rc<LoadedFunction>,
        frame_cache: std::rc::Rc<std::cell::RefCell<FrameTypeCache>>,
    ) -> VMResult<()> {
        match (function.module_id(), current_frame.function.module_id()) {
            (Some(module_id), Some(current_module_id)) if module_id != current_module_id => {
                if self.active_modules.contains(module_id) {
                    return Err(self.set_location(
                        PartialVMError::new(StatusCode::RUNTIME_DISPATCH_ERROR).with_message(
                            format!(
                                "Re-entrancy detected: {} already exists on top of the stack",
                                module_id
                            ),
                        ),
                    ));
                }
                self.active_modules.insert(module_id.clone());
            },
            (Some(module_id), None) => {
                self.active_modules.insert(module_id.clone());
            },
            _ => (),
        }

        let mut frame = self
<<<<<<< HEAD
            .make_call_frame(gas_meter, loader, function, frame_cache)
=======
            .make_call_frame::<RTTCheck>(gas_meter, loader, function)
>>>>>>> 7f1f7df8
            .map_err(|err| {
                self.attach_state_if_invariant_violation(self.set_location(err), current_frame)
            })?;

        // Access control for the new frame.
        self.access_control
            .enter_function(&frame, &frame.function)
            .map_err(|e| self.set_location(e))?;

        std::mem::swap(current_frame, &mut frame);
        self.call_stack.push(frame).map_err(|frame| {
            let err = PartialVMError::new(StatusCode::CALL_STACK_OVERFLOW);
            let err = set_err_info!(frame, err);
            self.attach_state_if_invariant_violation(err, &frame)
        })?;
        Ok(())
    }

    /// Returns a `Frame` if the call is to a Move function. Calls to native functions are
    /// "inlined" and this returns `None`.
    ///
    /// Native functions do not push a frame at the moment and as such errors from a native
    /// function are incorrectly attributed to the caller.
    fn make_call_frame<RTTCheck: RuntimeTypeCheck>(
        &mut self,
        gas_meter: &mut impl GasMeter,
        loader: &Loader,
        function: std::rc::Rc<LoadedFunction>,
        frame_cache: std::rc::Rc<std::cell::RefCell<FrameTypeCache>>,
    ) -> PartialVMResult<Frame> {
        let mut locals = Locals::new(function.local_tys().len());
        let num_param_tys = function.param_tys().len();

        for i in 0..num_param_tys {
            locals.store_loc(
                num_param_tys - i - 1,
                self.operand_stack.pop()?,
                loader.vm_config().check_invariant_in_swap_loc,
            )?;

            let ty_args = function.ty_args();
            if RTTCheck::should_perform_checks() {
                let ty = self.operand_stack.pop_ty()?;
                let expected_ty = &function.local_tys()[num_param_tys - i - 1];
                if !ty_args.is_empty() {
                    let expected_ty = loader
                        .ty_builder()
                        .create_ty_with_subst(expected_ty, ty_args)?;
                    ty.paranoid_check_eq(&expected_ty)?;
                } else {
                    // Directly check against the expected type to save a clone here.
                    ty.paranoid_check_eq(expected_ty)?;
                }
            }
        }
        self.make_new_frame(gas_meter, loader, function, locals, frame_cache)
    }

    /// Create a new `Frame` given a function and its locals.
    ///
    /// The locals must be loaded before calling this.
    fn make_new_frame(
        &self,
        gas_meter: &mut impl GasMeter,
        loader: &Loader,
        function: std::rc::Rc<LoadedFunction>,
        locals: Locals,
        frame_cache: std::rc::Rc<std::cell::RefCell<FrameTypeCache>>,
    ) -> PartialVMResult<Frame> {
        let ty_args = function.ty_args();
        for ty in function.local_tys() {
            gas_meter
                .charge_create_ty(NumTypeNodes::new(ty.num_nodes_in_subst(ty_args)? as u64))?;
        }

        let local_tys = if self.paranoid_type_checks {
            if ty_args.is_empty() {
                function.local_tys().to_vec()
            } else {
                let ty_builder = loader.ty_builder();
                function
                    .local_tys()
                    .iter()
                    .map(|ty| ty_builder.create_ty_with_subst(ty, ty_args))
                    .collect::<PartialVMResult<Vec<_>>>()?
            }
        } else {
            vec![]
        };

        Ok(Frame {
            pc: 0,
            locals,
            function,
            local_tys,
            ty_cache: frame_cache, // std::rc::Rc::new(std::cell::RefCell::new(FrameTypeCache::default())),
        })
    }

    /// Call a native functions.
    fn call_native<RTTCheck: RuntimeTypeCheck>(
        &mut self,
        current_frame: &mut Frame,
        resolver: &Resolver,
        data_store: &mut TransactionDataCache,
        gas_meter: &mut impl GasMeter,
        traversal_context: &mut TraversalContext,
        extensions: &mut NativeContextExtensions,
        function: &LoadedFunction,
    ) -> VMResult<()> {
        // Note: refactor if native functions push a frame on the stack
        self.call_native_impl::<RTTCheck>(
            current_frame,
            resolver,
            data_store,
            gas_meter,
            traversal_context,
            extensions,
            function,
        )
        .map_err(|e| match function.module_id() {
            Some(id) => {
                let e = if cfg!(feature = "testing") || cfg!(feature = "stacktrace") {
                    e.with_exec_state(self.get_internal_state())
                } else {
                    e
                };
                e.at_code_offset(function.index(), 0)
                    .finish(Location::Module(id.clone()))
            },
            None => {
                let err = PartialVMError::new(StatusCode::UNKNOWN_INVARIANT_VIOLATION_ERROR)
                    .with_message("Unexpected native function not located in a module".to_owned());
                self.set_location(err)
            },
        })
    }

    fn call_native_impl<RTTCheck: RuntimeTypeCheck>(
        &mut self,
        current_frame: &mut Frame,
        resolver: &Resolver,
        data_store: &mut TransactionDataCache,
        gas_meter: &mut impl GasMeter,
        traversal_context: &mut TraversalContext,
        extensions: &mut NativeContextExtensions,
        function: &LoadedFunction,
    ) -> PartialVMResult<()> {
        let ty_builder = resolver.loader().ty_builder();

        let mut args = VecDeque::new();
        let num_param_tys = function.param_tys().len();
        for _ in 0..num_param_tys {
            args.push_front(self.operand_stack.pop()?);
        }
        let mut arg_tys = VecDeque::new();

        let ty_args = function.ty_args();
        if RTTCheck::should_perform_checks() {
            for i in 0..num_param_tys {
                let ty = self.operand_stack.pop_ty()?;
                let expected_ty = &function.param_tys()[num_param_tys - i - 1];
                if !ty_args.is_empty() {
                    let expected_ty = ty_builder.create_ty_with_subst(expected_ty, ty_args)?;
                    ty.paranoid_check_eq(&expected_ty)?;
                } else {
                    ty.paranoid_check_eq(expected_ty)?;
                }
                arg_tys.push_front(ty);
            }
        }

        let mut native_context = NativeContext::new(
            self,
            data_store,
            resolver,
            extensions,
            gas_meter.balance_internal(),
            traversal_context,
        );
        let native_function = function.get_native()?;

        gas_meter.charge_native_function_before_execution(
            ty_args.iter().map(|ty| TypeWithLoader { ty, resolver }),
            args.iter(),
        )?;

        let result = native_function(&mut native_context, ty_args.to_vec(), args)?;

        // Note(Gas): The order by which gas is charged / error gets returned MUST NOT be modified
        //            here or otherwise it becomes an incompatible change!!!
        match result {
            NativeResult::Success {
                cost,
                ret_vals: return_values,
            } => {
                gas_meter.charge_native_function(cost, Some(return_values.iter()))?;
                // Paranoid check to protect us against incorrect native function implementations. A native function that
                // returns a different number of values than its declared types will trigger this check.
                if return_values.len() != function.return_tys().len() {
                    return Err(
                        PartialVMError::new(StatusCode::UNKNOWN_INVARIANT_VIOLATION_ERROR)
                            .with_message(
                            "Arity mismatch: return value count does not match return type count"
                                .to_string(),
                        ),
                    );
                }
                // Put return values on the top of the operand stack, where the caller will find them.
                // This is one of only two times the operand stack is shared across call stack frames; the other is in handling
                // the Return instruction for normal calls
                for value in return_values {
                    self.operand_stack.push(value)?;
                }

                if RTTCheck::should_perform_checks() {
                    for ty in function.return_tys() {
                        let ty = ty_builder.create_ty_with_subst(ty, ty_args)?;
                        self.operand_stack.push_ty(ty)?;
                    }
                }

                current_frame.pc += 1; // advance past the Call instruction in the caller
                Ok(())
            },
            NativeResult::Abort { cost, abort_code } => {
                gas_meter.charge_native_function(cost, Option::<std::iter::Empty<&Value>>::None)?;
                Err(PartialVMError::new(StatusCode::ABORTED).with_sub_status(abort_code))
            },
            NativeResult::OutOfGas { partial_cost } => {
                let err = match gas_meter.charge_native_function(
                    partial_cost,
                    Option::<std::iter::Empty<&Value>>::None,
                ) {
                    Err(err) if err.major_status() == StatusCode::OUT_OF_GAS => err,
                    Ok(_) | Err(_) => PartialVMError::new(StatusCode::UNKNOWN_INVARIANT_VIOLATION_ERROR).with_message(
                        "The partial cost returned by the native function did not cause the gas meter to trigger an OutOfGas error, at least one of them is violating the contract".to_string()
                    ),
                };

                Err(err)
            },
            NativeResult::CallFunction {
                cost,
                module_name,
                func_name,
                ty_args,
                args,
            } => {
                gas_meter.charge_native_function(cost, Option::<std::iter::Empty<&Value>>::None)?;

                // Note(loader_v2): when V2 loader fetches the function, the defining module is
                // automatically loaded as well, and there is no need for preloading of a module
                // into the cache like in V1 design.
                if let Loader::V1(loader) = resolver.loader() {
                    // Load the module that contains this function regardless of the traversal context.
                    //
                    // This is just a precautionary step to make sure that caching status of the VM will not alter execution
                    // result in case framework code forgot to use LoadFunction result to load the modules into cache
                    // and charge properly.
                    loader
                        .load_module(&module_name, data_store, resolver.module_store())
                        .map_err(|_| {
                            PartialVMError::new(StatusCode::FUNCTION_RESOLUTION_FAILURE)
                                .with_message(format!("Module {} doesn't exist", module_name))
                        })?;
                }
                let target_func = resolver.build_loaded_function_from_name_and_ty_args(
                    &module_name,
                    &func_name,
                    ty_args,
                )?;

                if target_func.is_friend_or_private()
                    || target_func.module_id() == function.module_id()
                {
                    return Err(PartialVMError::new(StatusCode::RUNTIME_DISPATCH_ERROR)
                        .with_message(
                            "Invoking private or friend function during dispatch".to_string(),
                        ));
                }

                if resolver.vm_config().disallow_dispatch_for_native && target_func.is_native() {
                    return Err(PartialVMError::new(StatusCode::RUNTIME_DISPATCH_ERROR)
                        .with_message("Invoking native function during dispatch".to_string()));
                }

                // Checking type of the dispatch target function
                //
                // MoveVM will check that the native function that performs the dispatch will have the same
                // type signature as the dispatch target function except the native function will have an extra argument
                // in the end to determine which function to jump to. The native function shouldn't switch ordering of arguments.
                //
                // Runtime will use such convention to reconstruct the type stack required to perform paranoid mode checks.
                if function.ty_param_abilities() != target_func.ty_param_abilities()
                    || function.return_tys() != target_func.return_tys()
                    || &function.param_tys()[0..function.param_tys().len() - 1]
                        != target_func.param_tys()
                {
                    return Err(PartialVMError::new(StatusCode::RUNTIME_DISPATCH_ERROR)
                        .with_message(
                            "Invoking private or friend function during dispatch".to_string(),
                        ));
                }

                for value in args {
                    self.operand_stack.push(value)?;
                }

                // Maintaining the type stack for the paranoid mode using calling convention mentioned above.
                if RTTCheck::should_perform_checks() {
                    arg_tys.pop_back();
                    for ty in arg_tys {
                        self.operand_stack.push_ty(ty)?;
                    }
                }

<<<<<<< HEAD
                let frame_cache = std::rc::Rc::new(Default::default());

                self.set_new_call_frame(
                    current_frame,
                    gas_meter,
                    resolver.loader(),
                    std::rc::Rc::new(target_func),
                    frame_cache,
=======
                self.set_new_call_frame::<RTTCheck>(
                    current_frame,
                    gas_meter,
                    resolver.loader(),
                    target_func,
>>>>>>> 7f1f7df8
                )
                .map_err(|err| err.to_partial())
            },
            NativeResult::LoadModule { module_name } => {
                let arena_id = traversal_context
                    .referenced_module_ids
                    .alloc(module_name.clone());
                resolver
                    .loader()
                    .check_dependencies_and_charge_gas(
                        resolver.module_store(),
                        data_store,
                        gas_meter,
                        &mut traversal_context.visited,
                        traversal_context.referenced_modules,
                        [(arena_id.address(), arena_id.name())],
                        resolver.module_storage(),
                    )
                    .map_err(|err| err
                        .to_partial()
                        .append_message_with_separator('.',
                            format!("Failed to charge transitive dependency for {}. Does this module exists?", module_name)
                        ))?;

                // Note(loader_v2): same as above, when V2 loader fetches the function, the module
                // where it is defined automatically loaded from ModuleStorage as well. There is
                // no resolution via ModuleStorageAdapter like in V1 design, and it will be soon
                // removed.
                if let Loader::V1(loader) = resolver.loader() {
                    loader
                        .load_module(&module_name, data_store, resolver.module_store())
                        .map_err(|_| {
                            PartialVMError::new(StatusCode::FUNCTION_RESOLUTION_FAILURE)
                                .with_message(format!("Module {} doesn't exist", module_name))
                        })?;
                }

                current_frame.pc += 1; // advance past the Call instruction in the caller
                Ok(())
            },
        }
    }

    /// Make sure only private/friend function can only be invoked by modules under the same address.
    fn check_friend_or_private_call(
        &self,
        caller: &LoadedFunction,
        callee: &LoadedFunction,
    ) -> VMResult<()> {
        if callee.is_friend_or_private() {
            match (caller.module_id(), callee.module_id()) {
                (Some(caller_id), Some(callee_id)) => {
                    if caller_id.address() == callee_id.address() {
                        Ok(())
                    } else {
                        Err(self.set_location(PartialVMError::new(StatusCode::UNKNOWN_INVARIANT_VIOLATION_ERROR)
                                .with_message(
                                    format!("Private/Friend function invokation error, caller: {:?}::{:?}, callee: {:?}::{:?}", caller_id, caller.name(), callee_id, callee.name()),
                                )))
                    }
                },
                _ => Err(self.set_location(
                    PartialVMError::new(StatusCode::UNKNOWN_INVARIANT_VIOLATION_ERROR)
                        .with_message(format!(
                            "Private/Friend function invokation error caller: {:?}, callee {:?}",
                            caller.name(),
                            callee.name()
                        )),
                )),
            }
        } else {
            Ok(())
        }
    }

    /// Perform a binary operation to two values at the top of the stack.
    fn binop<F, T>(&mut self, f: F) -> PartialVMResult<()>
    where
        Value: VMValueCast<T>,
        F: FnOnce(T, T) -> PartialVMResult<Value>,
    {
        let rhs = self.operand_stack.pop_as::<T>()?;
        let lhs = self.operand_stack.pop_as::<T>()?;
        let result = f(lhs, rhs)?;
        self.operand_stack.push(result)
    }

    /// Perform a binary operation for integer values.
    fn binop_int<F>(&mut self, f: F) -> PartialVMResult<()>
    where
        F: FnOnce(IntegerValue, IntegerValue) -> PartialVMResult<IntegerValue>,
    {
        self.binop(|lhs, rhs| {
            Ok(match f(lhs, rhs)? {
                IntegerValue::U8(x) => Value::u8(x),
                IntegerValue::U16(x) => Value::u16(x),
                IntegerValue::U32(x) => Value::u32(x),
                IntegerValue::U64(x) => Value::u64(x),
                IntegerValue::U128(x) => Value::u128(x),
                IntegerValue::U256(x) => Value::u256(x),
            })
        })
    }

    /// Perform a binary operation for boolean values.
    fn binop_bool<F, T>(&mut self, f: F) -> PartialVMResult<()>
    where
        Value: VMValueCast<T>,
        F: FnOnce(T, T) -> PartialVMResult<bool>,
    {
        self.binop(|lhs, rhs| Ok(Value::bool(f(lhs, rhs)?)))
    }

    /// Loads a resource from the data store and return the number of bytes read from the storage.
    fn load_resource<'c>(
        resolver: &Resolver,
        data_store: &'c mut TransactionDataCache,
        gas_meter: &mut impl GasMeter,
        addr: AccountAddress,
        ty: &Type,
    ) -> PartialVMResult<&'c mut GlobalValue> {
        match data_store.load_resource(
            resolver.loader(),
            resolver.module_storage(),
            addr,
            ty,
            resolver.module_store(),
        ) {
            Ok((gv, load_res)) => {
                if let Some(bytes_loaded) = load_res {
                    gas_meter.charge_load_resource(
                        addr,
                        TypeWithLoader { ty, resolver },
                        gv.view(),
                        bytes_loaded,
                    )?;
                }
                Ok(gv)
            },
            Err(e) => Err(e),
        }
    }

    /// BorrowGlobal (mutable and not) opcode.
    fn borrow_global(
        &mut self,
        is_mut: bool,
        is_generic: bool,
        resolver: &Resolver,
        data_store: &mut TransactionDataCache,
        gas_meter: &mut impl GasMeter,
        addr: AccountAddress,
        ty: &Type,
    ) -> PartialVMResult<()> {
        let res = Self::load_resource(resolver, data_store, gas_meter, addr, ty)?.borrow_global();
        gas_meter.charge_borrow_global(
            is_mut,
            is_generic,
            TypeWithLoader { ty, resolver },
            res.is_ok(),
        )?;
        self.check_access(
            resolver,
            if is_mut {
                AccessKind::Writes
            } else {
                AccessKind::Reads
            },
            ty,
            addr,
        )?;
        self.operand_stack.push(res.map_err(|err| {
            err.with_message(format!("Failed to borrow global resource from {:?}", addr))
        })?)?;
        Ok(())
    }

    fn check_access(
        &self,
        resolver: &Resolver,
        kind: AccessKind,
        ty: &Type,
        addr: AccountAddress,
    ) -> PartialVMResult<()> {
        let (struct_idx, instance) = match ty {
            Type::Struct { idx, .. } => (*idx, [].as_slice()),
            Type::StructInstantiation { idx, ty_args, .. } => (*idx, ty_args.as_slice()),
            _ => {
                return Err(
                    PartialVMError::new(StatusCode::UNKNOWN_INVARIANT_VIOLATION_ERROR)
                        .with_message("inconsistent type".to_owned()),
                )
            },
        };
        let struct_name = resolver
            .loader()
            .struct_name_index_map(resolver.module_storage())
            .idx_to_struct_name(struct_idx)?;
        if let Some(access) = AccessInstance::new(kind, struct_name, instance, addr) {
            self.access_control.check_access(access)?
        }
        Ok(())
    }

    /// Exists opcode.
    fn exists(
        &mut self,
        is_generic: bool,
        resolver: &Resolver,
        data_store: &mut TransactionDataCache,
        gas_meter: &mut impl GasMeter,
        addr: AccountAddress,
        ty: &Type,
    ) -> PartialVMResult<()> {
        let gv = Self::load_resource(resolver, data_store, gas_meter, addr, ty)?;
        let exists = gv.exists()?;
        gas_meter.charge_exists(is_generic, TypeWithLoader { ty, resolver }, exists)?;
        self.check_access(resolver, AccessKind::Reads, ty, addr)?;
        self.operand_stack.push(Value::bool(exists))?;
        Ok(())
    }

    /// MoveFrom opcode.
    fn move_from(
        &mut self,
        is_generic: bool,
        resolver: &Resolver,
        data_store: &mut TransactionDataCache,
        gas_meter: &mut impl GasMeter,
        addr: AccountAddress,
        ty: &Type,
    ) -> PartialVMResult<()> {
        let resource = match Self::load_resource(resolver, data_store, gas_meter, addr, ty)?
            .move_from()
        {
            Ok(resource) => {
                gas_meter.charge_move_from(
                    is_generic,
                    TypeWithLoader { ty, resolver },
                    Some(&resource),
                )?;
                self.check_access(resolver, AccessKind::Writes, ty, addr)?;
                resource
            },
            Err(err) => {
                let val: Option<&Value> = None;
                gas_meter.charge_move_from(is_generic, TypeWithLoader { ty, resolver }, val)?;
                return Err(err.with_message(format!("Failed to move resource from {:?}", addr)));
            },
        };
        self.operand_stack.push(resource)?;
        Ok(())
    }

    /// MoveTo opcode.
    fn move_to(
        &mut self,
        is_generic: bool,
        resolver: &Resolver,
        data_store: &mut TransactionDataCache,
        gas_meter: &mut impl GasMeter,
        addr: AccountAddress,
        ty: &Type,
        resource: Value,
    ) -> PartialVMResult<()> {
        let gv = Self::load_resource(resolver, data_store, gas_meter, addr, ty)?;
        // NOTE(Gas): To maintain backward compatibility, we need to charge gas after attempting
        //            the move_to operation.
        match gv.move_to(resource) {
            Ok(()) => {
                gas_meter.charge_move_to(
                    is_generic,
                    TypeWithLoader { ty, resolver },
                    gv.view().unwrap(),
                    true,
                )?;
                self.check_access(resolver, AccessKind::Writes, ty, addr)?;
                Ok(())
            },
            Err((err, resource)) => {
                gas_meter.charge_move_to(
                    is_generic,
                    TypeWithLoader { ty, resolver },
                    &resource,
                    false,
                )?;
                Err(err.with_message(format!("Failed to move resource into {:?}", addr)))
            },
        }
    }

    //
    // Debugging and logging helpers.
    //

    /// If the error is invariant violation, attaches the state of the current frame.
    fn attach_state_if_invariant_violation(
        &self,
        mut err: VMError,
        current_frame: &Frame,
    ) -> VMError {
        // A verification error can be returned when
        //   1) some check fails at runtime, e.g. type layout has too many type
        //      nodes,
        //   2) bytecode verifier fails, e.g. on module publishing.
        // These errors mean that the code breaks some invariant, so we need to
        // remap the error.
        if err.status_type() == StatusType::Verification {
            err.set_major_status(StatusCode::VERIFICATION_ERROR);
        }

        // We do not consider speculative invariant violations.
        if err.status_type() == StatusType::InvariantViolation
            && err.major_status() != StatusCode::SPECULATIVE_EXECUTION_ABORT_ERROR
        {
            let location = err.location().clone();
            let state = self.internal_state_str(current_frame);
            err = err
                .to_partial()
                .append_message_with_separator(
                    '\n',
                    format!("\nState: >>>>>>>>>>>>\n{}\n<<<<<<<<<<<<\n", state),
                )
                .finish(location);
        }
        err
    }

    #[allow(dead_code)]
    fn debug_print_frame<B: Write>(
        &self,
        buf: &mut B,
        resolver: &Resolver,
        idx: usize,
        frame: &Frame,
    ) -> PartialVMResult<()> {
        debug_write!(buf, "    [{}] ", idx)?;

        // Print out the function name.
        let function = &frame.function;
        debug_write!(buf, "{}", function.name_as_pretty_string())?;

        // Print out type arguments, if they exist.
        let ty_args = function.ty_args();
        if !ty_args.is_empty() {
            let mut ty_tags = vec![];
            for ty in ty_args {
                ty_tags.push(
                    resolver
                        .loader()
                        .type_to_type_tag(ty, resolver.module_storage())?,
                );
            }
            debug_write!(buf, "<")?;
            let mut it = ty_tags.iter();
            if let Some(tag) = it.next() {
                debug_write!(buf, "{}", tag)?;
                for tag in it {
                    debug_write!(buf, ", ")?;
                    debug_write!(buf, "{}", tag)?;
                }
            }
            debug_write!(buf, ">")?;
        }
        debug_writeln!(buf)?;

        // Print out the current instruction.
        debug_writeln!(buf)?;
        debug_writeln!(buf, "        Code:")?;
        let pc = frame.pc as usize;
        let code = function.code();
        let before = if pc > 3 { pc - 3 } else { 0 };
        let after = min(code.len(), pc + 4);
        for (idx, instr) in code.iter().enumerate().take(pc).skip(before) {
            debug_writeln!(buf, "            [{}] {:?}", idx, instr)?;
        }
        debug_writeln!(buf, "          > [{}] {:?}", pc, &code[pc])?;
        for (idx, instr) in code.iter().enumerate().take(after).skip(pc + 1) {
            debug_writeln!(buf, "            [{}] {:?}", idx, instr)?;
        }

        // Print out the locals.
        debug_writeln!(buf)?;
        debug_writeln!(buf, "        Locals:")?;
        if !function.local_tys().is_empty() {
            values::debug::print_locals(buf, &frame.locals)?;
            debug_writeln!(buf)?;
        } else {
            debug_writeln!(buf, "            (none)")?;
        }

        debug_writeln!(buf)?;
        Ok(())
    }

    /// Generate a string which is the status of the interpreter: call stack, current bytecode
    /// stream, locals and operand stack.
    ///
    /// It is used when generating a core dump but can be used for debugging of the interpreter.
    /// It will be exposed via a debug module to give developers a way to print the internals
    /// of an execution.
    fn internal_state_str(&self, current_frame: &Frame) -> String {
        let mut internal_state = "Call stack:\n".to_string();
        for (i, frame) in self.call_stack.0.iter().enumerate() {
            internal_state.push_str(
                format!(
                    " frame #{}: {} [pc = {}]\n",
                    i,
                    frame.function.name_as_pretty_string(),
                    frame.pc,
                )
                .as_str(),
            );
        }
        internal_state.push_str(
            format!(
                "*frame #{}: {} [pc = {}]:\n",
                self.call_stack.0.len(),
                current_frame.function.name_as_pretty_string(),
                current_frame.pc,
            )
            .as_str(),
        );
        let code = current_frame.function.code();
        let pc = current_frame.pc as usize;
        if pc < code.len() {
            let mut i = 0;
            for bytecode in &code[..pc] {
                internal_state.push_str(format!("{}> {:?}\n", i, bytecode).as_str());
                i += 1;
            }
            internal_state.push_str(format!("{}* {:?}\n", i, code[pc]).as_str());
        }
        internal_state.push_str(
            format!(
                "Locals ({:x}):\n{}\n",
                current_frame.locals.raw_address(),
                current_frame.locals
            )
            .as_str(),
        );
        internal_state.push_str("Operand Stack:\n");
        for value in &self.operand_stack.value {
            internal_state.push_str(format!("{}\n", value).as_str());
        }
        internal_state
    }

    fn set_location(&self, err: PartialVMError) -> VMError {
        err.finish(self.call_stack.current_location())
    }

    fn get_internal_state(&self) -> ExecutionState {
        self.get_stack_frames(usize::MAX)
    }
}

impl InterpreterDebugInterface for InterpreterImpl {
    #[allow(dead_code)]
    fn debug_print_stack_trace(
        &self,
        buf: &mut String,
        resolver: &Resolver,
    ) -> PartialVMResult<()> {
        debug_writeln!(buf, "Call Stack:")?;
        for (i, frame) in self.call_stack.0.iter().enumerate() {
            self.debug_print_frame(buf, resolver, i, frame)?;
        }
        debug_writeln!(buf, "Operand Stack:")?;
        for (idx, val) in self.operand_stack.value.iter().enumerate() {
            // TODO: Currently we do not know the types of the values on the operand stack.
            // Revisit.
            debug_write!(buf, "    [{}] ", idx)?;
            values::debug::print_value(buf, val)?;
            debug_writeln!(buf)?;
        }
        Ok(())
    }

    /// Get count stack frames starting from the top of the stack.
    fn get_stack_frames(&self, count: usize) -> ExecutionState {
        // collect frames in the reverse order as this is what is
        // normally expected from the stack trace (outermost frame
        // is the last one)
        let stack_trace = self
            .call_stack
            .0
            .iter()
            .rev()
            .take(count)
            .map(|frame| {
                (
                    frame.function.module_id().cloned(),
                    frame.function.index(),
                    frame.pc,
                )
            })
            .collect();
        ExecutionState::new(stack_trace)
    }
}

// TODO Determine stack size limits based on gas limit
const OPERAND_STACK_SIZE_LIMIT: usize = 1024;
const CALL_STACK_SIZE_LIMIT: usize = 1024;
pub(crate) const ACCESS_STACK_SIZE_LIMIT: usize = 256;

/// The operand and runtime-type stacks.
pub(crate) struct Stack {
    value: Vec<Value>,
    types: Vec<Type>,
}

impl Stack {
    /// Create a new empty operand stack.
    fn new() -> Self {
        Stack {
            value: vec![],
            types: vec![],
        }
    }

    /// Push a `Value` on the stack if the max stack size has not been reached. Abort execution
    /// otherwise.
    fn push(&mut self, value: Value) -> PartialVMResult<()> {
        if self.value.len() < OPERAND_STACK_SIZE_LIMIT {
            self.value.push(value);
            Ok(())
        } else {
            Err(PartialVMError::new(StatusCode::EXECUTION_STACK_OVERFLOW))
        }
    }

    /// Pop a `Value` off the stack or abort execution if the stack is empty.
    fn pop(&mut self) -> PartialVMResult<Value> {
        self.value
            .pop()
            .ok_or_else(|| PartialVMError::new(StatusCode::EMPTY_VALUE_STACK))
    }

    /// Pop a `Value` of a given type off the stack. Abort if the value is not of the given
    /// type or if the stack is empty.
    fn pop_as<T>(&mut self) -> PartialVMResult<T>
    where
        Value: VMValueCast<T>,
    {
        self.pop()?.value_as()
    }

    /// Pop n values off the stack.
    fn popn(&mut self, n: u16) -> PartialVMResult<Vec<Value>> {
        let remaining_stack_size = self
            .value
            .len()
            .checked_sub(n as usize)
            .ok_or_else(|| PartialVMError::new(StatusCode::EMPTY_VALUE_STACK))?;
        let args = self.value.split_off(remaining_stack_size);
        Ok(args)
    }

    fn last_n(&self, n: usize) -> PartialVMResult<impl ExactSizeIterator<Item = &Value> + Clone> {
        if self.value.len() < n {
            return Err(PartialVMError::new(StatusCode::EMPTY_VALUE_STACK)
                .with_message("Failed to get last n arguments on the argument stack".to_string()));
        }
        Ok(self.value[(self.value.len() - n)..].iter())
    }

    /// Push a type on the stack if the max stack size has not been reached. Abort execution
    /// otherwise.
    pub(crate) fn push_ty(&mut self, ty: Type) -> PartialVMResult<()> {
        if self.types.len() < OPERAND_STACK_SIZE_LIMIT {
            self.types.push(ty);
            Ok(())
        } else {
            Err(PartialVMError::new(StatusCode::EXECUTION_STACK_OVERFLOW))
        }
    }

    /// Pop a type off the stack or abort execution if the stack is empty.
    pub(crate) fn pop_ty(&mut self) -> PartialVMResult<Type> {
        self.types
            .pop()
            .ok_or_else(|| PartialVMError::new(StatusCode::EMPTY_VALUE_STACK))
    }

    /// Pop n types off the stack.
    pub(crate) fn popn_tys(&mut self, n: u16) -> PartialVMResult<Vec<Type>> {
        let remaining_stack_size = self
            .types
            .len()
            .checked_sub(n as usize)
            .ok_or_else(|| PartialVMError::new(StatusCode::EMPTY_VALUE_STACK))?;
        let args = self.types.split_off(remaining_stack_size);
        Ok(args)
    }

    pub(crate) fn check_balance(&self) -> PartialVMResult<()> {
        if self.types.len() != self.value.len() {
            return Err(
                PartialVMError::new(StatusCode::UNKNOWN_INVARIANT_VIOLATION_ERROR).with_message(
                    "Paranoid Mode: Type and value stack need to be balanced".to_string(),
                ),
            );
        }
        Ok(())
    }
}

/// A call stack.
// #[derive(Debug)]
struct CallStack(Vec<Frame>);

impl CallStack {
    /// Create a new empty call stack.
    fn new() -> Self {
        CallStack(vec![])
    }

    /// Push a `Frame` on the call stack.
    fn push(&mut self, frame: Frame) -> Result<(), Frame> {
        if self.0.len() < CALL_STACK_SIZE_LIMIT {
            self.0.push(frame);
            Ok(())
        } else {
            Err(frame)
        }
    }

    /// Pop a `Frame` off the call stack.
    fn pop(&mut self) -> Option<Frame> {
        self.0.pop()
    }

    /// Retunrs a reference to the top `Frame`
    fn top(&mut self) -> Option<&mut Frame> {
        self.0.last_mut()
    }

    fn current_location(&self) -> Location {
        let location_opt = self.0.last().map(|frame| frame.location());
        location_opt.unwrap_or(Location::Undefined)
    }
}

fn check_depth_of_type(resolver: &Resolver, ty: &Type) -> PartialVMResult<()> {
    // Start at 1 since we always call this right before we add a new node to the value's depth.
    let max_depth = match resolver.vm_config().max_value_nest_depth {
        Some(max_depth) => max_depth,
        None => return Ok(()),
    };
    check_depth_of_type_impl(resolver, ty, max_depth, 1)?;
    Ok(())
}

fn check_depth_of_type_impl(
    resolver: &Resolver,
    ty: &Type,
    max_depth: u64,
    depth: u64,
) -> PartialVMResult<u64> {
    macro_rules! check_depth {
        ($additional_depth:expr) => {{
            let new_depth = depth.saturating_add($additional_depth);
            if new_depth > max_depth {
                return Err(PartialVMError::new(StatusCode::VM_MAX_VALUE_DEPTH_REACHED));
            } else {
                new_depth
            }
        }};
    }

    // Calculate depth of the type itself
    let ty_depth = match ty {
        Type::Bool
        | Type::U8
        | Type::U16
        | Type::U32
        | Type::U64
        | Type::U128
        | Type::U256
        | Type::Address
        | Type::Signer => check_depth!(0),
        // Even though this is recursive this is OK since the depth of this recursion is
        // bounded by the depth of the type arguments, which we have already checked.
        Type::Reference(ty) | Type::MutableReference(ty) => {
            check_depth_of_type_impl(resolver, ty, max_depth, check_depth!(1))?
        },
        Type::Vector(ty) => check_depth_of_type_impl(resolver, ty, max_depth, check_depth!(1))?,
        Type::Struct { idx, .. } => {
            let formula = resolver.loader().calculate_depth_of_struct(
                *idx,
                resolver.module_store(),
                resolver.module_storage(),
            )?;
            check_depth!(formula.solve(&[]))
        },
        // NB: substitution must be performed before calling this function
        Type::StructInstantiation { idx, ty_args, .. } => {
            // Calculate depth of all type arguments, and make sure they themselves are not too deep.
            let ty_arg_depths = ty_args
                .iter()
                .map(|ty| {
                    // Ty args should be fully resolved and not need any type arguments
                    check_depth_of_type_impl(resolver, ty, max_depth, check_depth!(0))
                })
                .collect::<PartialVMResult<Vec<_>>>()?;
            let formula = resolver.loader().calculate_depth_of_struct(
                *idx,
                resolver.module_store(),
                resolver.module_storage(),
            )?;
            check_depth!(formula.solve(&ty_arg_depths))
        },
        Type::TyParam(_) => {
            return Err(
                PartialVMError::new(StatusCode::UNKNOWN_INVARIANT_VIOLATION_ERROR)
                    .with_message("Type parameter should be fully resolved".to_string()),
            )
        },
    };

    Ok(ty_depth)
}

/// Represents the execution context for a function. When calls are made, frames are
/// pushed and then popped to/from the call stack.
struct Frame {
    pc: u16,
    // Currently being executed function.
    function: std::rc::Rc<LoadedFunction>,
    // Locals for this execution context and their instantiated types.
    locals: Locals,
    local_tys: Vec<Type>,
    // Cache of types accessed in this frame, to improve performance when accessing
    // and constructing types.
    pub(crate) ty_cache: std::rc::Rc<std::cell::RefCell<FrameTypeCache>>,
}

/// An `ExitCode` from `execute_code_unit`.
#[derive(Debug)]
enum ExitCode {
    Return,
    Call(FunctionHandleIndex),
    CallGeneric(FunctionInstantiationIndex),
}

impl AccessSpecifierEnv for Frame {
    fn eval_address_specifier_function(
        &self,
        fun: AddressSpecifierFunction,
        local: LocalIndex,
    ) -> PartialVMResult<AccountAddress> {
        fun.eval(self.locals.copy_loc(local as usize)?)
    }
}

impl Frame {
    /// Execute a Move function until a return or a call opcode is found.
    fn execute_code<RTTCheck: RuntimeTypeCheck>(
        &mut self,
        resolver: &Resolver,
        interpreter: &mut InterpreterImpl,
        data_store: &mut TransactionDataCache,
        gas_meter: &mut impl GasMeter,
    ) -> VMResult<ExitCode> {
        self.execute_code_impl::<RTTCheck>(resolver, interpreter, data_store, gas_meter)
            .map_err(|e| {
                let e = if cfg!(feature = "testing") || cfg!(feature = "stacktrace") {
                    e.with_exec_state(interpreter.get_internal_state())
                } else {
                    e
                };
                set_err_info!(self, e)
            })
    }

    fn execute_code_impl<RTTCheck: RuntimeTypeCheck>(
        &mut self,
        resolver: &Resolver,
        interpreter: &mut InterpreterImpl,
        data_store: &mut TransactionDataCache,
        gas_meter: &mut impl GasMeter,
    ) -> PartialVMResult<ExitCode> {
        use SimpleInstruction as S;

        macro_rules! make_ty {
            ($ty:expr) => {
                TypeWithLoader { ty: $ty, resolver }
            };
        }

        let ty_cache = &mut *self.ty_cache.borrow_mut();

        let code = self.function.code();
        loop {
            for instruction in &code[self.pc as usize..] {
                trace!(
                    &self.function,
                    &self.locals,
                    self.pc,
                    instruction,
                    resolver,
                    interpreter
                );

                fail_point!("move_vm::interpreter_loop", |_| {
                    Err(
                        PartialVMError::new(StatusCode::VERIFIER_INVARIANT_VIOLATION).with_message(
                            "Injected move_vm::interpreter verifier failure".to_owned(),
                        ),
                    )
                });

                // Paranoid Mode: Perform the type stack transition check to make sure all type safety requirements has been met.
                //
                // We will run the checks for only the control flow instructions and StLoc here. The majority of checks will be
                // performed after the instruction execution, i.e: the big match block below.
                //
                // The reason for this design is we charge gas during instruction execution and we want to perform checks only after
                // proper gas has been charged for each instruction.

                RTTCheck::check_operand_stack_balance(&interpreter.operand_stack)?;
                RTTCheck::pre_execution_type_stack_transition(
                    &self.local_tys,
                    &self.locals,
                    self.function.ty_args(),
                    resolver,
                    &mut interpreter.operand_stack,
                    instruction,
                )?;

                match instruction {
                    Bytecode::Pop => {
                        let popped_val = interpreter.operand_stack.pop()?;
                        gas_meter.charge_pop(popped_val)?;
                    },
                    Bytecode::Ret => {
                        gas_meter.charge_simple_instr(S::Ret)?;
                        return Ok(ExitCode::Return);
                    },
                    Bytecode::BrTrue(offset) => {
                        if interpreter.operand_stack.pop_as::<bool>()? {
                            gas_meter.charge_br_true(Some(*offset))?;
                            self.pc = *offset;
                            break;
                        } else {
                            gas_meter.charge_br_true(None)?;
                        }
                    },
                    Bytecode::BrFalse(offset) => {
                        if !interpreter.operand_stack.pop_as::<bool>()? {
                            gas_meter.charge_br_false(Some(*offset))?;
                            self.pc = *offset;
                            break;
                        } else {
                            gas_meter.charge_br_false(None)?;
                        }
                    },
                    Bytecode::Branch(offset) => {
                        gas_meter.charge_branch(*offset)?;
                        self.pc = *offset;
                        break;
                    },
                    Bytecode::LdU8(int_const) => {
                        gas_meter.charge_simple_instr(S::LdU8)?;
                        interpreter.operand_stack.push(Value::u8(*int_const))?;
                    },
                    Bytecode::LdU16(int_const) => {
                        gas_meter.charge_simple_instr(S::LdU16)?;
                        interpreter.operand_stack.push(Value::u16(*int_const))?;
                    },
                    Bytecode::LdU32(int_const) => {
                        gas_meter.charge_simple_instr(S::LdU32)?;
                        interpreter.operand_stack.push(Value::u32(*int_const))?;
                    },
                    Bytecode::LdU64(int_const) => {
                        gas_meter.charge_simple_instr(S::LdU64)?;
                        interpreter.operand_stack.push(Value::u64(*int_const))?;
                    },
                    Bytecode::LdU128(int_const) => {
                        gas_meter.charge_simple_instr(S::LdU128)?;
                        interpreter.operand_stack.push(Value::u128(*int_const))?;
                    },
                    Bytecode::LdU256(int_const) => {
                        gas_meter.charge_simple_instr(S::LdU256)?;
                        interpreter.operand_stack.push(Value::u256(*int_const))?;
                    },
                    Bytecode::LdConst(idx) => {
                        let constant = resolver.constant_at(*idx);

                        gas_meter.charge_create_ty(NumTypeNodes::new(
                            constant.type_.num_nodes() as u64,
                        ))?;

                        gas_meter.charge_ld_const(NumBytes::new(constant.data.len() as u64))?;

                        let val = Value::deserialize_constant(constant).ok_or_else(|| {
                            PartialVMError::new(StatusCode::VERIFIER_INVARIANT_VIOLATION)
                                .with_message(
                                    "Verifier failed to verify the deserialization of constants"
                                        .to_owned(),
                                )
                        })?;

                        gas_meter.charge_ld_const_after_deserialization(&val)?;

                        interpreter.operand_stack.push(val)?
                    },
                    Bytecode::LdTrue => {
                        gas_meter.charge_simple_instr(S::LdTrue)?;
                        interpreter.operand_stack.push(Value::bool(true))?;
                    },
                    Bytecode::LdFalse => {
                        gas_meter.charge_simple_instr(S::LdFalse)?;
                        interpreter.operand_stack.push(Value::bool(false))?;
                    },
                    Bytecode::CopyLoc(idx) => {
                        // TODO(Gas): We should charge gas before copying the value.
                        let local = self.locals.copy_loc(*idx as usize)?;
                        gas_meter.charge_copy_loc(&local)?;
                        interpreter.operand_stack.push(local)?;
                    },
                    Bytecode::MoveLoc(idx) => {
                        let local = self.locals.move_loc(
                            *idx as usize,
                            resolver.vm_config().check_invariant_in_swap_loc,
                        )?;
                        gas_meter.charge_move_loc(&local)?;

                        interpreter.operand_stack.push(local)?;
                    },
                    Bytecode::StLoc(idx) => {
                        let value_to_store = interpreter.operand_stack.pop()?;
                        gas_meter.charge_store_loc(&value_to_store)?;
                        self.locals.store_loc(
                            *idx as usize,
                            value_to_store,
                            resolver.vm_config().check_invariant_in_swap_loc,
                        )?;
                    },
                    Bytecode::Call(idx) => {
                        return Ok(ExitCode::Call(*idx));
                    },
                    Bytecode::CallGeneric(idx) => {
                        return Ok(ExitCode::CallGeneric(*idx));
                    },
                    Bytecode::MutBorrowLoc(idx) | Bytecode::ImmBorrowLoc(idx) => {
                        let instr = match instruction {
                            Bytecode::MutBorrowLoc(_) => S::MutBorrowLoc,
                            _ => S::ImmBorrowLoc,
                        };
                        gas_meter.charge_simple_instr(instr)?;
                        interpreter
                            .operand_stack
                            .push(self.locals.borrow_loc(*idx as usize)?)?;
                    },
                    Bytecode::ImmBorrowField(fh_idx) | Bytecode::MutBorrowField(fh_idx) => {
                        let instr = match instruction {
                            Bytecode::MutBorrowField(_) => S::MutBorrowField,
                            _ => S::ImmBorrowField,
                        };
                        gas_meter.charge_simple_instr(instr)?;

                        let reference = interpreter.operand_stack.pop_as::<StructRef>()?;

                        let offset = resolver.field_offset(*fh_idx);
                        let field_ref = reference.borrow_field(offset)?;
                        interpreter.operand_stack.push(field_ref)?;
                    },
                    Bytecode::ImmBorrowFieldGeneric(fi_idx)
                    | Bytecode::MutBorrowFieldGeneric(fi_idx) => {
                        // TODO: Even though the types are not needed for execution, we still
                        //       instantiate them for gas metering.
                        //
                        //       This is a bit wasteful since the newly created types are
                        //       dropped immediately.
                        let ((_, field_ty_count), (_, struct_ty_count)) = ty_cache
                            .get_field_type_and_struct_type(
                                *fi_idx,
                                resolver,
                                self.function.ty_args(),
                            )?;
                        gas_meter.charge_create_ty(struct_ty_count)?;
                        gas_meter.charge_create_ty(field_ty_count)?;

                        let instr = if matches!(instruction, Bytecode::MutBorrowFieldGeneric(_)) {
                            S::MutBorrowFieldGeneric
                        } else {
                            S::ImmBorrowFieldGeneric
                        };
                        gas_meter.charge_simple_instr(instr)?;

                        let reference = interpreter.operand_stack.pop_as::<StructRef>()?;

                        let offset = resolver.field_instantiation_offset(*fi_idx);
                        let field_ref = reference.borrow_field(offset)?;
                        interpreter.operand_stack.push(field_ref)?;
                    },
                    Bytecode::ImmBorrowVariantField(idx) | Bytecode::MutBorrowVariantField(idx) => {
                        let instr = if matches!(instruction, Bytecode::MutBorrowVariantField(_)) {
                            S::MutBorrowVariantField
                        } else {
                            S::ImmBorrowVariantField
                        };
                        gas_meter.charge_simple_instr(instr)?;

                        let field_info = resolver.variant_field_info_at(*idx);
                        let reference = interpreter.operand_stack.pop_as::<StructRef>()?;
                        let field_ref = reference.borrow_variant_field(
                            &field_info.variants,
                            field_info.offset,
                            &|v| {
                                field_info
                                    .definition_struct_type
                                    .variant_name_for_message(v)
                            },
                        )?;
                        interpreter.operand_stack.push(field_ref)?;
                    },
                    Bytecode::ImmBorrowVariantFieldGeneric(fi_idx)
                    | Bytecode::MutBorrowVariantFieldGeneric(fi_idx) => {
                        // TODO: Even though the types are not needed for execution, we still
                        //       instantiate them for gas metering.
                        //
                        //       This is a bit wasteful since the newly created types are
                        //       dropped immediately.
                        let ((_, field_ty_count), (_, struct_ty_count)) = ty_cache
                            .get_variant_field_type_and_struct_type(
                                *fi_idx,
                                resolver,
                                self.function.ty_args(),
                            )?;
                        gas_meter.charge_create_ty(struct_ty_count)?;
                        gas_meter.charge_create_ty(field_ty_count)?;

                        let instr = match instruction {
                            Bytecode::MutBorrowVariantFieldGeneric(_) => {
                                S::MutBorrowVariantFieldGeneric
                            },
                            _ => S::ImmBorrowVariantFieldGeneric,
                        };
                        gas_meter.charge_simple_instr(instr)?;

                        let field_info = resolver.variant_field_instantiation_info_at(*fi_idx);
                        let reference = interpreter.operand_stack.pop_as::<StructRef>()?;
                        let field_ref = reference.borrow_variant_field(
                            &field_info.variants,
                            field_info.offset,
                            &|v| {
                                field_info
                                    .definition_struct_type
                                    .variant_name_for_message(v)
                            },
                        )?;
                        interpreter.operand_stack.push(field_ref)?;
                    },
                    Bytecode::Pack(sd_idx) => {
                        let field_count = resolver.field_count(*sd_idx);
                        let struct_type = resolver.get_struct_ty(*sd_idx);
                        check_depth_of_type(resolver, &struct_type)?;
                        gas_meter.charge_pack(
                            false,
                            interpreter.operand_stack.last_n(field_count as usize)?,
                        )?;
                        let args = interpreter.operand_stack.popn(field_count)?;
                        interpreter
                            .operand_stack
                            .push(Value::struct_(Struct::pack(args)))?;
                    },
                    Bytecode::PackVariant(idx) => {
                        let info = resolver.get_struct_variant_at(*idx);
                        let struct_type = resolver.create_struct_ty(&info.definition_struct_type);
                        check_depth_of_type(resolver, &struct_type)?;
                        gas_meter.charge_pack_variant(
                            false,
                            interpreter
                                .operand_stack
                                .last_n(info.field_count as usize)?,
                        )?;
                        let args = interpreter.operand_stack.popn(info.field_count)?;
                        interpreter
                            .operand_stack
                            .push(Value::struct_(Struct::pack_variant(info.variant, args)))?;
                    },
                    Bytecode::PackGeneric(si_idx) => {
                        // TODO: Even though the types are not needed for execution, we still
                        //       instantiate them for gas metering.
                        //
                        //       This is a bit wasteful since the newly created types are
                        //       dropped immediately.
                        let ty_args = self.function.ty_args();
                        let field_tys =
                            ty_cache.get_struct_fields_types(*si_idx, resolver, ty_args)?;

                        for (_, ty_count) in field_tys {
                            gas_meter.charge_create_ty(*ty_count)?;
                        }

                        let (ty, ty_count) =
                            ty_cache.get_struct_type(*si_idx, resolver, ty_args)?;
                        gas_meter.charge_create_ty(ty_count)?;
                        check_depth_of_type(resolver, ty)?;

                        let field_count = resolver.field_instantiation_count(*si_idx);
                        gas_meter.charge_pack(
                            true,
                            interpreter.operand_stack.last_n(field_count as usize)?,
                        )?;
                        let args = interpreter.operand_stack.popn(field_count)?;
                        interpreter
                            .operand_stack
                            .push(Value::struct_(Struct::pack(args)))?;
                    },
                    Bytecode::PackVariantGeneric(si_idx) => {
                        let ty_args = self.function.ty_args();
                        let field_tys =
                            ty_cache.get_struct_variant_fields_types(*si_idx, resolver, ty_args)?;

                        for (_, ty_count) in field_tys {
                            gas_meter.charge_create_ty(*ty_count)?;
                        }

                        let (ty, ty_count) =
                            ty_cache.get_struct_variant_type(*si_idx, resolver, ty_args)?;
                        gas_meter.charge_create_ty(ty_count)?;
                        check_depth_of_type(resolver, ty)?;

                        let info = resolver.get_struct_variant_instantiation_at(*si_idx);
                        gas_meter.charge_pack_variant(
                            true,
                            interpreter
                                .operand_stack
                                .last_n(info.field_count as usize)?,
                        )?;
                        let args = interpreter.operand_stack.popn(info.field_count)?;
                        interpreter
                            .operand_stack
                            .push(Value::struct_(Struct::pack_variant(info.variant, args)))?;
                    },
                    Bytecode::Unpack(_sd_idx) => {
                        let struct_value = interpreter.operand_stack.pop_as::<Struct>()?;

                        gas_meter.charge_unpack(false, struct_value.field_views())?;

                        for value in struct_value.unpack()? {
                            interpreter.operand_stack.push(value)?;
                        }
                    },
                    Bytecode::UnpackVariant(sd_idx) => {
                        let struct_value = interpreter.operand_stack.pop_as::<Struct>()?;

                        gas_meter.charge_unpack_variant(false, struct_value.field_views())?;

                        let info = resolver.get_struct_variant_at(*sd_idx);
                        for value in struct_value.unpack_variant(info.variant, &|v| {
                            info.definition_struct_type.variant_name_for_message(v)
                        })? {
                            interpreter.operand_stack.push(value)?;
                        }
                    },
                    Bytecode::UnpackGeneric(si_idx) => {
                        // TODO: Even though the types are not needed for execution, we still
                        //       instantiate them for gas metering.
                        //
                        //       This is a bit wasteful since the newly created types are
                        //       dropped immediately.
                        let ty_args = self.function.ty_args();
                        let ty_and_field_counts =
                            ty_cache.get_struct_fields_types(*si_idx, resolver, ty_args)?;
                        for (_, ty_count) in ty_and_field_counts {
                            gas_meter.charge_create_ty(*ty_count)?;
                        }

                        let (ty, ty_count) =
                            ty_cache.get_struct_type(*si_idx, resolver, ty_args)?;
                        gas_meter.charge_create_ty(ty_count)?;

                        check_depth_of_type(resolver, ty)?;

                        let struct_ = interpreter.operand_stack.pop_as::<Struct>()?;

                        gas_meter.charge_unpack(true, struct_.field_views())?;

                        // TODO: Whether or not we want this gas metering in the loop is
                        // questionable.  However, if we don't have it in the loop we could wind up
                        // doing a fair bit of work before charging for it.
                        for value in struct_.unpack()? {
                            interpreter.operand_stack.push(value)?;
                        }
                    },
                    Bytecode::UnpackVariantGeneric(si_idx) => {
                        let ty_args = self.function.ty_args();
                        let ty_and_field_counts =
                            ty_cache.get_struct_variant_fields_types(*si_idx, resolver, ty_args)?;
                        for (_, ty_count) in ty_and_field_counts {
                            gas_meter.charge_create_ty(*ty_count)?;
                        }

                        let (ty, ty_count) =
                            ty_cache.get_struct_variant_type(*si_idx, resolver, ty_args)?;
                        gas_meter.charge_create_ty(ty_count)?;

                        check_depth_of_type(resolver, ty)?;

                        let struct_ = interpreter.operand_stack.pop_as::<Struct>()?;

                        gas_meter.charge_unpack_variant(true, struct_.field_views())?;

                        let info = resolver.get_struct_variant_instantiation_at(*si_idx);
                        for value in struct_.unpack_variant(info.variant, &|v| {
                            info.definition_struct_type.variant_name_for_message(v)
                        })? {
                            interpreter.operand_stack.push(value)?;
                        }
                    },
                    Bytecode::TestVariant(sd_idx) => {
                        let reference = interpreter.operand_stack.pop_as::<StructRef>()?;
                        gas_meter.charge_simple_instr(S::TestVariant)?;
                        let info = resolver.get_struct_variant_at(*sd_idx);
                        interpreter
                            .operand_stack
                            .push(reference.test_variant(info.variant)?)?;
                    },
                    Bytecode::TestVariantGeneric(sd_idx) => {
                        // TODO: Even though the types are not needed for execution, we still
                        //       instantiate them for gas metering.
                        //
                        //       This is a bit wasteful since the newly created types are
                        //       dropped immediately.
                        let (_, struct_ty_count) = ty_cache.get_struct_variant_type(
                            *sd_idx,
                            resolver,
                            self.function.ty_args(),
                        )?;
                        gas_meter.charge_create_ty(struct_ty_count)?;

                        let reference = interpreter.operand_stack.pop_as::<StructRef>()?;
                        gas_meter.charge_simple_instr(S::TestVariantGeneric)?;
                        let info = resolver.get_struct_variant_instantiation_at(*sd_idx);
                        interpreter
                            .operand_stack
                            .push(reference.test_variant(info.variant)?)?;
                    },
                    Bytecode::ReadRef => {
                        let reference = interpreter.operand_stack.pop_as::<Reference>()?;
                        gas_meter.charge_read_ref(reference.value_view())?;
                        let value = reference.read_ref()?;
                        interpreter.operand_stack.push(value)?;
                    },
                    Bytecode::WriteRef => {
                        let reference = interpreter.operand_stack.pop_as::<Reference>()?;
                        let value = interpreter.operand_stack.pop()?;
                        gas_meter.charge_write_ref(&value, reference.value_view())?;
                        reference.write_ref(value)?;
                    },
                    Bytecode::CastU8 => {
                        gas_meter.charge_simple_instr(S::CastU8)?;
                        let integer_value = interpreter.operand_stack.pop_as::<IntegerValue>()?;
                        interpreter
                            .operand_stack
                            .push(Value::u8(integer_value.cast_u8()?))?;
                    },
                    Bytecode::CastU16 => {
                        gas_meter.charge_simple_instr(S::CastU16)?;
                        let integer_value = interpreter.operand_stack.pop_as::<IntegerValue>()?;
                        interpreter
                            .operand_stack
                            .push(Value::u16(integer_value.cast_u16()?))?;
                    },
                    Bytecode::CastU32 => {
                        gas_meter.charge_simple_instr(S::CastU32)?;
                        let integer_value = interpreter.operand_stack.pop_as::<IntegerValue>()?;
                        interpreter
                            .operand_stack
                            .push(Value::u32(integer_value.cast_u32()?))?;
                    },
                    Bytecode::CastU64 => {
                        gas_meter.charge_simple_instr(S::CastU64)?;
                        let integer_value = interpreter.operand_stack.pop_as::<IntegerValue>()?;
                        interpreter
                            .operand_stack
                            .push(Value::u64(integer_value.cast_u64()?))?;
                    },
                    Bytecode::CastU128 => {
                        gas_meter.charge_simple_instr(S::CastU128)?;
                        let integer_value = interpreter.operand_stack.pop_as::<IntegerValue>()?;
                        interpreter
                            .operand_stack
                            .push(Value::u128(integer_value.cast_u128()?))?;
                    },
                    Bytecode::CastU256 => {
                        gas_meter.charge_simple_instr(S::CastU256)?;
                        let integer_value = interpreter.operand_stack.pop_as::<IntegerValue>()?;
                        interpreter
                            .operand_stack
                            .push(Value::u256(integer_value.cast_u256()?))?;
                    },
                    // Arithmetic Operations
                    Bytecode::Add => {
                        gas_meter.charge_simple_instr(S::Add)?;
                        interpreter.binop_int(IntegerValue::add_checked)?
                    },
                    Bytecode::Sub => {
                        gas_meter.charge_simple_instr(S::Sub)?;
                        interpreter.binop_int(IntegerValue::sub_checked)?
                    },
                    Bytecode::Mul => {
                        gas_meter.charge_simple_instr(S::Mul)?;
                        interpreter.binop_int(IntegerValue::mul_checked)?
                    },
                    Bytecode::Mod => {
                        gas_meter.charge_simple_instr(S::Mod)?;
                        interpreter.binop_int(IntegerValue::rem_checked)?
                    },
                    Bytecode::Div => {
                        gas_meter.charge_simple_instr(S::Div)?;
                        interpreter.binop_int(IntegerValue::div_checked)?
                    },
                    Bytecode::BitOr => {
                        gas_meter.charge_simple_instr(S::BitOr)?;
                        interpreter.binop_int(IntegerValue::bit_or)?
                    },
                    Bytecode::BitAnd => {
                        gas_meter.charge_simple_instr(S::BitAnd)?;
                        interpreter.binop_int(IntegerValue::bit_and)?
                    },
                    Bytecode::Xor => {
                        gas_meter.charge_simple_instr(S::Xor)?;
                        interpreter.binop_int(IntegerValue::bit_xor)?
                    },
                    Bytecode::Shl => {
                        gas_meter.charge_simple_instr(S::Shl)?;
                        let rhs = interpreter.operand_stack.pop_as::<u8>()?;
                        let lhs = interpreter.operand_stack.pop_as::<IntegerValue>()?;
                        interpreter
                            .operand_stack
                            .push(lhs.shl_checked(rhs)?.into_value())?;
                    },
                    Bytecode::Shr => {
                        gas_meter.charge_simple_instr(S::Shr)?;
                        let rhs = interpreter.operand_stack.pop_as::<u8>()?;
                        let lhs = interpreter.operand_stack.pop_as::<IntegerValue>()?;
                        interpreter
                            .operand_stack
                            .push(lhs.shr_checked(rhs)?.into_value())?;
                    },
                    Bytecode::Or => {
                        gas_meter.charge_simple_instr(S::Or)?;
                        interpreter.binop_bool(|l, r| Ok(l || r))?
                    },
                    Bytecode::And => {
                        gas_meter.charge_simple_instr(S::And)?;
                        interpreter.binop_bool(|l, r| Ok(l && r))?
                    },
                    Bytecode::Lt => {
                        gas_meter.charge_simple_instr(S::Lt)?;
                        interpreter.binop_bool(IntegerValue::lt)?
                    },
                    Bytecode::Gt => {
                        gas_meter.charge_simple_instr(S::Gt)?;
                        interpreter.binop_bool(IntegerValue::gt)?
                    },
                    Bytecode::Le => {
                        gas_meter.charge_simple_instr(S::Le)?;
                        interpreter.binop_bool(IntegerValue::le)?
                    },
                    Bytecode::Ge => {
                        gas_meter.charge_simple_instr(S::Ge)?;
                        interpreter.binop_bool(IntegerValue::ge)?
                    },
                    Bytecode::Abort => {
                        gas_meter.charge_simple_instr(S::Abort)?;
                        let error_code = interpreter.operand_stack.pop_as::<u64>()?;
                        let error = PartialVMError::new(StatusCode::ABORTED)
                            .with_sub_status(error_code)
                            .with_message(format!(
                                "{} at offset {}",
                                self.function.name_as_pretty_string(),
                                self.pc,
                            ));
                        return Err(error);
                    },
                    Bytecode::Eq => {
                        let lhs = interpreter.operand_stack.pop()?;
                        let rhs = interpreter.operand_stack.pop()?;
                        gas_meter.charge_eq(&lhs, &rhs)?;
                        interpreter
                            .operand_stack
                            .push(Value::bool(lhs.equals(&rhs)?))?;
                    },
                    Bytecode::Neq => {
                        let lhs = interpreter.operand_stack.pop()?;
                        let rhs = interpreter.operand_stack.pop()?;
                        gas_meter.charge_neq(&lhs, &rhs)?;
                        interpreter
                            .operand_stack
                            .push(Value::bool(!lhs.equals(&rhs)?))?;
                    },
                    Bytecode::MutBorrowGlobal(sd_idx) | Bytecode::ImmBorrowGlobal(sd_idx) => {
                        let is_mut = matches!(instruction, Bytecode::MutBorrowGlobal(_));
                        let addr = interpreter.operand_stack.pop_as::<AccountAddress>()?;
                        let ty = resolver.get_struct_ty(*sd_idx);
                        interpreter.borrow_global(
                            is_mut, false, resolver, data_store, gas_meter, addr, &ty,
                        )?;
                    },
                    Bytecode::MutBorrowGlobalGeneric(si_idx)
                    | Bytecode::ImmBorrowGlobalGeneric(si_idx) => {
                        let is_mut = matches!(instruction, Bytecode::MutBorrowGlobalGeneric(_));
                        let addr = interpreter.operand_stack.pop_as::<AccountAddress>()?;
                        let (ty, ty_count) =
                            ty_cache.get_struct_type(*si_idx, resolver, self.function.ty_args())?;
                        gas_meter.charge_create_ty(ty_count)?;
                        interpreter.borrow_global(
                            is_mut, true, resolver, data_store, gas_meter, addr, ty,
                        )?;
                    },
                    Bytecode::Exists(sd_idx) => {
                        let addr = interpreter.operand_stack.pop_as::<AccountAddress>()?;
                        let ty = resolver.get_struct_ty(*sd_idx);
                        interpreter.exists(false, resolver, data_store, gas_meter, addr, &ty)?;
                    },
                    Bytecode::ExistsGeneric(si_idx) => {
                        let addr = interpreter.operand_stack.pop_as::<AccountAddress>()?;
                        let (ty, ty_count) =
                            ty_cache.get_struct_type(*si_idx, resolver, self.function.ty_args())?;
                        gas_meter.charge_create_ty(ty_count)?;
                        interpreter.exists(true, resolver, data_store, gas_meter, addr, ty)?;
                    },
                    Bytecode::MoveFrom(sd_idx) => {
                        let addr = interpreter.operand_stack.pop_as::<AccountAddress>()?;
                        let ty = resolver.get_struct_ty(*sd_idx);
                        interpreter.move_from(false, resolver, data_store, gas_meter, addr, &ty)?;
                    },
                    Bytecode::MoveFromGeneric(si_idx) => {
                        let addr = interpreter.operand_stack.pop_as::<AccountAddress>()?;
                        let (ty, ty_count) =
                            ty_cache.get_struct_type(*si_idx, resolver, self.function.ty_args())?;
                        gas_meter.charge_create_ty(ty_count)?;
                        interpreter.move_from(true, resolver, data_store, gas_meter, addr, ty)?;
                    },
                    Bytecode::MoveTo(sd_idx) => {
                        let resource = interpreter.operand_stack.pop()?;
                        let signer_reference = interpreter.operand_stack.pop_as::<StructRef>()?;
                        let addr = signer_reference
                            .borrow_field(0)?
                            .value_as::<Reference>()?
                            .read_ref()?
                            .value_as::<AccountAddress>()?;
                        let ty = resolver.get_struct_ty(*sd_idx);
                        interpreter
                            .move_to(false, resolver, data_store, gas_meter, addr, &ty, resource)?;
                    },
                    Bytecode::MoveToGeneric(si_idx) => {
                        let resource = interpreter.operand_stack.pop()?;
                        let signer_reference = interpreter.operand_stack.pop_as::<StructRef>()?;
                        let addr = signer_reference
                            .borrow_field(0)?
                            .value_as::<Reference>()?
                            .read_ref()?
                            .value_as::<AccountAddress>()?;
                        let (ty, ty_count) =
                            ty_cache.get_struct_type(*si_idx, resolver, self.function.ty_args())?;
                        gas_meter.charge_create_ty(ty_count)?;
                        interpreter
                            .move_to(true, resolver, data_store, gas_meter, addr, ty, resource)?;
                    },
                    Bytecode::FreezeRef => {
                        gas_meter.charge_simple_instr(S::FreezeRef)?;
                        // FreezeRef should just be a null op as we don't distinguish between mut
                        // and immut ref at runtime.
                    },
                    Bytecode::Not => {
                        gas_meter.charge_simple_instr(S::Not)?;
                        let value = !interpreter.operand_stack.pop_as::<bool>()?;
                        interpreter.operand_stack.push(Value::bool(value))?;
                    },
                    Bytecode::Nop => {
                        gas_meter.charge_simple_instr(S::Nop)?;
                    },
                    Bytecode::VecPack(si, num) => {
                        let (ty, ty_count) = ty_cache.get_signature_index_type(
                            *si,
                            resolver,
                            self.function.ty_args(),
                        )?;
                        gas_meter.charge_create_ty(ty_count)?;
                        check_depth_of_type(resolver, ty)?;
                        gas_meter.charge_vec_pack(
                            make_ty!(ty),
                            interpreter.operand_stack.last_n(*num as usize)?,
                        )?;
                        let elements = interpreter.operand_stack.popn(*num as u16)?;
                        let value = Vector::pack(ty, elements)?;
                        interpreter.operand_stack.push(value)?;
                    },
                    Bytecode::VecLen(si) => {
                        let vec_ref = interpreter.operand_stack.pop_as::<VectorRef>()?;
                        let (ty, ty_count) = ty_cache.get_signature_index_type(
                            *si,
                            resolver,
                            self.function.ty_args(),
                        )?;
                        gas_meter.charge_create_ty(ty_count)?;
                        gas_meter.charge_vec_len(TypeWithLoader { ty, resolver })?;
                        let value = vec_ref.len(ty)?;
                        interpreter.operand_stack.push(value)?;
                    },
                    Bytecode::VecImmBorrow(si) => {
                        let idx = interpreter.operand_stack.pop_as::<u64>()? as usize;
                        let vec_ref = interpreter.operand_stack.pop_as::<VectorRef>()?;
                        let (ty, ty_count) = ty_cache.get_signature_index_type(
                            *si,
                            resolver,
                            self.function.ty_args(),
                        )?;
                        gas_meter.charge_create_ty(ty_count)?;
                        let res = vec_ref.borrow_elem(idx, ty);
                        gas_meter.charge_vec_borrow(false, make_ty!(ty), res.is_ok())?;
                        interpreter.operand_stack.push(res?)?;
                    },
                    Bytecode::VecMutBorrow(si) => {
                        let idx = interpreter.operand_stack.pop_as::<u64>()? as usize;
                        let vec_ref = interpreter.operand_stack.pop_as::<VectorRef>()?;
                        let (ty, ty_count) = ty_cache.get_signature_index_type(
                            *si,
                            resolver,
                            self.function.ty_args(),
                        )?;
                        gas_meter.charge_create_ty(ty_count)?;
                        let res = vec_ref.borrow_elem(idx, ty);
                        gas_meter.charge_vec_borrow(true, make_ty!(ty), res.is_ok())?;
                        interpreter.operand_stack.push(res?)?;
                    },
                    Bytecode::VecPushBack(si) => {
                        let elem = interpreter.operand_stack.pop()?;
                        let vec_ref = interpreter.operand_stack.pop_as::<VectorRef>()?;
                        let (ty, ty_count) = ty_cache.get_signature_index_type(
                            *si,
                            resolver,
                            self.function.ty_args(),
                        )?;
                        gas_meter.charge_create_ty(ty_count)?;
                        gas_meter.charge_vec_push_back(make_ty!(ty), &elem)?;
                        vec_ref.push_back(elem, ty)?;
                    },
                    Bytecode::VecPopBack(si) => {
                        let vec_ref = interpreter.operand_stack.pop_as::<VectorRef>()?;
                        let (ty, ty_count) = ty_cache.get_signature_index_type(
                            *si,
                            resolver,
                            self.function.ty_args(),
                        )?;
                        gas_meter.charge_create_ty(ty_count)?;
                        let res = vec_ref.pop(ty);
                        gas_meter.charge_vec_pop_back(make_ty!(ty), res.as_ref().ok())?;
                        interpreter.operand_stack.push(res?)?;
                    },
                    Bytecode::VecUnpack(si, num) => {
                        let vec_val = interpreter.operand_stack.pop_as::<Vector>()?;
                        let (ty, ty_count) = ty_cache.get_signature_index_type(
                            *si,
                            resolver,
                            self.function.ty_args(),
                        )?;
                        gas_meter.charge_create_ty(ty_count)?;
                        gas_meter.charge_vec_unpack(
                            make_ty!(ty),
                            NumArgs::new(*num),
                            vec_val.elem_views(),
                        )?;
                        let elements = vec_val.unpack(ty, *num)?;
                        for value in elements {
                            interpreter.operand_stack.push(value)?;
                        }
                    },
                    Bytecode::VecSwap(si) => {
                        let idx2 = interpreter.operand_stack.pop_as::<u64>()? as usize;
                        let idx1 = interpreter.operand_stack.pop_as::<u64>()? as usize;
                        let vec_ref = interpreter.operand_stack.pop_as::<VectorRef>()?;
                        let (ty, ty_count) = ty_cache.get_signature_index_type(
                            *si,
                            resolver,
                            self.function.ty_args(),
                        )?;
                        gas_meter.charge_create_ty(ty_count)?;
                        gas_meter.charge_vec_swap(make_ty!(ty))?;
                        vec_ref.swap(idx1, idx2, ty)?;
                    },
                }
<<<<<<< HEAD
                if interpreter.paranoid_type_checks {
                    RTTCheck::post_execution_type_stack_transition(
                        &self.local_tys,
                        self.function.ty_args(),
                        resolver,
                        &mut interpreter.operand_stack,
                        ty_cache,
                        instruction,
                    )?;

                    interpreter.operand_stack.check_balance()?;
                }
=======
                RTTCheck::post_execution_type_stack_transition(
                    &self.local_tys,
                    self.function.ty_args(),
                    resolver,
                    &mut interpreter.operand_stack,
                    &mut self.ty_cache,
                    instruction,
                )?;
                RTTCheck::check_operand_stack_balance(&interpreter.operand_stack)?;
>>>>>>> 7f1f7df8

                // invariant: advance to pc +1 is iff instruction at pc executed without aborting
                self.pc += 1;
            }
            // ok we are out, it's a branch, check the pc for good luck
            // TODO: re-work the logic here. Tests should have a more
            // natural way to plug in
            if self.pc as usize >= code.len() {
                if cfg!(test) {
                    // In order to test the behavior of an instruction stream, hitting end of the
                    // code should report no error so that we can check the
                    // locals.
                    return Ok(ExitCode::Return);
                } else {
                    return Err(PartialVMError::new(StatusCode::PC_OVERFLOW));
                }
            }
        }
    }

    fn resolver<'a>(
        &self,
        loader: &'a Loader,
        module_store: &'a LegacyModuleStorageAdapter,
        module_storage: &'a impl ModuleStorage,
    ) -> Resolver<'a> {
        self.function
            .get_resolver(loader, module_store, module_storage)
    }

    fn location(&self) -> Location {
        match self.function.module_id() {
            None => Location::Script,
            Some(id) => Location::Module(id.clone()),
        }
    }
}<|MERGE_RESOLUTION|>--- conflicted
+++ resolved
@@ -146,13 +146,8 @@
             active_modules: HashSet::new(),
         };
 
-<<<<<<< HEAD
         let function = std::rc::Rc::new(function);
-
         if loader.vm_config().paranoid_type_checks {
-=======
-        if interpreter.paranoid_type_checks {
->>>>>>> 7f1f7df8
             interpreter.execute_main::<FullRuntimeTypeCheck>(
                 loader,
                 data_store,
@@ -302,18 +297,9 @@
                     let (function, frame_cache) = {
                         let current_frame_cache = &mut *current_frame.ty_cache.borrow_mut();
 
-<<<<<<< HEAD
                         match current_frame_cache.sub_frame_cache.entry(fh_idx) {
                             std::collections::btree_map::Entry::Occupied(entry) => {
                                 let entry = entry.get();
-                                //let function = std::rc::Rc::<LoadedFunction>::new(
-                                //    self.load_function(&resolver, &current_frame, fh_idx)?,
-                                //);
-
-                                // Doesn't work:
-                                // (std::rc::Rc::clone(&entry.0), std::rc::Rc::clone(&entry.1))
-
-                                // Works:
                                 (std::rc::Rc::clone(&entry.0), std::rc::Rc::clone(&entry.1))
                             },
                             std::collections::btree_map::Entry::Vacant(entry) => {
@@ -331,11 +317,6 @@
                             },
                         }
                     };
-=======
-                    if RTTCheck::should_perform_checks() {
-                        self.check_friend_or_private_call(&current_frame.function, &function)?;
-                    }
->>>>>>> 7f1f7df8
 
                     // Charge gas
                     let module_id = function.module_id().ok_or_else(|| {
@@ -369,27 +350,19 @@
                         )?;
                         continue;
                     }
-<<<<<<< HEAD
-
-                    self.set_new_call_frame(
-=======
+
                     self.set_new_call_frame::<RTTCheck>(
->>>>>>> 7f1f7df8
                         &mut current_frame,
                         gas_meter,
                         loader,
                         function,
-<<<<<<< HEAD
                         frame_cache,
-=======
->>>>>>> 7f1f7df8
                     )?;
                 },
                 ExitCode::CallGeneric(idx) => {
                     let (function, frame_cache) = {
                         let current_frame_cache = &mut *current_frame.ty_cache.borrow_mut();
 
-<<<<<<< HEAD
                         match current_frame_cache.generic_sub_frame_cache.entry(idx) {
                             std::collections::btree_map::Entry::Occupied(entry) => {
                                 let entry = entry.get();
@@ -415,11 +388,6 @@
                             },
                         }
                     };
-=======
-                    if RTTCheck::should_perform_checks() {
-                        self.check_friend_or_private_call(&current_frame.function, &function)?;
-                    }
->>>>>>> 7f1f7df8
 
                     // Charge gas?
                     let module_id = function
@@ -456,20 +424,13 @@
                         )?;
                         continue;
                     }
-<<<<<<< HEAD
-
-                    self.set_new_call_frame(
-=======
+
                     self.set_new_call_frame::<RTTCheck>(
->>>>>>> 7f1f7df8
                         &mut current_frame,
                         gas_meter,
                         loader,
                         function,
-<<<<<<< HEAD
                         frame_cache,
-=======
->>>>>>> 7f1f7df8
                     )?;
                 },
             }
@@ -505,11 +466,7 @@
         }
 
         let mut frame = self
-<<<<<<< HEAD
-            .make_call_frame(gas_meter, loader, function, frame_cache)
-=======
-            .make_call_frame::<RTTCheck>(gas_meter, loader, function)
->>>>>>> 7f1f7df8
+            .make_call_frame::<RTTCheck>(gas_meter, loader, function, frame_cache)
             .map_err(|err| {
                 self.attach_state_if_invariant_violation(self.set_location(err), current_frame)
             })?;
@@ -827,22 +784,14 @@
                     }
                 }
 
-<<<<<<< HEAD
                 let frame_cache = std::rc::Rc::new(Default::default());
 
-                self.set_new_call_frame(
+                self.set_new_call_frame::<RTTCheck>(
                     current_frame,
                     gas_meter,
                     resolver.loader(),
                     std::rc::Rc::new(target_func),
                     frame_cache,
-=======
-                self.set_new_call_frame::<RTTCheck>(
-                    current_frame,
-                    gas_meter,
-                    resolver.loader(),
-                    target_func,
->>>>>>> 7f1f7df8
                 )
                 .map_err(|err| err.to_partial())
             },
@@ -2434,30 +2383,16 @@
                         vec_ref.swap(idx1, idx2, ty)?;
                     },
                 }
-<<<<<<< HEAD
-                if interpreter.paranoid_type_checks {
-                    RTTCheck::post_execution_type_stack_transition(
-                        &self.local_tys,
-                        self.function.ty_args(),
-                        resolver,
-                        &mut interpreter.operand_stack,
-                        ty_cache,
-                        instruction,
-                    )?;
-
-                    interpreter.operand_stack.check_balance()?;
-                }
-=======
+
                 RTTCheck::post_execution_type_stack_transition(
                     &self.local_tys,
                     self.function.ty_args(),
                     resolver,
                     &mut interpreter.operand_stack,
-                    &mut self.ty_cache,
+                    ty_cache,
                     instruction,
                 )?;
                 RTTCheck::check_operand_stack_balance(&interpreter.operand_stack)?;
->>>>>>> 7f1f7df8
 
                 // invariant: advance to pc +1 is iff instruction at pc executed without aborting
                 self.pc += 1;
