// Copyright (c) The Diem Core Contributors
// Copyright (c) The Move Contributors
// SPDX-License-Identifier: Apache-2.0

use crate::{
    config::VMConfig,
    data_cache::TransactionDataCache,
    interpreter::Interpreter,
    loader::{Function, LoadedFunction, Loader, ModuleCache, ModuleStorage, ModuleStorageAdapter},
    module_traversal::TraversalContext,
    native_extensions::NativeContextExtensions,
    native_functions::{NativeFunction, NativeFunctions},
    session::{LoadedFunctionInstantiation, SerializedReturnValues},
};
use move_binary_format::{
    access::ModuleAccess,
    binary_views::BinaryIndexedView,
    compatibility::Compatibility,
    errors::{verification_error, Location, PartialVMError, PartialVMResult, VMResult},
<<<<<<< HEAD
=======
    file_format::{LocalIndex, SignatureIndex},
>>>>>>> 6cdd4c27
    normalized, CompiledModule, IndexKind,
};
use move_bytecode_verifier::script_signature;
use move_core_types::{
    account_address::AccountAddress,
    identifier::{IdentStr, Identifier},
    language_storage::TypeTag,
    value::MoveTypeLayout,
    vm_status::StatusCode,
};
use move_vm_types::{
    gas::GasMeter,
    loaded_data::runtime_types::Type,
    values::{Locals, Reference, VMValueCast, Value},
};
use std::{borrow::Borrow, collections::BTreeSet, sync::Arc};

/// An instantiation of the MoveVM.
pub(crate) struct VMRuntime {
    loader: Loader,
    pub(crate) module_cache: Arc<ModuleCache>,
}

impl Clone for VMRuntime {
    fn clone(&self) -> Self {
        Self {
            loader: self.loader.clone(),
            module_cache: Arc::new(ModuleCache::clone(&self.module_cache)),
        }
    }
}

impl VMRuntime {
    pub(crate) fn new(
        natives: impl IntoIterator<Item = (AccountAddress, Identifier, Identifier, NativeFunction)>,
        vm_config: VMConfig,
    ) -> PartialVMResult<Self> {
        Ok(VMRuntime {
            loader: Loader::new(NativeFunctions::new(natives)?, vm_config),
            module_cache: Arc::new(ModuleCache::new()),
        })
    }

    pub(crate) fn publish_module_bundle(
        &self,
        modules: Vec<Vec<u8>>,
        sender: AccountAddress,
        data_store: &mut TransactionDataCache,
        module_store: &ModuleStorageAdapter,
        _gas_meter: &mut impl GasMeter,
        compat: Compatibility,
    ) -> VMResult<()> {
        // deserialize the modules. Perform bounds check. After this indexes can be
        // used with the `[]` operator
        let compiled_modules = match modules
            .iter()
            .map(|blob| {
                CompiledModule::deserialize_with_config(
                    blob,
                    &self.loader.vm_config().deserializer_config,
                )
            })
            .collect::<PartialVMResult<Vec<_>>>()
        {
            Ok(modules) => modules,
            Err(err) => {
                return Err(err
                    .append_message_with_separator(
                        '\n',
                        "[VM] module deserialization failed".to_string(),
                    )
                    .finish(Location::Undefined));
            },
        };

        // Make sure all modules' self addresses matches the transaction sender. The self address is
        // where the module will actually be published. If we did not check this, the sender could
        // publish a module under anyone's account.
        for module in &compiled_modules {
            if module.address() != &sender {
                return Err(verification_error(
                    StatusCode::MODULE_ADDRESS_DOES_NOT_MATCH_SENDER,
                    IndexKind::AddressIdentifier,
                    module.self_handle_idx().0,
                )
                .finish(Location::Undefined));
            }
        }

        // Collect ids for modules that are published together
        let mut bundle_unverified = BTreeSet::new();

        // For now, we assume that all modules can be republished, as long as the new module is
        // backward compatible with the old module.
        //
        // TODO: in the future, we may want to add restrictions on module republishing, possibly by
        // changing the bytecode format to include an `is_upgradable` flag in the CompiledModule.
        for module in &compiled_modules {
            let module_id = module.self_id();

            if data_store.exists_module(&module_id)? && compat.need_check_compat() {
                let old_module_ref =
                    self.loader
                        .load_module(&module_id, data_store, module_store)?;
                let old_module = old_module_ref.module();
                let old_m = normalized::Module::new(old_module);
                let new_m = normalized::Module::new(module);
                compat
                    .check(&old_m, &new_m)
                    .map_err(|e| e.finish(Location::Undefined))?;
            }
            if !bundle_unverified.insert(module_id) {
                return Err(PartialVMError::new(StatusCode::DUPLICATE_MODULE_NAME)
                    .finish(Location::Undefined));
            }
        }

        // Perform bytecode and loading verification. Modules must be sorted in topological order.
        self.loader.verify_module_bundle_for_publication(
            &compiled_modules,
            data_store,
            module_store,
        )?;

        // NOTE: we want to (informally) argue that all modules pass the linking check before being
        // published to the data store.
        //
        // The linking check consists of two checks actually
        // - dependencies::verify_module(module, all_imm_deps)
        // - cyclic_dependencies::verify_module(module, fn_imm_deps, fn_imm_friends)
        //
        // [Claim 1]
        // We show that the `dependencies::verify_module` check is always satisfied whenever a
        // module M is published or updated and the `all_imm_deps` contains the actual modules
        // required by M.
        //
        // Suppose M depends on D, and we now consider the following scenarios:
        // 1) D does not appear in the bundle together with M
        // -- In this case, D must be either in the code cache or in the data store which can be
        //    loaded into the code cache (and pass all checks on D).
        //    - If D is missing, the linking will fail and return an error.
        //    - If D exists, D will be added to the `all_imm_deps` arg when checking M.
        //
        // 2) D appears in the bundle *before* M
        // -- In this case, regardless of whether D is in code cache or not, D will be put into the
        //    `bundle_verified` argument and modules in `bundle_verified` will be prioritized before
        //    returning a module in code cache.
        //
        // 3) D appears in the bundle *after* M
        // -- This technically should be discouraged but this is user input so we cannot have this
        //    assumption here. But nevertheless, we can still make the claim 1 even in this case.
        //    When M is verified, flow 1) is effectively activated, which means:
        //    - If the code cache or the data store does not contain a D' which has the same name
        //      with D, then the linking will fail and return an error.
        //    - If D' exists, and M links against D', then when verifying D in a later time point,
        //      a compatibility check will be invoked to ensure that D is compatible with D',
        //      meaning, whichever module that links against D' will have to link against D as well.
        //
        // [Claim 2]
        // We show that the `cyclic_dependencies::verify_module` check is always satisfied whenever
        // a module M is published or updated and the dep/friend modules returned by the transitive
        // dependency closure functions are valid.
        //
        // Currently, the code is written in a way that, from the view point of the
        // `cyclic_dependencies::verify_module` check, modules checked prior to module M in the same
        // bundle looks as if they have already been published and loaded to the code cache.
        //
        // Therefore, if M forms a cyclic dependency with module A in the same bundle that is
        // checked prior to M, such an error will be detected. However, if M forms a cyclic
        // dependency with a module X that appears in the same bundle *after* M. The cyclic
        // dependency can only be caught when X is verified.
        //
        // In summary: the code is written in a way that, certain checks are skipped while checking
        // each individual module in the bundle in order. But if every module in the bundle pass
        // all the checks, then the whole bundle can be published/upgraded together. Otherwise,
        // none of the module can be published/updated.

        // All modules verified, publish them to data cache
        for (module, blob) in compiled_modules.into_iter().zip(modules.into_iter()) {
            let is_republishing = data_store.exists_module(&module.self_id())?;
            if is_republishing {
                // This is an upgrade, so invalidate the loader cache, which still contains the
                // old module.
                self.loader.mark_as_invalid();
            }
            data_store.publish_module(&module.self_id(), blob, is_republishing)?;
        }
        Ok(())
    }

    fn deserialize_arg(
        &self,
        module_store: &ModuleStorageAdapter,
        ty: &Type,
        arg: impl Borrow<[u8]>,
    ) -> PartialVMResult<Value> {
        let (layout, has_identifier_mappings) = match self
            .loader
            .type_to_type_layout_with_identifier_mappings(ty, module_store)
        {
            Ok(layout) => layout,
            Err(_err) => {
                return Err(PartialVMError::new(
                    StatusCode::INVALID_PARAM_TYPE_FOR_DESERIALIZATION,
                )
                .with_message("[VM] failed to get layout from type".to_string()));
            },
        };

        let deserialization_error = || -> PartialVMError {
            PartialVMError::new(StatusCode::FAILED_TO_DESERIALIZE_ARGUMENT)
                .with_message("[VM] failed to deserialize argument".to_string())
        };

        // Make sure we do not construct values which might have identifiers
        // inside. This should be guaranteed by transaction argument validation
        // but because it does not use layouts we double-check here.
        if has_identifier_mappings {
            return Err(deserialization_error());
        }

        match Value::simple_deserialize(arg.borrow(), &layout) {
            Some(val) => Ok(val),
            None => Err(deserialization_error()),
        }
    }

    fn deserialize_args(
        &self,
        module_store: &ModuleStorageAdapter,
        param_tys: Vec<Type>,
        serialized_args: Vec<impl Borrow<[u8]>>,
    ) -> PartialVMResult<(Locals, Vec<Value>)> {
        if param_tys.len() != serialized_args.len() {
            return Err(
                PartialVMError::new(StatusCode::NUMBER_OF_ARGUMENTS_MISMATCH).with_message(
                    format!(
                        "argument length mismatch: expected {} got {}",
                        param_tys.len(),
                        serialized_args.len()
                    ),
                ),
            );
        }

        // Create a list of dummy locals. Each value stored will be used be borrowed and passed
        // by reference to the invoked function
        let mut dummy_locals = Locals::new(param_tys.len());
        // Arguments for the invoked function. These can be owned values or references
        let deserialized_args = param_tys
            .into_iter()
            .zip(serialized_args)
            .enumerate()
            .map(|(idx, (ty, arg_bytes))| match &ty {
                Type::MutableReference(inner_t) | Type::Reference(inner_t) => {
                    dummy_locals.store_loc(
                        idx,
                        self.deserialize_arg(module_store, inner_t, arg_bytes)?,
                        self.loader
                            .vm_config()
                            .enable_invariant_violation_check_in_swap_loc,
                    )?;
                    dummy_locals.borrow_loc(idx)
                },
                _ => self.deserialize_arg(module_store, &ty, arg_bytes),
            })
            .collect::<PartialVMResult<Vec<_>>>()?;
        Ok((dummy_locals, deserialized_args))
    }

    fn serialize_return_value(
        &self,
        module_store: &ModuleStorageAdapter,
        ty: &Type,
        value: Value,
    ) -> PartialVMResult<(Vec<u8>, MoveTypeLayout)> {
        let (ty, value) = match ty {
            Type::Reference(inner) | Type::MutableReference(inner) => {
                let ref_value: Reference = value.cast()?;
                let inner_value = ref_value.read_ref()?;
                (&**inner, inner_value)
            },
            _ => (ty, value),
        };

        let (layout, has_identifier_mappings) = self
            .loader
            .type_to_type_layout_with_identifier_mappings(ty, module_store)
            .map_err(|_err| {
                // TODO: Should we use `err` instead of mapping?
                PartialVMError::new(StatusCode::VERIFICATION_ERROR).with_message(
                    "entry point functions cannot have non-serializable return types".to_string(),
                )
            })?;

        let serialization_error = || -> PartialVMError {
            PartialVMError::new(StatusCode::UNKNOWN_INVARIANT_VIOLATION_ERROR)
                .with_message("failed to serialize return values".to_string())
        };

        // Disallow native values to escape through return values of a function.
        if has_identifier_mappings {
            return Err(serialization_error());
        }

        let bytes = value
            .simple_serialize(&layout)
            .ok_or_else(serialization_error)?;
        Ok((bytes, layout))
    }

    fn serialize_return_values(
        &self,
        module_store: &ModuleStorageAdapter,
        return_types: &[Type],
        return_values: Vec<Value>,
    ) -> PartialVMResult<Vec<(Vec<u8>, MoveTypeLayout)>> {
        if return_types.len() != return_values.len() {
            return Err(
                PartialVMError::new(StatusCode::UNKNOWN_INVARIANT_VIOLATION_ERROR).with_message(
                    format!(
                        "declared {} return types, but got {} return values",
                        return_types.len(),
                        return_values.len()
                    ),
                ),
            );
        }

        return_types
            .iter()
            .zip(return_values)
            .map(|(ty, value)| self.serialize_return_value(module_store, ty, value))
            .collect()
    }

    #[allow(clippy::needless_collect)]
    fn execute_function_impl(
        &self,
        func: Arc<Function>,
        ty_args: Vec<Type>,
        param_tys: Vec<Type>,
        return_tys: Vec<Type>,
        serialized_args: Vec<impl Borrow<[u8]>>,
        data_store: &mut TransactionDataCache,
        module_store: &ModuleStorageAdapter,
        gas_meter: &mut impl GasMeter,
        traversal_context: &mut TraversalContext,
        extensions: &mut NativeContextExtensions,
    ) -> VMResult<SerializedReturnValues> {
        let param_tys = param_tys
            .into_iter()
            .map(|ty| ty.subst(&ty_args))
            .collect::<PartialVMResult<Vec<_>>>()
            .map_err(|err| err.finish(Location::Undefined))?;
<<<<<<< HEAD
        let (dummy_locals, deserialized_args) = self
            .deserialize_args(module_store, arg_types, serialized_args)
=======
        let mut_ref_args = param_tys
            .iter()
            .enumerate()
            .filter_map(|(idx, ty)| match ty {
                Type::MutableReference(inner) => Some((idx, inner.clone())),
                _ => None,
            })
            .collect::<Vec<_>>();
        let (mut dummy_locals, deserialized_args) = self
            .deserialize_args(module_store, param_tys, serialized_args)
>>>>>>> 6cdd4c27
            .map_err(|e| e.finish(Location::Undefined))?;
        let return_tys = return_tys
            .into_iter()
            .map(|ty| ty.subst(&ty_args))
            .collect::<PartialVMResult<Vec<_>>>()
            .map_err(|err| err.finish(Location::Undefined))?;

        let return_values = Interpreter::entrypoint(
            func,
            ty_args,
            deserialized_args,
            data_store,
            module_store,
            gas_meter,
            traversal_context,
            extensions,
            &self.loader,
        )?;

        let serialized_return_values = self
            .serialize_return_values(module_store, &return_tys, return_values)
            .map_err(|e| e.finish(Location::Undefined))?;

        // locals should not be dropped until all return values are serialized
        std::mem::drop(dummy_locals);

        Ok(SerializedReturnValues {
            return_values: serialized_return_values,
        })
    }

<<<<<<< HEAD
=======
    pub(crate) fn execute_function(
        &self,
        module: &ModuleId,
        function_name: &IdentStr,
        ty_args: Vec<TypeTag>,
        serialized_args: Vec<impl Borrow<[u8]>>,
        data_store: &mut TransactionDataCache,
        module_store: &ModuleStorageAdapter,
        gas_meter: &mut impl GasMeter,
        traversal_context: &mut TraversalContext,
        extensions: &mut NativeContextExtensions,
        bypass_declared_entry_check: bool,
    ) -> VMResult<SerializedReturnValues> {
        let (module, function, instantiation) =
            self.loader
                .load_function(module, function_name, &ty_args, data_store, module_store)?;

        self.execute_function_instantiation(
            LoadedFunction { module, function },
            instantiation,
            serialized_args,
            data_store,
            module_store,
            gas_meter,
            traversal_context,
            extensions,
            bypass_declared_entry_check,
        )
    }

>>>>>>> 6cdd4c27
    pub(crate) fn execute_function_instantiation(
        &self,
        func: LoadedFunction,
        function_instantiation: LoadedFunctionInstantiation,
        serialized_args: Vec<impl Borrow<[u8]>>,
        data_store: &mut TransactionDataCache,
        module_store: &ModuleStorageAdapter,
        gas_meter: &mut impl GasMeter,
        traversal_context: &mut TraversalContext,
        extensions: &mut NativeContextExtensions,
    ) -> VMResult<SerializedReturnValues> {
        let LoadedFunctionInstantiation {
            ty_args,
            param_tys,
            return_tys,
        } = function_instantiation;

<<<<<<< HEAD
=======
        fn check_is_entry(
            _resolver: &BinaryIndexedView,
            is_entry: bool,
            _parameters_idx: SignatureIndex,
            _return_idx: Option<SignatureIndex>,
        ) -> PartialVMResult<()> {
            if is_entry {
                Ok(())
            } else {
                Err(PartialVMError::new(
                    StatusCode::EXECUTE_ENTRY_FUNCTION_CALLED_ON_NON_ENTRY_FUNCTION,
                ))
            }
        }
        let additional_signature_checks = if bypass_declared_entry_check {
            move_bytecode_verifier::no_additional_script_signature_checks
        } else {
            check_is_entry
        };

>>>>>>> 6cdd4c27
        let LoadedFunction { module, function } = func;

        script_signature::verify_module_function_signature_by_name(
            module.module(),
            IdentStr::new(function.as_ref().name()).unwrap(),
<<<<<<< HEAD
            move_bytecode_verifier::no_additional_script_signature_checks,
=======
            additional_signature_checks,
>>>>>>> 6cdd4c27
        )?;

        self.execute_function_impl(
            function,
            ty_args,
            param_tys,
            return_tys,
            serialized_args,
            data_store,
            module_store,
            gas_meter,
            traversal_context,
            extensions,
        )
    }

    // See Session::execute_script for what contracts to follow.
    pub(crate) fn execute_script(
        &self,
        script: impl Borrow<[u8]>,
        ty_args: Vec<TypeTag>,
        serialized_args: Vec<impl Borrow<[u8]>>,
        data_store: &mut TransactionDataCache,
        module_store: &ModuleStorageAdapter,
        gas_meter: &mut impl GasMeter,
        traversal_context: &mut TraversalContext,
        extensions: &mut NativeContextExtensions,
    ) -> VMResult<()> {
        // load the script, perform verification
        let (
            func,
            LoadedFunctionInstantiation {
                ty_args,
                param_tys,
                return_tys,
            },
        ) = self
            .loader
            .load_script(script.borrow(), &ty_args, data_store, module_store)?;
        self.execute_function_impl(
            func,
            ty_args,
            param_tys,
            return_tys,
            serialized_args,
            data_store,
            module_store,
            gas_meter,
            traversal_context,
            extensions,
        )?;
        Ok(())
    }

    pub(crate) fn loader(&self) -> &Loader {
        &self.loader
    }

    pub(crate) fn module_storage(&self) -> Arc<dyn ModuleStorage> {
        self.module_cache.clone() as Arc<dyn ModuleStorage>
    }
}<|MERGE_RESOLUTION|>--- conflicted
+++ resolved
@@ -17,10 +17,6 @@
     binary_views::BinaryIndexedView,
     compatibility::Compatibility,
     errors::{verification_error, Location, PartialVMError, PartialVMResult, VMResult},
-<<<<<<< HEAD
-=======
-    file_format::{LocalIndex, SignatureIndex},
->>>>>>> 6cdd4c27
     normalized, CompiledModule, IndexKind,
 };
 use move_bytecode_verifier::script_signature;
@@ -376,21 +372,8 @@
             .map(|ty| ty.subst(&ty_args))
             .collect::<PartialVMResult<Vec<_>>>()
             .map_err(|err| err.finish(Location::Undefined))?;
-<<<<<<< HEAD
         let (dummy_locals, deserialized_args) = self
-            .deserialize_args(module_store, arg_types, serialized_args)
-=======
-        let mut_ref_args = param_tys
-            .iter()
-            .enumerate()
-            .filter_map(|(idx, ty)| match ty {
-                Type::MutableReference(inner) => Some((idx, inner.clone())),
-                _ => None,
-            })
-            .collect::<Vec<_>>();
-        let (mut dummy_locals, deserialized_args) = self
             .deserialize_args(module_store, param_tys, serialized_args)
->>>>>>> 6cdd4c27
             .map_err(|e| e.finish(Location::Undefined))?;
         let return_tys = return_tys
             .into_iter()
@@ -422,39 +405,6 @@
         })
     }
 
-<<<<<<< HEAD
-=======
-    pub(crate) fn execute_function(
-        &self,
-        module: &ModuleId,
-        function_name: &IdentStr,
-        ty_args: Vec<TypeTag>,
-        serialized_args: Vec<impl Borrow<[u8]>>,
-        data_store: &mut TransactionDataCache,
-        module_store: &ModuleStorageAdapter,
-        gas_meter: &mut impl GasMeter,
-        traversal_context: &mut TraversalContext,
-        extensions: &mut NativeContextExtensions,
-        bypass_declared_entry_check: bool,
-    ) -> VMResult<SerializedReturnValues> {
-        let (module, function, instantiation) =
-            self.loader
-                .load_function(module, function_name, &ty_args, data_store, module_store)?;
-
-        self.execute_function_instantiation(
-            LoadedFunction { module, function },
-            instantiation,
-            serialized_args,
-            data_store,
-            module_store,
-            gas_meter,
-            traversal_context,
-            extensions,
-            bypass_declared_entry_check,
-        )
-    }
-
->>>>>>> 6cdd4c27
     pub(crate) fn execute_function_instantiation(
         &self,
         func: LoadedFunction,
@@ -472,39 +422,12 @@
             return_tys,
         } = function_instantiation;
 
-<<<<<<< HEAD
-=======
-        fn check_is_entry(
-            _resolver: &BinaryIndexedView,
-            is_entry: bool,
-            _parameters_idx: SignatureIndex,
-            _return_idx: Option<SignatureIndex>,
-        ) -> PartialVMResult<()> {
-            if is_entry {
-                Ok(())
-            } else {
-                Err(PartialVMError::new(
-                    StatusCode::EXECUTE_ENTRY_FUNCTION_CALLED_ON_NON_ENTRY_FUNCTION,
-                ))
-            }
-        }
-        let additional_signature_checks = if bypass_declared_entry_check {
-            move_bytecode_verifier::no_additional_script_signature_checks
-        } else {
-            check_is_entry
-        };
-
->>>>>>> 6cdd4c27
         let LoadedFunction { module, function } = func;
 
         script_signature::verify_module_function_signature_by_name(
             module.module(),
             IdentStr::new(function.as_ref().name()).unwrap(),
-<<<<<<< HEAD
             move_bytecode_verifier::no_additional_script_signature_checks,
-=======
-            additional_signature_checks,
->>>>>>> 6cdd4c27
         )?;
 
         self.execute_function_impl(
