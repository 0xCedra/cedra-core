--- conflicted
+++ resolved
@@ -17,12 +17,7 @@
 aptos-config = { workspace = true }
 aptos-logger = { workspace = true }
 aptos-metrics-core = { workspace = true }
-<<<<<<< HEAD
 aptos-network2 = { workspace = true }
-aptos-runtimes = { workspace = true }
-=======
-aptos-network = { workspace = true }
->>>>>>> 5dc7037d
 aptos-time-service = { workspace = true }
 aptos-types = { workspace = true }
 async-channel = { workspace = true }
