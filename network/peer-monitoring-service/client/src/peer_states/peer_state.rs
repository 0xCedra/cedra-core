// Copyright © Aptos Foundation
// SPDX-License-Identifier: Apache-2.0

use crate::{
    metrics, network,
    peer_states::{
        key_value::{PeerStateKey, PeerStateValue, StateValueInterface},
        latency_info::LatencyInfoState,
        network_info::NetworkInfoState,
        node_info::NodeInfoState,
        request_tracker::RequestTracker,
    },
    Error, PeerMonitoringServiceClient,
};
use aptos_config::{
    config::{NodeConfig, PeerMonitoringServiceConfig},
    network_id::PeerNetworkId,
};
use aptos_id_generator::{IdGenerator, U64IdGenerator};
use aptos_infallible::RwLock;
use aptos_network::application::{interface::NetworkClient, metadata::PeerMetadata};
use aptos_peer_monitoring_service_types::{
    response::PeerMonitoringServiceResponse, PeerMonitoringMetadata, PeerMonitoringServiceMessage,
};
use aptos_time_service::{TimeService, TimeServiceTrait};
use rand::{rngs::OsRng, Rng};
use std::{collections::HashMap, ops::Deref, sync::Arc, time::Duration};
use tokio::{runtime::Handle, task::JoinHandle, time::sleep};

#[derive(Clone, Debug)]
pub struct PeerState {
    state_entries: Arc<RwLock<HashMap<PeerStateKey, Arc<RwLock<PeerStateValue>>>>>, // The state entries for the peer
}

impl PeerState {
    pub fn new(node_config: NodeConfig, time_service: TimeService) -> Self {
        // Create a state entry for each peer state key
        let state_entries = Arc::new(RwLock::new(HashMap::new()));
        for peer_state_key in PeerStateKey::get_all_keys() {
            let peer_state_value =
                PeerStateValue::new(node_config.clone(), time_service.clone(), &peer_state_key);
            state_entries
                .write()
                .insert(peer_state_key, Arc::new(RwLock::new(peer_state_value)));
        }

        Self { state_entries }
    }

    /// Returns the request tracker for the given peer state key
    pub fn get_request_tracker(
        &self,
        peer_state_key: &PeerStateKey,
    ) -> Result<Arc<RwLock<RequestTracker>>, Error> {
        self.get_peer_state_value(peer_state_key)
            .map(|peer_state_value| peer_state_value.read().get_request_tracker())
    }

    /// Refreshes the peer state key by sending a request to the peer
    pub fn refresh_peer_state_key(
        &self,
        monitoring_service_config: &PeerMonitoringServiceConfig,
        peer_state_key: &PeerStateKey,
        peer_monitoring_client: PeerMonitoringServiceClient<
            NetworkClient<PeerMonitoringServiceMessage>,
        >,
        peer_network_id: PeerNetworkId,
        peer_metadata: PeerMetadata,
        request_id_generator: Arc<U64IdGenerator>,
        time_service: TimeService,
        runtime: Option<Handle>,
    ) -> Result<JoinHandle<()>, Error> {
        // Mark the request as having started. We do this here to prevent
        // the monitor loop from selecting the same peer state key concurrently.
        let request_tracker = self.get_request_tracker(peer_state_key)?;
        request_tracker.write().request_started();

        // Create the monitoring service request for the peer
        let peer_state_value = self.get_peer_state_value(peer_state_key)?;
        let monitoring_service_request =
            peer_state_value.write().create_monitoring_service_request();

        // Get the jitter and timeout for the request
        let request_jitter_ms = OsRng.gen_range(0, monitoring_service_config.max_request_jitter_ms);
        let request_timeout_ms = peer_state_value.read().get_request_timeout_ms();

        // Get the max message size for the response
        let max_num_response_bytes = monitoring_service_config.max_num_response_bytes;

        // Create the request task
        let request_task = async move {
            // Add some amount of jitter before sending the request.
            // This helps to prevent requests from becoming too bursty.
            sleep(Duration::from_millis(request_jitter_ms)).await;

            // Start the request timer
            let start_time = time_service.now();

            // Send the request to the peer and wait for a response
            let request_id = request_id_generator.next();
            let monitoring_service_response = network::send_request_to_peer(
                peer_monitoring_client,
                &peer_network_id,
                request_id,
                monitoring_service_request.clone(),
                request_timeout_ms,
            )
            .await;

            // Stop the timer and calculate the duration
            let request_duration_secs = start_time.elapsed().as_secs_f64();

            // Mark the in-flight request as now complete
            request_tracker.write().request_completed();

            // Process any response errors
            let monitoring_service_response = match monitoring_service_response {
                Ok(monitoring_service_response) => monitoring_service_response,
                Err(error) => {
                    peer_state_value
                        .write()
                        .handle_monitoring_service_response_error(&peer_network_id, error);
                    return;
                },
            };

            // Verify the response respects the message size limits
            if let Err(error) =
                sanity_check_response_size(max_num_response_bytes, &monitoring_service_response)
            {
                peer_state_value
                    .write()
                    .handle_monitoring_service_response_error(&peer_network_id, error);
                return;
            }

            // Handle the monitoring service response
            peer_state_value.write().handle_monitoring_service_response(
                &peer_network_id,
                peer_metadata,
                monitoring_service_request.clone(),
                monitoring_service_response,
                request_duration_secs,
            );

            // Update the latency ping metrics
            metrics::observe_value(
                &metrics::REQUEST_LATENCIES,
                monitoring_service_request.get_label(),
                &peer_network_id,
                request_duration_secs,
            );
        };

        // Spawn the request task
        let join_handle = if let Some(runtime) = runtime {
            runtime.spawn(request_task)
        } else {
            tokio::spawn(request_task)
        };

        Ok(join_handle)
    }

    /// Extracts peer monitoring metadata from the overall peer state
    pub fn extract_peer_monitoring_metadata(&self) -> Result<PeerMonitoringMetadata, Error> {
        // Create an empty metadata entry for the peer
        let mut peer_monitoring_metadata = PeerMonitoringMetadata::default();

        // Get and store the average latency ping
        let latency_info_state = self.get_latency_info_state()?;
        let average_latency_ping_secs = latency_info_state.get_average_latency_ping_secs();
        peer_monitoring_metadata.average_ping_latency_secs = average_latency_ping_secs;

        // Get and store the detailed monitoring metadata
        let internal_client_state = self.get_internal_client_state()?;
        peer_monitoring_metadata.internal_client_state = internal_client_state;

        // Get and store the latest network info response
        let network_info_state = self.get_network_info_state()?;
        let network_info_response = network_info_state.get_latest_network_info_response();
        peer_monitoring_metadata.latest_network_info_response = network_info_response;

        // Get and store the latest node info response
        let node_info_state = self.get_node_info_state()?;
        let node_info_response = node_info_state.get_latest_node_info_response();
        peer_monitoring_metadata.latest_node_info_response = node_info_response;

        Ok(peer_monitoring_metadata)
    }

    /// Returns the peer state value associated with the given key
    pub(crate) fn get_peer_state_value(
        &self,
        peer_state_key: &PeerStateKey,
    ) -> Result<Arc<RwLock<PeerStateValue>>, Error> {
        let peer_state_value = self.state_entries.read().get(peer_state_key).cloned();
        peer_state_value.ok_or_else(|| {
            Error::UnexpectedError(format!(
                "Failed to find the peer state value for the peer state key: {:?} This shouldn't happen!",
                peer_state_key
            ))
        })
    }

    /// Returns a copy of the latency ping state
    pub(crate) fn get_latency_info_state(&self) -> Result<LatencyInfoState, Error> {
        let peer_state_value = self
            .get_peer_state_value(&PeerStateKey::LatencyInfo)?
            .read()
            .clone();
        match peer_state_value {
            PeerStateValue::LatencyInfoState(latency_info_state) => Ok(latency_info_state),
            peer_state_value => Err(Error::UnexpectedError(format!(
                "Invalid peer state value found! Expected latency_info_state but got: {:?}",
                peer_state_value
            ))),
        }
    }

    /// Returns a copy of the network info state
    pub(crate) fn get_network_info_state(&self) -> Result<NetworkInfoState, Error> {
        let peer_state_value = self
            .get_peer_state_value(&PeerStateKey::NetworkInfo)?
            .read()
            .clone();
        match peer_state_value {
            PeerStateValue::NetworkInfoState(network_info_state) => Ok(network_info_state),
            peer_state_value => Err(Error::UnexpectedError(format!(
                "Invalid peer state value found! Expected network_info_state but got: {:?}",
                peer_state_value
            ))),
        }
    }

    /// Returns a copy of the node info state
    pub(crate) fn get_node_info_state(&self) -> Result<NodeInfoState, Error> {
        let peer_state_value = self
            .get_peer_state_value(&PeerStateKey::NodeInfo)?
            .read()
            .clone();
        match peer_state_value {
            PeerStateValue::NodeInfoState(node_info_state) => Ok(node_info_state),
            peer_state_value => Err(Error::UnexpectedError(format!(
                "Invalid peer state value found! Expected node_info_state but got: {:?}",
                peer_state_value
            ))),
        }
    }

    /// Returns a copy of the performance monitoring state
    #[cfg(feature = "network-perf-test")] // Disabled by default
    pub(crate) fn get_performance_monitoring_state(
        &self,
    ) -> Result<crate::peer_states::performance_monitoring::PerformanceMonitoringState, Error> {
        let peer_state_value = self
            .get_peer_state_value(&PeerStateKey::PerformanceMonitoring)?
            .read()
            .clone();
        match peer_state_value {
            PeerStateValue::PerformanceMonitoringState(performance_monitoring_state) => Ok(performance_monitoring_state),
            peer_state_value => Err(Error::UnexpectedError(format!(
                "Invalid peer state value found! Expected performance_monitoring_state but got: {:?}",
                peer_state_value
            ))),
        }
    }
<<<<<<< HEAD
=======

    /// Returns a detailed internal state string (for logging and debugging purposes)
    fn get_internal_client_state(&self) -> Result<Option<String>, Error> {
        // Construct a string map for each of the state entries
        let mut client_state_strings = HashMap::new();
        for (state_key, state_value) in self.state_entries.read().iter() {
            let peer_state_label = state_key.get_label().to_string();
            let peer_state_value = format!("{}", state_value.read().deref());
            client_state_strings.insert(peer_state_label, peer_state_value);
        }

        // Pretty print and return the client state string
        let client_state_string =
            serde_json::to_string_pretty(&client_state_strings).map_err(|error| {
                Error::UnexpectedError(format!(
                    "Failed to serialize the client state string: {:?}",
                    error
                ))
            })?;
        Ok(Some(client_state_string))
    }
>>>>>>> 2618c7f9
}

/// Sanity checks that the monitoring service response size
/// is valid (i.e., it respects the max message size).
fn sanity_check_response_size(
    max_num_response_bytes: u64,
    monitoring_service_response: &PeerMonitoringServiceResponse,
) -> Result<(), Error> {
    // Calculate the number of bytes in the response
    let num_response_bytes = monitoring_service_response.get_num_bytes()?;

    // Verify the response respects the max message sizes
    if num_response_bytes > max_num_response_bytes {
        return Err(Error::UnexpectedError(format!(
            "The monitoring service response ({:?}) is too large: {:?}. Maximum allowed: {:?}",
            monitoring_service_response.get_label(),
            num_response_bytes,
            max_num_response_bytes
        )));
    }

    Ok(())
}<|MERGE_RESOLUTION|>--- conflicted
+++ resolved
@@ -265,8 +265,6 @@
             ))),
         }
     }
-<<<<<<< HEAD
-=======
 
     /// Returns a detailed internal state string (for logging and debugging purposes)
     fn get_internal_client_state(&self) -> Result<Option<String>, Error> {
@@ -288,7 +286,6 @@
             })?;
         Ok(Some(client_state_string))
     }
->>>>>>> 2618c7f9
 }
 
 /// Sanity checks that the monitoring service response size
