// Copyright © Aptos Foundation
// SPDX-License-Identifier: Apache-2.0

#![forbid(unsafe_code)]

use crate::transactions_with_output::TransactionsWithOutput;
use aptos_crypto::HashValue;
use aptos_drop_helper::DropHelper;
use aptos_storage_interface::state_delta::StateDelta;
use aptos_types::{state_store::ShardedStateUpdates, transaction::TransactionStatus};
use derive_more::Deref;
use std::sync::Arc;

#[derive(Default)]
pub struct TransactionsByStatus {
    // Statuses of the input transactions, in the same order as the input transactions.
    // Contains BlockMetadata/Validator transactions,
    // but doesn't contain StateCheckpoint/BlockEpilogue, as those get added during execution
    statuses_for_input_txns: Vec<TransactionStatus>,
    // List of all transactions to be committed, including StateCheckpoint/BlockEpilogue if needed.
    to_commit: TransactionsWithOutput,
    to_discard: TransactionsWithOutput,
    to_retry: TransactionsWithOutput,
}

impl TransactionsByStatus {
    pub fn new(
        statuses_for_input_txns: Vec<TransactionStatus>,
        to_commit: TransactionsWithOutput,
        to_discard: TransactionsWithOutput,
        to_retry: TransactionsWithOutput,
    ) -> Self {
        Self {
            statuses_for_input_txns,
            to_commit,
            to_discard,
            to_retry,
        }
    }

    pub fn input_txns_len(&self) -> usize {
        self.statuses_for_input_txns.len()
    }

    pub fn into_inner(
        self,
    ) -> (
        Vec<TransactionStatus>,
        TransactionsWithOutput,
        TransactionsWithOutput,
        TransactionsWithOutput,
    ) {
        (
            self.statuses_for_input_txns,
            self.to_commit,
            self.to_discard,
            self.to_retry,
        )
    }
}

#[derive(Clone, Debug, Default, Deref)]
pub struct StateCheckpointOutput {
    #[deref]
    inner: Arc<DropHelper<Inner>>,
}

impl StateCheckpointOutput {
    pub fn new(
        parent_state: Arc<StateDelta>,
        result_state: Arc<StateDelta>,
        state_updates_before_last_checkpoint: Option<ShardedStateUpdates>,
        per_version_state_updates: Vec<ShardedStateUpdates>,
        state_checkpoint_hashes: Vec<Option<HashValue>>,
    ) -> Self {
        Self::new_impl(Inner {
            parent_state,
            result_state,
            state_updates_before_last_checkpoint,
            per_version_state_updates,
            state_checkpoint_hashes,
        })
    }

    pub fn new_empty(state: Arc<StateDelta>) -> Self {
        Self::new_impl(Inner {
            parent_state: state.clone(),
            result_state: state,
            state_updates_before_last_checkpoint: None,
            per_version_state_updates: vec![],
            state_checkpoint_hashes: vec![],
        })
    }

    pub fn new_dummy() -> Self {
        Self::new_empty(Arc::new(StateDelta::new_empty()))
    }

<<<<<<< HEAD
    pub fn txns_to_discard_len(&self) -> usize {
        self.txns.to_discard.len()
    }

    pub fn into_inner(
        self,
    ) -> (
        TransactionsByStatus,
        Vec<ShardedStateUpdates>,
        Vec<Option<HashValue>>,
        Option<ShardedStateUpdates>,
        ShardedStateCache,
        Option<BlockEndInfo>,
    ) {
        (
            self.txns,
            self.per_version_state_updates,
            self.state_checkpoint_hashes,
            self.state_updates_before_last_checkpoint,
            self.sharded_state_cache,
            self.block_end_info,
        )
=======
    fn new_impl(inner: Inner) -> Self {
        Self {
            inner: Arc::new(DropHelper::new(inner)),
        }
>>>>>>> 8bf147e1
    }

    pub fn reconfig_suffix(&self) -> Self {
        Self::new_empty(self.result_state.clone())
    }
}

#[derive(Debug, Default)]
pub struct Inner {
    pub parent_state: Arc<StateDelta>,
    pub result_state: Arc<StateDelta>,
    pub state_updates_before_last_checkpoint: Option<ShardedStateUpdates>,
    pub per_version_state_updates: Vec<ShardedStateUpdates>,
    pub state_checkpoint_hashes: Vec<Option<HashValue>>,
}

impl Inner {}<|MERGE_RESOLUTION|>--- conflicted
+++ resolved
@@ -96,35 +96,10 @@
         Self::new_empty(Arc::new(StateDelta::new_empty()))
     }
 
-<<<<<<< HEAD
-    pub fn txns_to_discard_len(&self) -> usize {
-        self.txns.to_discard.len()
-    }
-
-    pub fn into_inner(
-        self,
-    ) -> (
-        TransactionsByStatus,
-        Vec<ShardedStateUpdates>,
-        Vec<Option<HashValue>>,
-        Option<ShardedStateUpdates>,
-        ShardedStateCache,
-        Option<BlockEndInfo>,
-    ) {
-        (
-            self.txns,
-            self.per_version_state_updates,
-            self.state_checkpoint_hashes,
-            self.state_updates_before_last_checkpoint,
-            self.sharded_state_cache,
-            self.block_end_info,
-        )
-=======
     fn new_impl(inner: Inner) -> Self {
         Self {
             inner: Arc::new(DropHelper::new(inner)),
         }
->>>>>>> 8bf147e1
     }
 
     pub fn reconfig_suffix(&self) -> Self {
