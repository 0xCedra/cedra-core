// Copyright © Aptos Foundation
// SPDX-License-Identifier: Apache-2.0

use crate::{
    db_access::{Account, CoinStore, DbAccessUtil},
    metrics::TIMER,
};
use anyhow::Result;
use aptos_executor::{
    block_executor::TransactionBlockExecutor, components::chunk_output::ChunkOutput,
};
use aptos_storage_interface::cached_state_view::CachedStateView;
use aptos_types::{
    account_address::AccountAddress,
    account_config::{deposit::DepositEvent, withdraw::WithdrawEvent},
    contract_event::ContractEvent,
    event::EventKey,
    state_store::state_key::StateKey,
    transaction::{ExecutionStatus, Transaction, TransactionOutput, TransactionStatus},
    vm_status::AbortLocation,
    write_set::{WriteOp, WriteSet, WriteSetMut},
};
use move_core_types::{
    ident_str,
    language_storage::{ModuleId, TypeTag},
    move_resource::MoveStructType,
};
use once_cell::sync::{Lazy, OnceCell};
use rayon::{prelude::*, ThreadPool, ThreadPoolBuilder};
use std::collections::HashMap;

struct IncrementalOutput {
    write_set: Vec<(StateKey, WriteOp)>,
    events: Vec<ContractEvent>,
}

impl IncrementalOutput {
    fn into_success_output(self) -> Result<TransactionOutput> {
        Ok(TransactionOutput::new(
            WriteSetMut::new(self.write_set).freeze()?,
            self.events,
            /*gas_used=*/ 1,
            TransactionStatus::Keep(ExecutionStatus::Success),
        ))
    }

    fn append(&mut self, mut other: IncrementalOutput) {
        self.write_set.append(&mut other.write_set);
        self.events.append(&mut other.events);
    }

    fn to_abort(status: TransactionStatus) -> TransactionOutput {
        TransactionOutput::new(Default::default(), vec![], 0, status)
    }
}

pub struct NativeExecutor {}

static NATIVE_EXECUTOR_CONCURRENCY_LEVEL: OnceCell<usize> = OnceCell::new();
static NATIVE_EXECUTOR_POOL: Lazy<ThreadPool> = Lazy::new(|| {
    ThreadPoolBuilder::new()
        .num_threads(NativeExecutor::get_concurrency_level())
        .thread_name(|index| format!("native_exe_{}", index))
        .build()
        .unwrap()
});

impl NativeExecutor {
    pub fn set_concurrency_level_once(concurrency_level: usize) {
        NATIVE_EXECUTOR_CONCURRENCY_LEVEL
            .set(concurrency_level)
            .ok();
    }

    pub fn get_concurrency_level() -> usize {
        match NATIVE_EXECUTOR_CONCURRENCY_LEVEL.get() {
            Some(concurrency_level) => *concurrency_level,
            None => 32,
        }
    }

    fn withdraw_from_signer(
        sender_address: AccountAddress,
        transfer_amount: u64,
        state_view: &CachedStateView,
    ) -> Result<Result<IncrementalOutput, TransactionStatus>> {
        let sender_account_key = DbAccessUtil::new_state_key_account(sender_address);
        let mut sender_account = {
            let _timer = TIMER
                .with_label_values(&["read_sender_account"])
                .start_timer();
            DbAccessUtil::get_account(&sender_account_key, state_view)?.unwrap()
        };
        let sender_coin_store_key = DbAccessUtil::new_state_key_aptos_coin(sender_address);
        let mut sender_coin_store = {
            let _timer = TIMER
                .with_label_values(&["read_sender_coin_store"])
                .start_timer();
            DbAccessUtil::get_coin_store(&sender_coin_store_key, state_view)?.unwrap()
        };

        // Note: numbers below may not be real. When runninng in parallel there might be conflicts.
        sender_coin_store.coin -= transfer_amount;

        let gas = 1;
        sender_coin_store.coin -= gas;

        sender_account.sequence_number += 1;

        // add total supply via aggregators?
        // let mut total_supply: u128 =
        //     DbAccessUtil::get_value(&TOTAL_SUPPLY_STATE_KEY, state_view)?.unwrap();
        // total_supply -= gas as u128;

        // TODO(grao): Add other reads to match the read set of the real transaction.
        let write_set = vec![
            (
                sender_account_key,
                WriteOp::Modification(bcs::to_bytes(&sender_account)?),
            ),
            (
                sender_coin_store_key,
                WriteOp::Modification(bcs::to_bytes(&sender_coin_store)?),
            ),
            // (
            //     TOTAL_SUPPLY_STATE_KEY.clone(),
            //     WriteOp::Modification(bcs::to_bytes(&total_supply)?),
            // ),
        ];

        // TODO(grao): Some values are fake, because I'm lazy.
        let events = vec![ContractEvent::new(
            EventKey::new(0, sender_address),
            0,
            TypeTag::Struct(Box::new(WithdrawEvent::struct_tag())),
            sender_address.to_vec(),
        )];
        Ok(Ok(IncrementalOutput { write_set, events }))
    }

    fn deposit(
        recipient_address: AccountAddress,
        transfer_amount: u64,
        state_view: &CachedStateView,
        fail_on_existing: bool,
        fail_on_missing: bool,
    ) -> Result<Result<IncrementalOutput, TransactionStatus>> {
        let recipient_account_key = DbAccessUtil::new_state_key_account(recipient_address);
        let recipient_coin_store_key = DbAccessUtil::new_state_key_aptos_coin(recipient_address);

        let recipient_account = {
            let _timer = TIMER.with_label_values(&["read_new_account"]).start_timer();
            DbAccessUtil::get_account(&recipient_account_key, state_view)?
        };

        let mut write_set = Vec::new();
        if recipient_account.is_some() {
            if fail_on_existing {
                return Ok(Err(TransactionStatus::Keep(ExecutionStatus::MoveAbort {
                    location: AbortLocation::Module(ModuleId::new(
                        AccountAddress::ONE,
                        ident_str!("account").into(),
                    )),
                    code: 7,
                    info: None,
                })));
            }

            let mut recipient_coin_store = {
                let _timer = TIMER
                    .with_label_values(&["read_new_coin_store"])
                    .start_timer();
                DbAccessUtil::get_coin_store(&recipient_coin_store_key, state_view)?.unwrap()
            };

            if transfer_amount != 0 {
                recipient_coin_store.coin += transfer_amount;

                write_set.push((
                    recipient_coin_store_key,
                    WriteOp::Modification(bcs::to_bytes(&recipient_coin_store)?),
                ));
            }
        } else {
            if fail_on_missing {
                return Ok(Err(TransactionStatus::Keep(ExecutionStatus::MoveAbort {
                    location: AbortLocation::Module(ModuleId::new(
                        AccountAddress::ONE,
                        ident_str!("account").into(),
                    )),
                    code: 8,
                    info: None,
                })));
            }

            {
                let _timer = TIMER
                    .with_label_values(&["read_new_coin_store"])
                    .start_timer();
                assert!(
                    DbAccessUtil::get_coin_store(&recipient_coin_store_key, state_view)?.is_none()
                );
            }

            let recipient_account = Account {
                authentication_key: recipient_address.to_vec(),
                ..Default::default()
            };

            let recipient_coin_store = CoinStore {
                coin: transfer_amount,
                ..Default::default()
            };

            write_set.push((
                recipient_account_key,
                WriteOp::Creation(bcs::to_bytes(&recipient_account)?),
            ));
            write_set.push((
                recipient_coin_store_key,
                WriteOp::Creation(bcs::to_bytes(&recipient_coin_store)?),
            ));
        }

        let events = vec![
            ContractEvent::new(
                EventKey::new(0, recipient_address),
                0,
                TypeTag::Struct(Box::new(DepositEvent::struct_tag())),
                recipient_address.to_vec(),
            ), // TODO(grao): CoinRegisterEvent
        ];
        Ok(Ok(IncrementalOutput { write_set, events }))
    }

    fn handle_account_creation_and_transfer(
        sender_address: AccountAddress,
        recipient_address: AccountAddress,
        transfer_amount: u64,
        state_view: &CachedStateView,
        fail_on_existing: bool,
        fail_on_missing: bool,
    ) -> Result<TransactionOutput> {
        let _timer = TIMER.with_label_values(&["account_creation"]).start_timer();

        let mut output = {
            let output = Self::withdraw_from_signer(sender_address, transfer_amount, state_view)?;
            match output {
                Ok(output) => output,
                Err(status) => return Ok(IncrementalOutput::to_abort(status)),
            }
        };

        let deposit_output = Self::deposit(
            recipient_address,
            transfer_amount,
            state_view,
            fail_on_existing,
            fail_on_missing,
        )?;

        match deposit_output {
            Ok(deposit_output) => {
                output.append(deposit_output);
                output.into_success_output()
            },
            Err(status) => Ok(IncrementalOutput::to_abort(status)),
        }
    }

    fn handle_batch_account_creation_and_transfer(
        sender_address: AccountAddress,
        recipient_addresses: Vec<AccountAddress>,
        transfer_amounts: Vec<u64>,
        state_view: &CachedStateView,
        fail_on_existing: bool,
        fail_on_missing: bool,
    ) -> Result<TransactionOutput> {
        let mut deltas = HashMap::new();
        for (recipient, amount) in recipient_addresses
            .into_iter()
            .zip(transfer_amounts.into_iter())
        {
            let amount = amount as i64;
            deltas
                .entry(recipient)
                .and_modify(|counter| *counter += amount)
                .or_insert(amount);
            deltas
                .entry(sender_address)
                .and_modify(|counter| *counter -= amount)
                .or_insert(-amount);
        }

        let amount_to_sender = -deltas.remove(&sender_address).unwrap_or(0);

        assert!(amount_to_sender >= 0);
        let mut output = {
            let output =
                Self::withdraw_from_signer(sender_address, amount_to_sender as u64, state_view)?;
            match output {
                Ok(output) => output,
                Err(status) => return Ok(IncrementalOutput::to_abort(status)),
            }
        };

        for (recipient_address, transfer_amount) in deltas.into_iter() {
            output.append({
                let deposit_output = Self::deposit(
                    recipient_address,
                    transfer_amount as u64,
                    state_view,
                    fail_on_existing,
                    fail_on_missing,
                )?;

                match deposit_output {
                    Ok(deposit_output) => deposit_output,
                    Err(status) => return Ok(IncrementalOutput::to_abort(status)),
                }
            });
        }

        output.into_success_output()
    }

    fn handle_state_checkpoint() -> Result<TransactionOutput> {
        Ok(TransactionOutput::new(
            WriteSet::default(),
            vec![],
            /*gas_used=*/ 0,
            TransactionStatus::Keep(ExecutionStatus::Success),
        ))
    }
}

impl TransactionBlockExecutor for NativeExecutor {
    fn execute_transaction_block(
        transactions: Vec<Transaction>,
        state_view: CachedStateView,
    ) -> Result<ChunkOutput> {
        let transaction_outputs = NATIVE_EXECUTOR_POOL.install(|| {
            transactions
                .par_iter()
                .map(|txn| match &txn {
                    Transaction::StateCheckpoint(_) => Self::handle_state_checkpoint(),
                    Transaction::UserTransaction(user_txn) => match user_txn.payload() {
                        aptos_types::transaction::TransactionPayload::EntryFunction(f) => {
                            match (
                                *f.module().address(),
                                f.module().name().as_str(),
                                f.function().as_str(),
                            ) {
                                (AccountAddress::ONE, "coin", "transfer") => {
                                    Self::handle_account_creation_and_transfer(
                                        user_txn.sender(),
                                        bcs::from_bytes(&f.args()[0]).unwrap(),
                                        bcs::from_bytes(&f.args()[1]).unwrap(),
                                        &state_view,
                                        false,
                                        true,
                                    )
                                },
                                (AccountAddress::ONE, "aptos_account", "transfer") => {
                                    Self::handle_account_creation_and_transfer(
                                        user_txn.sender(),
                                        bcs::from_bytes(&f.args()[0]).unwrap(),
                                        bcs::from_bytes(&f.args()[1]).unwrap(),
                                        &state_view,
                                        false,
                                        false,
                                    )
                                },
                                (AccountAddress::ONE, "aptos_account", "create_account") => {
                                    Self::handle_account_creation_and_transfer(
                                        user_txn.sender(),
                                        bcs::from_bytes(&f.args()[0]).unwrap(),
                                        0,
                                        &state_view,
                                        true,
                                        false,
                                    )
                                },
                                (AccountAddress::ONE, "aptos_account", "batch_transfer") => {
                                    Self::handle_batch_account_creation_and_transfer(
                                        user_txn.sender(),
                                        bcs::from_bytes(&f.args()[0]).unwrap(),
                                        bcs::from_bytes(&f.args()[1]).unwrap(),
                                        &state_view,
                                        false,
                                        true,
                                    )
                                },
                                _ => unimplemented!(
                                    "{} {}::{}",
                                    *f.module().address(),
                                    f.module().name().as_str(),
                                    f.function().as_str()
                                ),
                            }
                        },
                        _ => unimplemented!(),
                    },
                    _ => unimplemented!(),
                })
                .collect::<Result<Vec<_>>>()
        })?;
        Ok(ChunkOutput {
            transactions,
            transaction_outputs,
            state_cache: state_view.into_state_cache(),
        })
    }

    // Dummy function that is not supposed to be used
    fn execute_transaction_block_with_block_gas_limit(
<<<<<<< HEAD
        _transactions: Vec<Transaction>,
=======
        _transactions: Vec<BenchmarkTransaction>,
>>>>>>> 66d07295
        state_view: CachedStateView,
        _maybe_block_gas_limit: Option<u64>,
    ) -> Result<ChunkOutput> {
        Ok(ChunkOutput {
            transactions: vec![],
            transaction_outputs: vec![],
            state_cache: state_view.into_state_cache(),
        })
    }
}<|MERGE_RESOLUTION|>--- conflicted
+++ resolved
@@ -413,12 +413,8 @@
     }
 
     // Dummy function that is not supposed to be used
-    fn execute_transaction_block_with_block_gas_limit(
-<<<<<<< HEAD
+    fn execute_transaction_block_with_block_block_gas_limit(
         _transactions: Vec<Transaction>,
-=======
-        _transactions: Vec<BenchmarkTransaction>,
->>>>>>> 66d07295
         state_view: CachedStateView,
         _maybe_block_gas_limit: Option<u64>,
     ) -> Result<ChunkOutput> {
