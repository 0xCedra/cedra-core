// Copyright © Aptos Foundation
// SPDX-License-Identifier: Apache-2.0

use crate::sharded_block_partitioner::{
    cross_shard_messages::CrossShardMsg,
    dependency_analysis::WriteSetWithTxnIndex,
    messages::{
        AddWithCrossShardDep, ControlMsg,
        ControlMsg::{AddCrossShardDepReq, DiscardCrossShardDepReq},
        DiscardCrossShardDep, PartitioningResp,
    },
    partitioning_shard::PartitioningShard,
};
use aptos_logger::{error, info};
use aptos_metrics_core::{exponential_buckets, register_histogram, Histogram};
use aptos_types::{
    block_executor::partitioner::{ShardId, SubBlocksForShard, TxnIndex},
    transaction::{analyzed_transaction::AnalyzedTransaction, Transaction},
};
use itertools::Itertools;
use once_cell::sync::Lazy;
use std::{
    collections::HashMap,
    sync::{
        mpsc::{Receiver, Sender},
        Arc,
    },
    thread,
};
use aptos_types::block_executor::partitioner::RoundId;

mod conflict_detector;
mod cross_shard_messages;
mod dependency_analysis;
mod dependent_edges;
mod messages;
mod partitioning_shard;

/// A sharded block partitioner that partitions a block into multiple transaction chunks.
/// On a high level, the partitioning process is as follows:
/// ```plaintext
/// 1. A block is partitioned into equally sized transaction chunks and sent to each shard.
///
///    Block:
///
///    T1 {write set: A, B}
///    T2 {write set: B, C}
///    T3 {write set: C, D}
///    T4 {write set: D, E}
///    T5 {write set: E, F}
///    T6 {write set: F, G}
///    T7 {write set: G, H}
///    T8 {write set: H, I}
///    T9 {write set: I, J}
///
/// 2. Discard a bunch of transactions from the chunks and create new chunks so that
///    there is no cross-shard dependency between transactions in a chunk.
///   2.1 Following information is passed to each shard:
///      - candidate transaction chunks to be partitioned
///      - previously frozen transaction chunks (if any)
///      - read-write set index mapping from previous iteration (if any) - this contains the maximum absolute index
///        of the transaction that read/wrote to a storage location indexed by the storage location.
///   2.2 Each shard creates a read-write set for all transactions in the chunk and broadcasts it to all other shards.
///              Shard 0                          Shard 1                           Shard 2
///    +----------------------------+  +-------------------------------+  +-------------------------------+
///    |        Read-Write Set      |  |         Read-Write Set         |  |         Read-Write Set         |
///    |                            |  |                               |  |                               |
///    |   T1 {A, B}                |  |   T4 {D, E}                   |  |   T7 {G, H}                   |
///    |   T2 {B, C}                |  |   T5 {E, F}                   |  |   T8 {H, I}                   |
///    |   T3 {C, D}                |  |   T6 {F, G}                   |  |   T9 {I, J}                   |
///    +----------------------------+  +-------------------------------+  +-------------------------------+
///   2.3 Each shard collects read-write sets from all other shards and discards transactions that have cross-shard dependencies.
///              Shard 0                          Shard 1                           Shard 2
///    +----------------------------+  +-------------------------------+  +-------------------------------+
///    |        Discarded Txns      |  |         Discarded Txns         |  |         Discarded Txns         |
///    |                            |  |                               |  |                               |
///    |   - T3 (cross-shard dependency with T4) |  |   - T6 (cross-shard dependency with T7) |  | No discard |
///    +----------------------------+  +-------------------------------+  +-------------------------------+
///   2.4 Each shard broadcasts the number of transactions that it plans to put in the current chunk.
///              Shard 0                          Shard 1                           Shard 2
///    +----------------------------+  +-------------------------------+  +-------------------------------+
///    |          Chunk Count       |  |          Chunk Count          |  |          Chunk Count          |
///    |                            |  |                               |  |                               |
///    |   2                        |  |   2                           |  |      3                        |
///    +----------------------------+  +-------------------------------+  +-------------------------------+
///   2.5 Each shard collects the number of transactions that all other shards plan to put in the current chunk and based
///      on that, it finalizes the absolute index offset of the current chunk. It uses this information to create a read-write set
///      index, which is a mapping of all the storage location to the maximum absolute index of the transaction that read/wrote to that location.
///             Shard 0                          Shard 1                           Shard 2
///    +----------------------------+  +-------------------------------+  +-------------------------------+
///    |          Index Offset      |  |          Index Offset         |  |          Index Offset         |
///    |                            |  |                               |  |                               |
///    |   0                        |  |   2                           |  |   4                           |
///    +----------------------------+  +-------------------------------+  +-------------------------------+
///   2.6 It also uses the read-write set index mapping passed in previous iteration to add cross-shard dependencies to the transactions. This is
///     done by looking up the read-write set index for each storage location that a transaction reads/writes to and adding a cross-shard dependency
///   2.7 Returns two lists of transactions: one list of transactions that are discarded and another list of transactions that are kept.
/// 3. Use the discarded transactions to create new chunks and repeat the step 2 until N iterations.
/// 4. For remaining transaction chunks, add cross-shard dependencies to the transactions. This is done as follows:
///   4.1 Create a read-write set with index mapping for all the transactions in the remaining chunks.
///   4.2 Broadcast and collect read-write set with index mapping from all shards.
///   4.3 Add cross-shard dependencies to the transactions in the remaining chunks by looking up the read-write set index
///       for each storage location that a transaction reads/writes to. The idea is to find the maximum transaction index
///       that reads/writes to the same location and add that as a dependency. This can be done as follows: First look up the read-write set index
///       mapping received from other shards in current iteration in descending order of shard id. If the read-write set index is not found,
///       look up the read-write set index mapping received from other shards in previous iteration(s) in descending order of shard id.
/// ```
///
pub struct ShardedBlockPartitioner {
    num_shards: usize,
    control_txs: Vec<Sender<ControlMsg>>,
    result_rxs: Vec<Receiver<PartitioningResp>>,
    shard_threads: Vec<thread::JoinHandle<()>>,
}

impl ShardedBlockPartitioner {
    pub fn new(num_shards: usize) -> Self {
        info!(
            "Creating a new sharded block partitioner with {} shards",
            num_shards
        );
        assert!(num_shards > 0, "num_partitioning_shards must be > 0");
        // create channels for cross shard messages across all shards. This is a full mesh connection.
        // Each shard has a vector of channels for sending messages to other shards and
        // a vector of channels for receiving messages from other shards.
        let mut messages_txs = vec![];
        let mut messages_rxs = vec![];
        for _ in 0..num_shards {
            messages_txs.push(vec![]);
            messages_rxs.push(vec![]);
            for _ in 0..num_shards {
                let (messages_tx, messages_rx) = std::sync::mpsc::channel();
                messages_txs.last_mut().unwrap().push(messages_tx);
                messages_rxs.last_mut().unwrap().push(messages_rx);
            }
        }
        let mut control_txs = vec![];
        let mut result_rxs = vec![];
        let mut shard_join_handles = vec![];
        for (i, message_rxs) in messages_rxs.into_iter().enumerate() {
            let (control_tx, control_rx) = std::sync::mpsc::channel();
            let (result_tx, result_rx) = std::sync::mpsc::channel();
            control_txs.push(control_tx);
            result_rxs.push(result_rx);
            shard_join_handles.push(spawn_partitioning_shard(
                i,
                control_rx,
                result_tx,
                message_rxs,
                messages_txs.iter().map(|txs| txs[i].clone()).collect(),
            ));
        }
        Self {
            num_shards,
            control_txs,
            result_rxs,
            shard_threads: shard_join_handles,
        }
    }

    // reorders the transactions so that transactions from the same sender always go to the same shard.
    // This places transactions from the same sender next to each other, which is not optimal for parallelism.
    // TODO(skedia): Improve this logic to shuffle senders
    fn partition_by_senders(
        &self,
        txns: Vec<AnalyzedTransaction>,
    ) -> Vec<Vec<AnalyzedTransaction>> {
        let approx_txns_per_shard = (txns.len() as f64 / self.num_shards as f64).ceil() as usize;
        let mut sender_to_txns = HashMap::new();
        let mut sender_order = Vec::new(); // Track sender ordering

        for txn in txns {
            let sender = txn.sender().unwrap();
            let entry = sender_to_txns.entry(sender).or_insert_with(Vec::new);
            entry.push(txn);
            if entry.len() == 1 {
                sender_order.push(sender); // Add sender to the order vector
            }
        }

        let mut result = Vec::new();
        result.push(Vec::new());

        for sender in sender_order {
            let txns = sender_to_txns.remove(&sender).unwrap();
            let txns_in_shard = result.last().unwrap().len();

            if txns_in_shard < approx_txns_per_shard {
                result.last_mut().unwrap().extend(txns);
            } else {
                result.push(txns);
            }
        }

        // pad the rest of the shard with empty txns
        for _ in result.len()..self.num_shards {
            result.push(Vec::new());
        }

        result
    }

    fn send_partition_msgs(&self, partition_msg: Vec<ControlMsg>) {
        for (i, msg) in partition_msg.into_iter().enumerate() {
            self.control_txs[i].send(msg).unwrap();
        }
    }

    fn collect_partition_block_response(
        &self,
    ) -> (
        Vec<SubBlocksForShard<Transaction>>,
        Vec<WriteSetWithTxnIndex>,
        Vec<Vec<AnalyzedTransaction>>,
    ) {
        let mut frozen_sub_blocks = Vec::new();
        let mut frozen_write_set_with_index = Vec::new();
        let mut rejected_txns_vec = Vec::new();
        for rx in &self.result_rxs {
            let PartitioningResp {
                frozen_sub_blocks: frozen_chunk,
                write_set_with_index,
                discarded_txns: rejected_txns,
            } = rx.recv().unwrap();
            frozen_sub_blocks.push(frozen_chunk);
            frozen_write_set_with_index.push(write_set_with_index);
            rejected_txns_vec.push(rejected_txns);
        }
        (
            frozen_sub_blocks,
            frozen_write_set_with_index,
            rejected_txns_vec,
        )
    }

    fn discard_txns_with_cross_shard_dependencies(
        &self,
        txns_to_partition: Vec<Vec<AnalyzedTransaction>>,
        current_round_start_index: TxnIndex,
        frozen_sub_blocks: Vec<SubBlocksForShard<Transaction>>,
        frozen_write_set_with_index: Arc<Vec<WriteSetWithTxnIndex>>,
        round_id: RoundId,
    ) -> (
        Vec<SubBlocksForShard<Transaction>>,
        Vec<WriteSetWithTxnIndex>,
        Vec<Vec<AnalyzedTransaction>>,
    ) {
        let partition_block_msgs = txns_to_partition
            .into_iter()
            .zip_eq(frozen_sub_blocks.into_iter())
            .map(|(txns, sub_blocks)| {
                DiscardCrossShardDepReq(DiscardCrossShardDep::new(
                    txns,
                    frozen_write_set_with_index.clone(),
                    current_round_start_index,
                    sub_blocks,
                    round_id,
                ))
            })
            .collect();
        self.send_partition_msgs(partition_block_msgs);
        self.collect_partition_block_response()
    }

    fn add_cross_shard_dependencies(
        &self,
        index_offset: usize,
        remaining_txns_vec: Vec<Vec<AnalyzedTransaction>>,
        frozen_sub_blocks_by_shard: Vec<SubBlocksForShard<Transaction>>,
        frozen_write_set_with_index: Arc<Vec<WriteSetWithTxnIndex>>,
        round_id: RoundId,
    ) -> (
        Vec<SubBlocksForShard<Transaction>>,
        Vec<WriteSetWithTxnIndex>,
        Vec<Vec<AnalyzedTransaction>>,
    ) {
        let mut index_offset = index_offset;
        let partition_block_msgs = remaining_txns_vec
            .into_iter()
            .zip_eq(frozen_sub_blocks_by_shard.into_iter())
            .map(|(remaining_txns, frozen_sub_blocks)| {
                let remaining_txns_len = remaining_txns.len();
                let partitioning_msg = AddCrossShardDepReq(AddWithCrossShardDep::new(
                    remaining_txns,
                    index_offset,
                    frozen_write_set_with_index.clone(),
                    frozen_sub_blocks,
                    round_id,
                ));
                index_offset += remaining_txns_len;
                partitioning_msg
            })
            .collect::<Vec<ControlMsg>>();
        self.send_partition_msgs(partition_block_msgs);
        self.collect_partition_block_response()
    }

    /// We repeatedly partition chunks, discarding a bunch of transactions with cross-shard dependencies. The set of discarded
    /// transactions are used as candidate chunks in the next round. This process is repeated until num_partitioning_rounds.
    /// The remaining transactions are then added to the chunks with cross-shard dependencies.
    pub fn partition(
        &self,
        transactions: Vec<AnalyzedTransaction>,
        num_partitioning_round: RoundId,
    ) -> Vec<SubBlocksForShard<Transaction>> {
        let _timer = APTOS_BLOCK_PARTITIONER_SECONDS.start_timer();
        let total_txns = transactions.len();
        if total_txns == 0 {
            return vec![];
        }

        // First round, we filter all transactions with cross-shard dependencies
        let mut txns_to_partition = self.partition_by_senders(transactions);
        let mut frozen_write_set_with_index = Arc::new(Vec::new());
        let mut current_round_start_index = 0;
        let mut frozen_sub_blocks: Vec<SubBlocksForShard<Transaction>> = vec![];
        for shard_id in 0..self.num_shards {
            frozen_sub_blocks.push(SubBlocksForShard::empty(shard_id))
        }

        for round_id in 0..num_partitioning_round {
            let (
                updated_frozen_sub_blocks,
                current_frozen_rw_set_with_index_vec,
                discarded_txns_to_partition,
            ) = self.discard_txns_with_cross_shard_dependencies(
                txns_to_partition,
                current_round_start_index,
                frozen_sub_blocks,
                frozen_write_set_with_index.clone(),
                round_id,
            );
            // Current round start index is the sum of the number of transactions in the frozen sub-blocks
            current_round_start_index = updated_frozen_sub_blocks
                .iter()
                .map(|sub_blocks| sub_blocks.num_txns())
                .sum::<usize>();
            let mut prev_frozen_write_set_with_index =
                Arc::try_unwrap(frozen_write_set_with_index).unwrap();
            frozen_sub_blocks = updated_frozen_sub_blocks;
            prev_frozen_write_set_with_index.extend(current_frozen_rw_set_with_index_vec);
            frozen_write_set_with_index = Arc::new(prev_frozen_write_set_with_index);
            txns_to_partition = discarded_txns_to_partition;
            if txns_to_partition
                .iter()
                .map(|txns| txns.len())
                .sum::<usize>()
                == 0
            {
                return frozen_sub_blocks;
            }
        }

        // We just add cross shard dependencies for remaining transactions.
        let (frozen_sub_blocks, _, rejected_txns) = self.add_cross_shard_dependencies(
            current_round_start_index,
            txns_to_partition,
            frozen_sub_blocks,
            frozen_write_set_with_index,
            num_partitioning_round,
        );

        // Assert rejected transactions are empty
        assert!(rejected_txns.iter().all(|txns| txns.is_empty()));
        frozen_sub_blocks
    }
}

impl Drop for ShardedBlockPartitioner {
    /// Best effort stops all the executor shards and waits for the thread to finish.
    fn drop(&mut self) {
        // send stop command to all executor shards
        for control_tx in self.control_txs.iter() {
            if let Err(e) = control_tx.send(ControlMsg::Stop) {
                error!("Failed to send stop command to executor shard: {:?}", e);
            }
        }

        // wait for all executor shards to stop
        for shard_thread in self.shard_threads.drain(..) {
            shard_thread.join().unwrap_or_else(|e| {
                error!("Failed to join executor shard thread: {:?}", e);
            });
        }
    }
}

fn spawn_partitioning_shard(
    shard_id: ShardId,
    control_rx: Receiver<ControlMsg>,
    result_tx: Sender<PartitioningResp>,
    message_rxs: Vec<Receiver<CrossShardMsg>>,
    messages_txs: Vec<Sender<CrossShardMsg>>,
) -> thread::JoinHandle<()> {
    // create and start a new executor shard in a separate thread
    thread::Builder::new()
        .name(format!("partitioning-shard-{}", shard_id))
        .spawn(move || {
            let mut partitioning_shard =
                PartitioningShard::new(shard_id, control_rx, result_tx, message_rxs, messages_txs);
            partitioning_shard.start();
        })
        .unwrap()
}

#[cfg(test)]
mod tests {
    use crate::{
        sharded_block_partitioner::ShardedBlockPartitioner,
        test_utils::{
            create_non_conflicting_p2p_transaction, create_signed_p2p_transaction,
            generate_test_account, generate_test_account_for_address, TestAccount,
        },
    };
    use aptos_crypto::hash::CryptoHash;
    use aptos_types::{
<<<<<<< HEAD
        block_executor::partitioner::{SubBlock, ShardedTxnIndex},
=======
        block_executor::partitioner::{SubBlock, SubBlocksForShard, TxnIdxWithShardId},
>>>>>>> 963762e3
        transaction::{analyzed_transaction::AnalyzedTransaction, Transaction},
    };
    use move_core_types::account_address::AccountAddress;
    use rand::{rngs::OsRng, Rng};
    use std::{collections::HashMap, sync::Mutex};

    fn verify_no_cross_shard_dependency(sub_blocks_for_shards: Vec<SubBlock<Transaction>>) {
        for sub_blocks in sub_blocks_for_shards {
            for txn in sub_blocks.iter() {
                assert_eq!(txn.cross_shard_dependencies().num_required_edges(), 0);
            }
        }
    }

    #[test]
    // Test that the partitioner works correctly for a single sender and multiple receivers.
    // In this case the expectation is that only the first shard will contain transactions and all
    // other shards will be empty.
    fn test_single_sender_txns() {
        let mut sender = generate_test_account();
        let mut receivers = Vec::new();
        let num_txns = 10;
        for _ in 0..num_txns {
            receivers.push(generate_test_account());
        }
        let transactions = create_signed_p2p_transaction(
            &mut sender,
            receivers.iter().collect::<Vec<&TestAccount>>(),
        );
        let partitioner = ShardedBlockPartitioner::new(4);
        let sub_blocks = partitioner.partition(transactions.clone(), 1);
        assert_eq!(sub_blocks.len(), 4);
        // The first shard should contain all the transactions
        assert_eq!(sub_blocks[0].num_txns(), num_txns);
        // The rest of the shards should be empty
        for sub_blocks in sub_blocks.iter().take(4).skip(1) {
            assert_eq!(sub_blocks.num_txns(), 0);
        }
        // Verify that the transactions are in the same order as the original transactions and cross shard
        // dependencies are empty.
        for (i, txn) in sub_blocks[0].iter().enumerate() {
            assert_eq!(txn.txn(), transactions[i].transaction());
            assert_eq!(txn.cross_shard_dependencies().num_required_edges(), 0);
        }
    }

    #[test]
    // Test that the partitioner works correctly for no conflict transactions. In this case, the
    // expectation is that no transaction is reordered.
    fn test_non_conflicting_txns() {
        let num_txns = 4;
        let num_shards = 2;
        let mut transactions = Vec::new();
        for _ in 0..num_txns {
            transactions.push(create_non_conflicting_p2p_transaction())
        }
        let partitioner = ShardedBlockPartitioner::new(num_shards);
        let partitioned_txns = partitioner.partition(transactions.clone(), 1);
        assert_eq!(partitioned_txns.len(), num_shards);
        // Verify that the transactions are in the same order as the original transactions and cross shard
        // dependencies are empty.
        let mut current_index = 0;
        for sub_blocks_for_shard in partitioned_txns.into_iter() {
            assert_eq!(sub_blocks_for_shard.num_txns(), num_txns / num_shards);
            for txn in sub_blocks_for_shard.iter() {
                assert_eq!(txn.txn(), transactions[current_index].transaction());
                assert_eq!(txn.cross_shard_dependencies().num_required_edges(), 0);
                current_index += 1;
            }
        }
    }

    #[test]
    fn test_same_sender_in_one_shard() {
        let num_shards = 3;
        let mut sender = generate_test_account();
        let mut txns_from_sender = Vec::new();
        for _ in 0..5 {
            txns_from_sender.push(
                create_signed_p2p_transaction(&mut sender, vec![&generate_test_account()])
                    .remove(0),
            );
        }
        let mut non_conflicting_transactions = Vec::new();
        for _ in 0..5 {
            non_conflicting_transactions.push(create_non_conflicting_p2p_transaction());
        }

        let mut transactions = Vec::new();
        let mut txn_from_sender_index = 0;
        let mut non_conflicting_txn_index = 0;
        transactions.push(non_conflicting_transactions[non_conflicting_txn_index].clone());
        non_conflicting_txn_index += 1;
        transactions.push(txns_from_sender[txn_from_sender_index].clone());
        txn_from_sender_index += 1;
        transactions.push(txns_from_sender[txn_from_sender_index].clone());
        txn_from_sender_index += 1;
        transactions.push(non_conflicting_transactions[non_conflicting_txn_index].clone());
        non_conflicting_txn_index += 1;
        transactions.push(txns_from_sender[txn_from_sender_index].clone());
        txn_from_sender_index += 1;
        transactions.push(txns_from_sender[txn_from_sender_index].clone());
        txn_from_sender_index += 1;
        transactions.push(non_conflicting_transactions[non_conflicting_txn_index].clone());
        transactions.push(txns_from_sender[txn_from_sender_index].clone());

        let partitioner = ShardedBlockPartitioner::new(num_shards);
        let sub_blocks = partitioner.partition(transactions.clone(), 1);
        assert_eq!(sub_blocks.len(), num_shards);
        assert_eq!(sub_blocks[0].num_sub_blocks(), 1);
        assert_eq!(sub_blocks[1].num_sub_blocks(), 1);
        assert_eq!(sub_blocks[2].num_sub_blocks(), 1);
        assert_eq!(sub_blocks[0].num_txns(), 6);
        assert_eq!(sub_blocks[1].num_txns(), 2);
        assert_eq!(sub_blocks[2].num_txns(), 0);

        // verify that all transactions from the sender end up in shard 0
        for (txn_from_sender, txn) in txns_from_sender.iter().zip(sub_blocks[0].iter().skip(1)) {
            assert_eq!(txn.txn(), txn_from_sender.transaction());
        }
        verify_no_cross_shard_dependency(
            sub_blocks
                .iter()
                .flat_map(|sub_blocks| sub_blocks.sub_block_iter())
                .cloned()
                .collect(),
        );
    }

    fn get_account_seq_number(txn: &Transaction) -> (AccountAddress, u64) {
        match txn {
            Transaction::UserTransaction(txn) => (txn.sender(), txn.sequence_number()),
            _ => unreachable!("Only user transaction can be executed in executor"),
        }
    }

    #[test]
    // Ensures that transactions from the same sender are not reordered.
    fn test_relative_ordering_for_sender() {
        let mut rng = OsRng;
        let num_shards = 8;
        let num_accounts = 50;
        let num_txns = 500;
        let mut accounts = Vec::new();
        for _ in 0..num_accounts {
            accounts.push(Mutex::new(generate_test_account()));
        }
        let mut transactions = Vec::new();

        for _ in 0..num_txns {
            let indices = rand::seq::index::sample(&mut rng, num_accounts, 2);
            let sender = &mut accounts[indices.index(0)].lock().unwrap();
            let receiver = &accounts[indices.index(1)].lock().unwrap();
            let txn = create_signed_p2p_transaction(sender, vec![receiver]).remove(0);
            transactions.push(txn.clone());
            transactions.push(create_signed_p2p_transaction(sender, vec![receiver]).remove(0));
        }

        let partitioner = ShardedBlockPartitioner::new(num_shards);
        let sub_blocks = partitioner.partition(transactions.clone(), 1);

        let mut account_to_expected_seq_number: HashMap<AccountAddress, u64> = HashMap::new();
        SubBlocksForShard::flatten(sub_blocks)
            .iter()
            .for_each(|txn| {
                let (sender, seq_number) = get_account_seq_number(txn);
                if account_to_expected_seq_number.contains_key(&sender) {
                    assert_eq!(
                        account_to_expected_seq_number.get(&sender).unwrap(),
                        &seq_number
                    );
                }
                account_to_expected_seq_number.insert(sender, seq_number + 1);
            });
    }

    #[test]
    fn test_cross_shard_dependencies() {
        let num_shards = 3;
        let mut account1 = generate_test_account_for_address(AccountAddress::new([0; 32]));
        let mut account2 = generate_test_account_for_address(AccountAddress::new([1; 32]));
        let account3 = generate_test_account_for_address(AccountAddress::new([2; 32]));
        let mut account4 = generate_test_account_for_address(AccountAddress::new([4; 32]));
        let account5 = generate_test_account_for_address(AccountAddress::new([5; 32]));
        let account6 = generate_test_account_for_address(AccountAddress::new([6; 32]));
        let mut account7 = generate_test_account_for_address(AccountAddress::new([7; 32]));
        let account8 = generate_test_account_for_address(AccountAddress::new([8; 32]));
        let account9 = generate_test_account_for_address(AccountAddress::new([9; 32]));

        let txn0 = create_signed_p2p_transaction(&mut account1, vec![&account2]).remove(0); // txn 0
        let txn1 = create_signed_p2p_transaction(&mut account1, vec![&account3]).remove(0); // txn 1
        let txn2 = create_signed_p2p_transaction(&mut account2, vec![&account3]).remove(0); // txn 2
                                                                                            // Should go in shard 1
        let txn3 = create_signed_p2p_transaction(&mut account4, vec![&account5]).remove(0); // txn 3
        let txn4 = create_signed_p2p_transaction(&mut account4, vec![&account6]).remove(0); // txn 4
        let txn5 = create_signed_p2p_transaction(&mut account4, vec![&account6]).remove(0); // txn 5
                                                                                            // Should go in shard 2
        let txn6 = create_signed_p2p_transaction(&mut account7, vec![&account8]).remove(0); // txn 6
        let txn7 = create_signed_p2p_transaction(&mut account7, vec![&account9]).remove(0); // txn 7
        let txn8 = create_signed_p2p_transaction(&mut account4, vec![&account7]).remove(0); // txn 8

        let transactions = vec![
            txn0.clone(),
            txn1.clone(),
            txn2.clone(),
            txn3.clone(),
            txn4.clone(),
            txn5.clone(),
            txn6.clone(),
            txn7.clone(),
            txn8.clone(),
        ];

        let partitioner = ShardedBlockPartitioner::new(num_shards);
        let partitioned_sub_blocks = partitioner.partition(transactions, 1);
        assert_eq!(partitioned_sub_blocks.len(), num_shards);

        // In first round of the partitioning, we should have txn0, txn1 and txn2 in shard 0 and
        // txn3, txn4, txn5 and txn8 in shard 1 and 0 in shard 2. Please note that txn8 is moved to
        // shard 1 because of sender based reordering.
        assert_eq!(
            partitioned_sub_blocks[0]
                .get_sub_block(0)
                .unwrap()
                .num_txns(),
            3
        );
        assert_eq!(
            partitioned_sub_blocks[1]
                .get_sub_block(0)
                .unwrap()
                .num_txns(),
            4
        );
        assert_eq!(
            partitioned_sub_blocks[2]
                .get_sub_block(0)
                .unwrap()
                .num_txns(),
            0
        );

        assert_eq!(
            partitioned_sub_blocks[0]
                .get_sub_block(0)
                .unwrap()
                .iter()
                .map(|x| x.txn.clone())
                .collect::<Vec<Transaction>>(),
            vec![txn0.into_txn(), txn1.into_txn(), txn2.into_txn()]
        );
        assert_eq!(
            partitioned_sub_blocks[1]
                .get_sub_block(0)
                .unwrap()
                .iter()
                .map(|x| x.txn.clone())
                .collect::<Vec<Transaction>>(),
            vec![
                txn3.into_txn(),
                txn4.into_txn(),
                txn5.into_txn(),
                txn8.into_txn()
            ]
        );
        //
        // // Rest of the transactions will be added in round 2 along with their dependencies
        assert_eq!(
            partitioned_sub_blocks[0]
                .get_sub_block(1)
                .unwrap()
                .num_txns(),
            0
        );
        assert_eq!(
            partitioned_sub_blocks[1]
                .get_sub_block(1)
                .unwrap()
                .num_txns(),
            0
        );
        assert_eq!(
            partitioned_sub_blocks[2]
                .get_sub_block(1)
                .unwrap()
                .num_txns(),
            2
        );

        assert_eq!(
            partitioned_sub_blocks[2]
                .get_sub_block(1)
                .unwrap()
                .iter()
                .map(|x| x.txn.clone())
                .collect::<Vec<Transaction>>(),
            vec![txn6.into_txn(), txn7.into_txn()]
        );

        // Verify transaction dependencies
        verify_no_cross_shard_dependency(vec![
            partitioned_sub_blocks[0].get_sub_block(0).unwrap().clone(),
            partitioned_sub_blocks[1].get_sub_block(0).unwrap().clone(),
            partitioned_sub_blocks[2].get_sub_block(0).unwrap().clone(),
        ]);
        // Verify transaction depends_on and dependency list

        // txn6 (index 7) and txn7 (index 8) depends on txn8 (index 6)
        partitioned_sub_blocks[2]
            .get_sub_block(1)
            .unwrap()
            .iter()
            .for_each(|txn| {
                let required_deps = txn
                    .cross_shard_dependencies
                    .get_required_edge_for(ShardedTxnIndex::new(6, 1, 0))
                    .unwrap();
                // txn (6, 7) and 8 has conflict only on the coin store of account 7 as txn (6,7) are sending
                // from account 7 and txn 8 is receiving in account 7
                assert_eq!(required_deps.len(), 1);
                assert_eq!(
                    required_deps[0],
                    AnalyzedTransaction::coin_store_location(account7.account_address)
                );
            });

        // Verify the dependent edges, again the conflict is only on the coin store of account 7
        let required_deps = partitioned_sub_blocks[1]
            .get_sub_block(0)
            .unwrap()
            .transactions[3]
            .cross_shard_dependencies
            .get_dependent_edge_for(ShardedTxnIndex::new(7, 2, 1))
            .unwrap();
        assert_eq!(required_deps.len(), 1);
        assert_eq!(
            required_deps[0],
            AnalyzedTransaction::coin_store_location(account7.account_address)
        );

        let required_deps = partitioned_sub_blocks[1]
            .get_sub_block(0)
            .unwrap()
            .transactions[3]
            .cross_shard_dependencies
            .get_dependent_edge_for(ShardedTxnIndex::new(8, 2, 1))
            .unwrap();
        assert_eq!(required_deps.len(), 1);
        assert_eq!(
            required_deps[0],
            AnalyzedTransaction::coin_store_location(account7.account_address)
        );
    }

    #[test]
    // Generates a bunch of random transactions and ensures that after the partitioning, there is
    // no conflict across shards.
    fn test_no_conflict_across_shards_in_first_round() {
        let mut rng = OsRng;
        let max_accounts = 500;
        let max_txns = 2000;
        let max_num_shards = 64;
        let num_accounts = rng.gen_range(1, max_accounts);
        let mut accounts = Vec::new();
        for _ in 0..num_accounts {
            accounts.push(generate_test_account());
        }
        let num_txns = rng.gen_range(1, max_txns);
        let mut transactions = Vec::new();
        let mut txns_by_hash = HashMap::new();
        let num_shards = rng.gen_range(1, max_num_shards);

        for _ in 0..num_txns {
            // randomly select a sender and receiver from accounts
            let sender_index = rng.gen_range(0, accounts.len());
            let mut sender = accounts.swap_remove(sender_index);
            let receiver_index = rng.gen_range(0, accounts.len());
            let receiver = accounts.get(receiver_index).unwrap();
            let analyzed_txn = create_signed_p2p_transaction(&mut sender, vec![receiver]).remove(0);
            txns_by_hash.insert(analyzed_txn.transaction().hash(), analyzed_txn.clone());
            transactions.push(analyzed_txn);
            accounts.push(sender)
        }
        let partitioner = ShardedBlockPartitioner::new(num_shards);
        let partitioned_txns = partitioner.partition(transactions, 1);
        // Build a map of storage location to corresponding shards in first round
        // and ensure that no storage location is present in more than one shard.
        let mut storage_location_to_shard_map = HashMap::new();
        for (shard_id, txns) in partitioned_txns.iter().enumerate() {
            let first_round_sub_block = txns.get_sub_block(0).unwrap();
            for txn in first_round_sub_block.iter() {
                let analyzed_txn = txns_by_hash.get(&txn.txn.hash()).unwrap();
                let storage_locations = analyzed_txn
                    .read_hints()
                    .iter()
                    .chain(analyzed_txn.write_hints().iter());
                for storage_location in storage_locations {
                    if storage_location_to_shard_map.contains_key(storage_location) {
                        assert_eq!(
                            storage_location_to_shard_map.get(storage_location).unwrap(),
                            &shard_id
                        );
                    } else {
                        storage_location_to_shard_map.insert(storage_location, shard_id);
                    }
                }
            }
        }
    }
}

pub static APTOS_BLOCK_PARTITIONER_SECONDS: Lazy<Histogram> = Lazy::new(|| {
    register_histogram!(
        // metric name
        "aptos_block_partitioner_seconds",
        // metric description
        "The total time spent in seconds of block partitioning in the sharded block partitioner.",
        exponential_buckets(/*start=*/ 1e-3, /*factor=*/ 2.0, /*count=*/ 20).unwrap(),
    )
    .unwrap()
});<|MERGE_RESOLUTION|>--- conflicted
+++ resolved
@@ -414,16 +414,13 @@
     };
     use aptos_crypto::hash::CryptoHash;
     use aptos_types::{
-<<<<<<< HEAD
         block_executor::partitioner::{SubBlock, ShardedTxnIndex},
-=======
-        block_executor::partitioner::{SubBlock, SubBlocksForShard, TxnIdxWithShardId},
->>>>>>> 963762e3
         transaction::{analyzed_transaction::AnalyzedTransaction, Transaction},
     };
     use move_core_types::account_address::AccountAddress;
     use rand::{rngs::OsRng, Rng};
     use std::{collections::HashMap, sync::Mutex};
+    use aptos_types::block_executor::partitioner::SubBlocksForShard;
 
     fn verify_no_cross_shard_dependency(sub_blocks_for_shards: Vec<SubBlock<Transaction>>) {
         for sub_blocks in sub_blocks_for_shards {
